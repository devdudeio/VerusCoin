// Copyright (c) 2009-2010 Satoshi Nakamoto
// Copyright (c) 2009-2014 The Bitcoin Core developers
// Distributed under the MIT software license, see the accompanying
// file COPYING or http://www.opensource.org/licenses/mit-license.php.

#ifndef BITCOIN_CHAINPARAMS_H
#define BITCOIN_CHAINPARAMS_H

#include "chainparamsbase.h"
#include "consensus/params.h"
#include "primitives/block.h"
#include "protocol.h"

#define KOMODO_MINDIFF_NBITS 0x200f0f0f

#include <vector>

struct CDNSSeedData {
    std::string name, host;
    CDNSSeedData(const std::string &strName, const std::string &strHost) : name(strName), host(strHost) {}
};

struct SeedSpec6 {
    uint8_t addr[16];
    uint16_t port;
};

typedef std::map<int, uint256> MapCheckpoints;

struct CCheckpointData {
    MapCheckpoints mapCheckpoints;
    int64_t nTimeLastCheckpoint;
    int64_t nTransactionsLastCheckpoint;
    double fTransactionsPerDay;
};

/**
 * CChainParams defines various tweakable parameters of a given instance of the
 * Bitcoin system. There are three: the main network on which people trade goods
 * and services, the public test network which gets reset from time to time and
 * a regression test mode which is intended for private networks only. It has
 * minimal difficulty to ensure that blocks can be found instantly.
 */
class CChainParams
{
public:
    enum Base58Type {
        PUBKEY_ADDRESS,
        SCRIPT_ADDRESS,
        SECRET_KEY,
        EXT_PUBLIC_KEY,
        EXT_SECRET_KEY,

        ZCPAYMENT_ADDRRESS,
        ZCSPENDING_KEY,
        ZCVIEWING_KEY,

        MAX_BASE58_TYPES
    };

    const Consensus::Params& GetConsensus() const { return consensus; }
    const CMessageHeader::MessageStartChars& MessageStart() const { return pchMessageStart; }
    const std::vector<unsigned char>& AlertKey() const { return vAlertPubKey; }
    int GetDefaultPort() const { return nDefaultPort; }

    const CBlock& GenesisBlock() const { return genesis; }
    /** Make miner wait to have peers to avoid wasting work */
    bool MiningRequiresPeers() const { return fMiningRequiresPeers; }
    /** Default value for -checkmempool and -checkblockindex argument */
    bool DefaultConsistencyChecks() const { return fDefaultConsistencyChecks; }
    /** Policy: Filter transactions that do not match well-defined patterns */
    bool RequireStandard() const { return fRequireStandard; }
    int64_t MaxTipAge() const { return nMaxTipAge; }
    int64_t PruneAfterHeight() const { return nPruneAfterHeight; }
    unsigned int EquihashN() const { return nEquihashN; }
    unsigned int EquihashK() const { return nEquihashK; }
    std::string CurrencyUnits() const { return strCurrencyUnits; }
    /** Make miner stop after a block is found. In RPC, don't return until nGenProcLimit blocks are generated */
    bool MineBlocksOnDemand() const { return fMineBlocksOnDemand; }
    /** In the future use NetworkIDString() for RPC fields */
    bool TestnetToBeDeprecatedFieldRPC() const { return fTestnetToBeDeprecatedFieldRPC; }
    /** Return the BIP70 network string (main, test or regtest) */
    std::string NetworkIDString() const { return strNetworkID; }
    const std::vector<CDNSSeedData>& DNSSeeds() const { return vSeeds; }
    const std::vector<unsigned char>& Base58Prefix(Base58Type type) const { return base58Prefixes[type]; }
    const std::vector<SeedSpec6>& FixedSeeds() const { return vFixedSeeds; }
    const CCheckpointData& Checkpoints() const { return checkpointData; }
    /** Return the founder's reward address and script for a given block height */
    std::string GetFoundersRewardAddressAtHeight(int height) const;
    CScript GetFoundersRewardScriptAtHeight(int height) const;
    std::string GetFoundersRewardAddressAtIndex(int i) const;
    /** Enforce coinbase consensus rule in regtest mode */
    void SetRegTestCoinbaseMustBeProtected() { consensus.fCoinbaseMustBeProtected = true; }

    void SetDefaultPort(uint16_t port) { nDefaultPort = port; }
    void SetCheckpointData(Checkpoints::CCheckpointData checkpointData);

    //void setnonce(uint32_t nonce) { memcpy(&genesis.nNonce,&nonce,sizeof(nonce)); }
    //void settimestamp(uint32_t timestamp) { genesis.nTime = timestamp; }
    //void setgenesis(CBlock &block) { genesis = block; }
    //void recalc_genesis(uint32_t nonce) { genesis = CreateGenesisBlock(ASSETCHAINS_TIMESTAMP, nonce, GENESIS_NBITS, 1, COIN); };
    int nDefaultPort = 0;
    CMessageHeader::MessageStartChars pchMessageStart; // jl777 moved
    Consensus::Params consensus;

protected:
    CChainParams() {}

     //! Raw pub key bytes for the broadcast alert signing key.
    std::vector<unsigned char> vAlertPubKey;
<<<<<<< HEAD
    int nMinerThreads = 0;
=======
    int nDefaultPort = 0;
>>>>>>> 4d6498b9
    long nMaxTipAge = 0;
    uint64_t nPruneAfterHeight = 0;
    unsigned int nEquihashN = 0;
    unsigned int nEquihashK = 0;
    std::vector<CDNSSeedData> vSeeds;
    std::vector<unsigned char> base58Prefixes[MAX_BASE58_TYPES];
    std::string strNetworkID;
    std::string strCurrencyUnits;
    CBlock genesis;
    std::vector<SeedSpec6> vFixedSeeds;
    bool fMiningRequiresPeers = false;
    bool fDefaultConsistencyChecks = false;
    bool fRequireStandard = false;
    bool fMineBlocksOnDemand = false;
    bool fTestnetToBeDeprecatedFieldRPC = false;
    CCheckpointData checkpointData;
    std::vector<std::string> vFoundersRewardAddress;
};

/**
 * Return the currently selected parameters. This won't change after app
 * startup, except for unit tests.
 */
const CChainParams &Params();

/** Return parameters for the given network. */
CChainParams &Params(CBaseChainParams::Network network);

/** Sets the params returned by Params() to those for the given network. */
void SelectParams(CBaseChainParams::Network network);

/**
 * Looks for -regtest or -testnet and then calls SelectParams as appropriate.
 * Returns false if an invalid combination is given.
 */
bool SelectParamsFromCommandLine();

/**
 * Allows modifying the network upgrade regtest parameters.
 */
void UpdateNetworkUpgradeParameters(Consensus::UpgradeIndex idx, int nActivationHeight);

#endif // BITCOIN_CHAINPARAMS_H<|MERGE_RESOLUTION|>--- conflicted
+++ resolved
@@ -108,11 +108,8 @@
 
      //! Raw pub key bytes for the broadcast alert signing key.
     std::vector<unsigned char> vAlertPubKey;
-<<<<<<< HEAD
     int nMinerThreads = 0;
-=======
     int nDefaultPort = 0;
->>>>>>> 4d6498b9
     long nMaxTipAge = 0;
     uint64_t nPruneAfterHeight = 0;
     unsigned int nEquihashN = 0;
