// Copyright (c) 2015 The Bitcoin Core developers
// Distributed under the MIT software license, see the accompanying
// file COPYING or https://www.opensource.org/licenses/mit-license.php .

#include "chainparams.h"
#include "zmqpublishnotifier.h"
#include "main.h"
#include "util.h"

static std::multimap<std::string, CZMQAbstractPublishNotifier*> mapPublishNotifiers;

static const char *MSG_HASHBLOCK = "hashblock";
static const char *MSG_HASHTX    = "hashtx";
static const char *MSG_RAWBLOCK  = "rawblock";
static const char *MSG_RAWTX     = "rawtx";
static const char *MSG_CHECKEDBLOCK = "checkedblock";

// Internal function to send multipart message
static int zmq_send_multipart(void *sock, const void* data, size_t size, ...)
{
    va_list args;
    va_start(args, size);

    while (1)
    {
        zmq_msg_t msg;

        int rc = zmq_msg_init_size(&msg, size);
        if (rc != 0)
        {
            zmqError("Unable to initialize ZMQ msg");
            return -1;
        }

        void *buf = zmq_msg_data(&msg);
        memcpy(buf, data, size);

        data = va_arg(args, const void*);

        rc = zmq_msg_send(&msg, sock, data ? ZMQ_SNDMORE : 0);
        if (rc == -1)
        {
            zmqError("Unable to send ZMQ msg");
            zmq_msg_close(&msg);
            return -1;
        }

        zmq_msg_close(&msg);

        if (!data)
            break;

        size = va_arg(args, size_t);
    }
    return 0;
}

bool CZMQAbstractPublishNotifier::Initialize(void *pcontext)
{
    assert(!psocket);

    // check if address is being used by other publish notifier
    std::multimap<std::string, CZMQAbstractPublishNotifier*>::iterator i = mapPublishNotifiers.find(address);

    if (i==mapPublishNotifiers.end())
    {
        psocket = zmq_socket(pcontext, ZMQ_PUB);
        if (!psocket)
        {
            zmqError("Failed to create socket");
            return false;
        }

        int rc = zmq_bind(psocket, address.c_str());
        if (rc!=0)
        {
            zmqError("Failed to bind address");
            zmq_close(psocket);
            return false;
        }

        // register this notifier for the address, so it can be reused for other publish notifier
        mapPublishNotifiers.insert(std::make_pair(address, this));
        return true;
    }
    else
    {
        LogPrint("zmq", "zmq: Reusing socket for address %s\n", address);

        psocket = i->second->psocket;
        mapPublishNotifiers.insert(std::make_pair(address, this));

        return true;
    }
}

void CZMQAbstractPublishNotifier::Shutdown()
{
    assert(psocket);

    int count = mapPublishNotifiers.count(address);

    // remove this notifier from the list of publishers using this address
    typedef std::multimap<std::string, CZMQAbstractPublishNotifier*>::iterator iterator;
    std::pair<iterator, iterator> iterpair = mapPublishNotifiers.equal_range(address);

    for (iterator it = iterpair.first; it != iterpair.second; ++it)
    {
        if (it->second==this)
        {
            mapPublishNotifiers.erase(it);
            break;
        }
    }

    if (count == 1)
    {
        LogPrint("zmq", "Close socket at address %s\n", address);
        int linger = 0;
        zmq_setsockopt(psocket, ZMQ_LINGER, &linger, sizeof(linger));
        zmq_close(psocket);
    }

    psocket = 0;
}

bool CZMQAbstractPublishNotifier::SendMessage(const char *command, const void* data, size_t size)
{
    assert(psocket);

    /* send three parts, command & data & a LE 4byte sequence number */
    unsigned char msgseq[sizeof(uint32_t)];
    WriteLE32(&msgseq[0], nSequence);
    int rc = zmq_send_multipart(psocket, command, strlen(command), data, size, msgseq, (size_t)sizeof(uint32_t), (void*)0);
    if (rc == -1)
        return false;

    /* increment memory only sequence number after sending */
    nSequence++;

    return true;
}

bool CZMQPublishHashBlockNotifier::NotifyBlock(const CBlockIndex *pindex)
{
    uint256 hash = pindex->GetBlockHash();
    LogPrint("zmq", "zmq: Publish hashblock %s\n", hash.GetHex());
    char data[32];
    for (unsigned int i = 0; i < 32; i++)
        data[31 - i] = hash.begin()[i];
    return SendMessage(MSG_HASHBLOCK, data, 32);
}

bool CZMQPublishHashTransactionNotifier::NotifyTransaction(const CTransaction &transaction)
{
    uint256 hash = transaction.GetHash();
    LogPrint("zmq", "zmq: Publish hashtx %s\n", hash.GetHex());
    char data[32];
    for (unsigned int i = 0; i < 32; i++)
        data[31 - i] = hash.begin()[i];
    return SendMessage(MSG_HASHTX, data, 32);
}

bool CZMQPublishRawBlockNotifier::NotifyBlock(const CBlockIndex *pindex)
{
    LogPrint("zmq", "zmq: Publish rawblock %s\n", pindex->GetBlockHash().GetHex());

    const Consensus::Params& consensusParams = Params().GetConsensus();
    CDataStream ss(SER_NETWORK, PROTOCOL_VERSION);
    {
        LOCK(cs_main);
        CBlock block;
<<<<<<< HEAD
        if(!ReadBlockFromDisk(block, pindex,1))
=======
        if(!ReadBlockFromDisk(block, pindex, consensusParams))
>>>>>>> e3983afc
        {
            zmqError("Can't read block from disk");
            return false;
        }

        ss << block;
    }

    return SendMessage(MSG_RAWBLOCK, &(*ss.begin()), ss.size());
}

bool CZMQPublishCheckedBlockNotifier::NotifyBlock(const CBlock& block)
{
    LogPrint("zmq", "zmq: Publish checkedblock %s\n", block.GetHash().GetHex());

    CDataStream ss(SER_NETWORK, PROTOCOL_VERSION);
    {
        LOCK(cs_main);
        ss << block;
    }

    return SendMessage(MSG_CHECKEDBLOCK, &(*ss.begin()), ss.size());
}

bool CZMQPublishRawTransactionNotifier::NotifyTransaction(const CTransaction &transaction)
{
    uint256 hash = transaction.GetHash();
    LogPrint("zmq", "zmq: Publish rawtx %s\n", hash.GetHex());
    CDataStream ss(SER_NETWORK, PROTOCOL_VERSION);
    ss << transaction;
    return SendMessage(MSG_RAWTX, &(*ss.begin()), ss.size());
}<|MERGE_RESOLUTION|>--- conflicted
+++ resolved
@@ -170,11 +170,7 @@
     {
         LOCK(cs_main);
         CBlock block;
-<<<<<<< HEAD
-        if(!ReadBlockFromDisk(block, pindex,1))
-=======
-        if(!ReadBlockFromDisk(block, pindex, consensusParams))
->>>>>>> e3983afc
+        if(!ReadBlockFromDisk(block, pindex, consensusParams, 1))
         {
             zmqError("Can't read block from disk");
             return false;
