/** @file
 *****************************************************************************

 Implementation of interfaces for auxiliary functions for the "basic radix-2" evaluation domain.

 See basic_radix2_domain_aux.hpp .

 *****************************************************************************
 * @author     This file is part of libsnark, developed by SCIPR Lab
 *             and contributors (see AUTHORS).
 * @copyright  MIT license (see LICENSE file)
 *****************************************************************************/

#ifndef BASIC_RADIX2_DOMAIN_AUX_TCC_
#define BASIC_RADIX2_DOMAIN_AUX_TCC_

#include <cassert>
#ifdef MULTICORE
#include <omp.h>
#endif
#include "algebra/fields/field_utils.hpp"
#include "common/profiling.hpp"
#include "common/utils.hpp"
#include "common/assert_except.hpp"

namespace libsnark {

#ifdef MULTICORE
#define _basic_radix2_FFT _basic_parallel_radix2_FFT
#else
#define _basic_radix2_FFT _basic_serial_radix2_FFT
#endif

/*
 Below we make use of pseudocode from [CLRS 2n Ed, pp. 864].
 Also, note that it's the caller's responsibility to multiply by 1/N.
 */
template<typename FieldT>
void _basic_serial_radix2_FFT(std::vector<FieldT> &a, const FieldT &omega)
{
    const size_t n = a.size(), logn = log2(n);
    assert_except(n == (1u << logn));

    /* swapping in place (from Storer's book) */
    for (size_t k = 0; k < n; ++k)
    {
        const size_t rk = bitreverse(k, logn);
        if (k < rk)
            std::swap(a[k], a[rk]);
    }

    size_t m = 1; // invariant: m = 2^{s-1}
    for (size_t s = 1; s <= logn; ++s)
    {
        // w_m is 2^s-th root of unity now
        const FieldT w_m = omega^(n/(2*m));

        asm volatile ("/* pre-inner */");
        for (size_t k = 0; k < n; k += 2*m)
        {
            FieldT w = FieldT::one();
            for (size_t j = 0; j < m; ++j)
            {
                const FieldT t = w * a[k+j+m];
                a[k+j+m] = a[k+j] - t;
                a[k+j] += t;
                w *= w_m;
            }
        }
        asm volatile ("/* post-inner */");
        m *= 2;
    }
}

template<typename FieldT>
void _basic_parallel_radix2_FFT_inner(std::vector<FieldT> &a, const FieldT &omega, const size_t log_cpus)
{
    const size_t num_cpus = UINT64_C(1)<<log_cpus;

    const size_t m = a.size();
    const size_t log_m = log2(m);
<<<<<<< HEAD
    assert_except(m == UINT64_C(1)<<log_m);
=======
    assert(m == UINT64_C(1)<<log_m);
>>>>>>> 0e0f5e4e

    if (log_m < log_cpus)
    {
        _basic_serial_radix2_FFT(a, omega);
        return;
    }

    enter_block("Shuffle inputs");
    std::vector<std::vector<FieldT> > tmp(num_cpus);
    for (size_t j = 0; j < num_cpus; ++j)
    {
        tmp[j].resize(UINT64_C(1)<<(log_m-log_cpus), FieldT::zero());
    }

#ifdef MULTICORE
    #pragma omp parallel for
#endif
    for (size_t j = 0; j < num_cpus; ++j)
    {
        const FieldT omega_j = omega^j;
        const FieldT omega_step = omega^(j<<(log_m - log_cpus));

        FieldT elt = FieldT::one();
        for (size_t i = 0; i < UINT64_C(1)<<(log_m - log_cpus); ++i)
        {
            for (size_t s = 0; s < num_cpus; ++s)
            {
                // invariant: elt is omega^(j*idx)
                const size_t idx = (i + (s<<(log_m - log_cpus))) % (1u << log_m);
                tmp[j][i] += a[idx] * elt;
                elt *= omega_step;
            }
            elt *= omega_j;
        }
    }
    leave_block("Shuffle inputs");

    enter_block("Execute sub-FFTs");
    const FieldT omega_num_cpus = omega^num_cpus;

#ifdef MULTICORE
    #pragma omp parallel for
#endif
    for (size_t j = 0; j < num_cpus; ++j)
    {
        _basic_serial_radix2_FFT(tmp[j], omega_num_cpus);
    }
    leave_block("Execute sub-FFTs");

    enter_block("Re-shuffle outputs");

#ifdef MULTICORE
    #pragma omp parallel for
#endif
    for (size_t i = 0; i < num_cpus; ++i)
    {
        for (size_t j = 0; j < UINT64_C(1)<<(log_m - log_cpus); ++j)
        {
            // now: i = idx >> (log_m - log_cpus) and j = idx % (1u << (log_m - log_cpus)), for idx = ((i<<(log_m-log_cpus))+j) % (1u << log_m)
            a[(j<<log_cpus) + i] = tmp[i][j];
        }
    }
    leave_block("Re-shuffle outputs");
}

template<typename FieldT>
void _basic_parallel_radix2_FFT(std::vector<FieldT> &a, const FieldT &omega)
{
#ifdef MULTICORE
    const size_t num_cpus = omp_get_max_threads();
#else
    const size_t num_cpus = 1;
#endif
    const size_t log_cpus = ((num_cpus & (num_cpus - 1)) == 0 ? log2(num_cpus) : log2(num_cpus) - 1);

#ifdef DEBUG
    print_indent(); printf("* Invoking parallel FFT on 2^%zu CPUs (omp_get_max_threads = %zu)\n", log_cpus, num_cpus);
#endif

    if (log_cpus == 0)
    {
        _basic_serial_radix2_FFT(a, omega);
    }
    else
    {
        _basic_parallel_radix2_FFT_inner(a, omega, log_cpus);
    }
}

template<typename FieldT>
void _multiply_by_coset(std::vector<FieldT> &a, const FieldT &g)
{
    //enter_block("Multiply by coset");
    FieldT u = g;
    for (size_t i = 1; i < a.size(); ++i)
    {
        a[i] *= u;
        u *= g;
    }
    //leave_block("Multiply by coset");
}

template<typename FieldT>
std::vector<FieldT> _basic_radix2_lagrange_coeffs(const size_t m, const FieldT &t)
{
    if (m == 1)
    {
        return std::vector<FieldT>(1, FieldT::one());
    }

    assert_except(m == (1u << log2(m)));

    const FieldT omega = get_root_of_unity<FieldT>(m);

    std::vector<FieldT> u(m, FieldT::zero());

    /*
     If t equals one of the roots of unity in S={omega^{0},...,omega^{m-1}}
     then output 1 at the right place, and 0 elsewhere
     */

    if ((t^m) == (FieldT::one()))
    {
        FieldT omega_i = FieldT::one();
        for (size_t i = 0; i < m; ++i)
        {
            if (omega_i == t) // i.e., t equals omega^i
            {
                u[i] = FieldT::one();
                return u;
            }

            omega_i *= omega;
        }
    }

    /*
     Otherwise, if t does not equal any of the roots of unity in S,
     then compute each L_{i,S}(t) as Z_{S}(t) * v_i / (t-\omega^i)
     where:
     - Z_{S}(t) = \prod_{j} (t-\omega^j) = (t^m-1), and
     - v_{i} = 1 / \prod_{j \neq i} (\omega^i-\omega^j).
     Below we use the fact that v_{0} = 1/m and v_{i+1} = \omega * v_{i}.
     */

    const FieldT Z = (t^m)-FieldT::one();
    FieldT l = Z * FieldT(m).inverse();
    FieldT r = FieldT::one();
    for (size_t i = 0; i < m; ++i)
    {
        u[i] = l * (t - r).inverse();
        l *= omega;
        r *= omega;
    }

    return u;
}

} // libsnark

#endif // BASIC_RADIX2_DOMAIN_AUX_TCC_<|MERGE_RESOLUTION|>--- conflicted
+++ resolved
@@ -79,11 +79,7 @@
 
     const size_t m = a.size();
     const size_t log_m = log2(m);
-<<<<<<< HEAD
-    assert_except(m == UINT64_C(1)<<log_m);
-=======
     assert(m == UINT64_C(1)<<log_m);
->>>>>>> 0e0f5e4e
 
     if (log_m < log_cpus)
     {
