--- conflicted
+++ resolved
@@ -11,10 +11,6 @@
 
 void test_bigint()
 {
-<<<<<<< HEAD
-    static_assert(UINT64_MAX == 0xFFFFFFFFFFFFFFFFul, "uint64_t not 64-bit");
-=======
->>>>>>> 0e0f5e4e
     static_assert(GMP_NUMB_BITS == 64, "GMP limb not 64-bit");
 
     const char *b1_decimal = "76749407";
@@ -27,19 +23,6 @@
     bigint<1> b1 = bigint<1>(b1_decimal);
     bigint<2> b2 = bigint<2>(b2_decimal);
 
-<<<<<<< HEAD
-    assert(b0.as_ulong() == UINT64_C(0));
-    assert(b0.is_zero());
-    assert(b1.as_ulong() == UINT64_C(76749407));
-    assert(!(b1.is_zero()));
-    assert(b2.as_ulong() == UINT64_C(15747124762497195938));
-    assert(!(b2.is_zero()));
-    assert(b0 != b1);
-    assert(!(b0 == b1));
-
-    assert(b2.max_bits() == 128);
-    assert(b2.num_bits() == 99);
-=======
     EXPECT_EQ(b0.as_uint64(), UINT64_C(0));
     EXPECT_TRUE(b0.is_zero());
     EXPECT_EQ(b1.as_uint64(), UINT64_C(76749407));
@@ -51,7 +34,6 @@
 
     EXPECT_EQ(b2.max_bits(), 128u);
     EXPECT_EQ(b2.num_bits(), 99u);
->>>>>>> 0e0f5e4e
     for (size_t i = 0; i < 128; i++) {
         assert(b2.test_bit(i) == (b2_binary[127-i] == '1'));
     }
@@ -75,13 +57,8 @@
     bigint<2> quotient;
     bigint<2> remainder;
     bigint<3>::div_qr(quotient, remainder, b3, b2);
-<<<<<<< HEAD
-    assert(quotient.num_bits() < GMP_NUMB_BITS);
-    assert(quotient.as_ulong() == b1.as_ulong());
-=======
     EXPECT_LT(quotient.num_bits(), static_cast<size_t>(GMP_NUMB_BITS));
     EXPECT_EQ(quotient.as_uint64(), b1.as_uint64());
->>>>>>> 0e0f5e4e
     bigint<1> b1inc = bigint<1>("76749408");
     bigint<1> b1a = quotient.shorten(b1inc, "test");
     assert(b1a == b1);
@@ -104,17 +81,6 @@
     assert(!(b3a > b3));
 
     bigint<3>::div_qr(quotient, remainder, b3, b2);
-<<<<<<< HEAD
-    assert(quotient.num_bits() < GMP_NUMB_BITS);
-    assert(quotient.as_ulong() == b1.as_ulong());
-    assert(remainder.num_bits() < GMP_NUMB_BITS);
-    assert(remainder.as_ulong() == 42);
-
-    b3a.clear();
-    assert(b3a.is_zero());
-    assert(b3a.num_bits() == 0);
-    assert(!(b3.is_zero()));
-=======
     EXPECT_LT(quotient.num_bits(), static_cast<size_t>(GMP_NUMB_BITS));
     EXPECT_EQ(quotient.as_uint64(), b1.as_uint64());
     EXPECT_LT(remainder.num_bits(), static_cast<size_t>(GMP_NUMB_BITS));
@@ -124,7 +90,6 @@
     EXPECT_TRUE(b3a.is_zero());
     EXPECT_EQ(b3a.num_bits(), 0u);
     EXPECT_FALSE(b3.is_zero());
->>>>>>> 0e0f5e4e
 
     bigint<4> bx = bigint<4>().randomize();
     bigint<4> by = bigint<4>().randomize();
