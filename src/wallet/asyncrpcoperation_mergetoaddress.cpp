--- conflicted
+++ resolved
@@ -763,23 +763,10 @@
              FormatMoney(info.vjsout[0].value), FormatMoney(info.vjsout[1].value));
 
     // Generate the proof, this can take over a minute.
-<<<<<<< HEAD
-    boost::array<libzcash::JSInput, ZC_NUM_JS_INPUTS> inputs{info.vjsin[0], info.vjsin[1]};
-    boost::array<libzcash::JSOutput, ZC_NUM_JS_OUTPUTS> outputs{info.vjsout[0], info.vjsout[1]};
-    #ifdef __LP64__
-    boost::array<uint64_t, ZC_NUM_JS_INPUTS> inputMap;
-    boost::array<uint64_t, ZC_NUM_JS_OUTPUTS> outputMap;
-    #else
-    boost::array<size_t, ZC_NUM_JS_INPUTS> inputMap;
-    boost::array<size_t, ZC_NUM_JS_OUTPUTS> outputMap;
-    #endif
-
-=======
     std::array<libzcash::JSInput, ZC_NUM_JS_INPUTS> inputs{info.vjsin[0], info.vjsin[1]};
     std::array<libzcash::JSOutput, ZC_NUM_JS_OUTPUTS> outputs{info.vjsout[0], info.vjsout[1]};
     std::array<size_t, ZC_NUM_JS_INPUTS> inputMap;
     std::array<size_t, ZC_NUM_JS_OUTPUTS> outputMap;
->>>>>>> 0e0f5e4e
 
     uint256 esk; // payment disclosure - secret
 
