--- conflicted
+++ resolved
@@ -491,22 +491,10 @@
      *
      * zaddr -> taddrs
      *       -> zaddrs
-<<<<<<< HEAD
      *
-     * Processing order:
-     * Part 1: taddrs and miners fee
-     * Part 2: zaddrs
-     */
-
-    /**
-     * SCENARIO #3
-     * Part 1: Add to the transparent value pool.
-=======
-     * 
      * Send to zaddrs by chaining JoinSplits together and immediately consuming any change
      * Send to taddrs by creating dummy z outputs and accumulating value in a change note
      * which is used to set vpub_new in the last chained joinsplit.
->>>>>>> 4d6498b9
      */
     UniValue obj(UniValue::VOBJ);
     CAmount jsChange = 0;   // this is updated after each joinsplit
@@ -522,39 +510,16 @@
     boost::unordered_map<uint256, ZCIncrementalMerkleTree, CCoinsKeyHasher> intermediates;
     std::vector<uint256> previousCommitments;
 
-<<<<<<< HEAD
-
-                // Put value back into the value pool
-                if (noteFunds >= taddrTargetAmount) {
-                    jsChange = noteFunds - taddrTargetAmount;
-                    info.vpub_new += taddrTargetAmount;
-                } else {
-                    info.vpub_new += noteFunds;
-                }
-=======
     while (!vpubNewProcessed) {
         AsyncJoinSplitInfo info;
         info.vpub_old = 0;
         info.vpub_new = 0;
->>>>>>> 4d6498b9
 
         CAmount jsInputValue = 0;
         uint256 jsAnchor;
         std::vector<boost::optional<ZCIncrementalWitness>> witnesses;
 
-<<<<<<< HEAD
-            if (jsChange > 0) {
-                info.vjsout.push_back(JSOutput());
-                info.vjsout.push_back(JSOutput(frompaymentaddress_, jsChange));
-
-                LogPrint("zrpcunsafe", "%s: generating note for change (amount=%s)\n",
-                        getId(),
-                        FormatMoney(jsChange)
-                        );
-            }
-=======
         JSDescription prevJoinSplit;
->>>>>>> 4d6498b9
 
         // Keep track of previous JoinSplit and its commitments
         if (tx_.vjoinsplit.size() > 0) {
@@ -582,22 +547,6 @@
                 throw JSONRPCError(RPC_WALLET_ERROR, "Could not find previous JoinSplit anchor");
             }
 
-<<<<<<< HEAD
-    /**
-     * SCENARIO #3
-     * Part 2: Send to zaddrs by chaining JoinSplits together and immediately consuming any change
-     */
-    if (z_outputs_total>0) {
-
-        // Keep track of treestate within this transaction
-        boost::unordered_map<uint256, ZCIncrementalMerkleTree, CCoinsKeyHasher> intermediates;
-        std::vector<uint256> previousCommitments;
-
-        while (zOutputsDeque.size() > 0) {
-            AsyncJoinSplitInfo info;
-            info.vpub_old = 0;
-            info.vpub_new = 0;
-=======
             assert(changeOutputIndex != -1);
             boost::optional<ZCIncrementalWitness> changeWitness;
             int n = 0;
@@ -636,7 +585,6 @@
                     getId(),
                     FormatMoney(plaintext.value)
                     );
->>>>>>> 4d6498b9
 
             } catch (const std::exception& e) {
                 throw JSONRPCError(RPC_WALLET_ERROR, strprintf("Error decrypting output note of previous JoinSplit: %s", e.what()));
@@ -667,67 +615,6 @@
                 throw JSONRPCError(RPC_WALLET_ERROR, "Selected input notes do not share the same anchor");
             }
 
-<<<<<<< HEAD
-            // If there is no change, the chain has terminated so we can reset the tracked treestate.
-            if (jsChange==0 && tx_.vjoinsplit.size() > 0) {
-                intermediates.clear();
-                previousCommitments.clear();
-            }
-
-            //
-            // Consume change as the first input of the JoinSplit.
-            //
-            if (jsChange > 0) {
-                LOCK2(cs_main, pwalletMain->cs_wallet);
-
-                // Update tree state with previous joinsplit
-                ZCIncrementalMerkleTree tree;
-                auto it = intermediates.find(prevJoinSplit.anchor);
-                if (it != intermediates.end()) {
-                    tree = it->second;
-                } else if (!pcoinsTip->GetAnchorAt(prevJoinSplit.anchor, tree)) {
-                    throw JSONRPCError(RPC_WALLET_ERROR, "Could not find previous JoinSplit anchor");
-                }
-
-                assert(changeOutputIndex != -1);
-                boost::optional<ZCIncrementalWitness> changeWitness;
-                int n = 0;
-                for (const uint256& commitment : prevJoinSplit.commitments) {
-                    tree.append(commitment);
-                    previousCommitments.push_back(commitment);
-                    if (!changeWitness && changeOutputIndex == n++) {
-                        changeWitness = tree.witness();
-                    } else if (changeWitness) {
-                        changeWitness.get().append(commitment);
-                    }
-                }
-                if (changeWitness) {
-                        witnesses.push_back(changeWitness);
-                }
-                jsAnchor = tree.root();
-                intermediates.insert(std::make_pair(tree.root(), tree));    // chained js are interstitial (found in between block boundaries)
-
-                // Decrypt the change note's ciphertext to retrieve some data we need
-                ZCNoteDecryption decryptor(spendingkey_.viewing_key());
-                auto hSig = prevJoinSplit.h_sig(*pzcashParams, tx_.joinSplitPubKey);
-                try {
-                    NotePlaintext plaintext = NotePlaintext::decrypt(
-                            decryptor,
-                            prevJoinSplit.ciphertexts[changeOutputIndex],
-                            prevJoinSplit.ephemeralKey,
-                            hSig,
-                            (unsigned char) changeOutputIndex);
-
-                    Note note = plaintext.note(frompaymentaddress_);
-                    info.notes.push_back(note);
-
-                    jsInputValue += plaintext.value;
-
-                    LogPrint("zrpcunsafe", "%s: spending change (amount=%s)\n",
-                        getId(),
-                        FormatMoney(plaintext.value)
-                        );
-=======
             vOutPoints.push_back(jso);
             vInputNotes.push_back(note);
             
@@ -758,72 +645,10 @@
                     
         // Add history of previous commitments to witness
         if (vInputNotes.size() > 0) {
->>>>>>> 4d6498b9
 
             if (vInputWitnesses.size()==0) {
                 throw JSONRPCError(RPC_WALLET_ERROR, "Could not find witness for note commitment");
             }
-<<<<<<< HEAD
-
-
-            //
-            // Consume spendable non-change notes
-            //
-            std::vector<Note> vInputNotes;
-            std::vector<JSOutPoint> vOutPoints;
-            std::vector<boost::optional<ZCIncrementalWitness>> vInputWitnesses;
-            uint256 inputAnchor;
-            int numInputsNeeded = (jsChange>0) ? 1 : 0;
-            while (numInputsNeeded++ < ZC_NUM_JS_INPUTS && zInputsDeque.size() > 0) {
-                SendManyInputJSOP t = zInputsDeque.front();
-                JSOutPoint jso = std::get<0>(t);
-                Note note = std::get<1>(t);
-                CAmount noteFunds = std::get<2>(t);
-                zInputsDeque.pop_front();
-
-                WitnessAnchorData wad = jsopWitnessAnchorMap[ jso.ToString() ];
-                vInputWitnesses.push_back(wad.witness);
-                if (inputAnchor.IsNull()) {
-                    inputAnchor = wad.anchor;
-                } else if (inputAnchor != wad.anchor) {
-                    throw JSONRPCError(RPC_WALLET_ERROR, "Selected input notes do not share the same anchor");
-                }
-
-                vOutPoints.push_back(jso);
-                vInputNotes.push_back(note);
-
-                jsInputValue += noteFunds;
-
-                int wtxHeight = -1;
-                int wtxDepth = -1;
-                {
-                    LOCK2(cs_main, pwalletMain->cs_wallet);
-                    const CWalletTx& wtx = pwalletMain->mapWallet[jso.hash];
-                    wtxHeight = mapBlockIndex[wtx.hashBlock]->nHeight;
-                    wtxDepth = wtx.GetDepthInMainChain();
-                }
-                LogPrint("zrpcunsafe", "%s: spending note (txid=%s, vjoinsplit=%d, ciphertext=%d, amount=%s, height=%d, confirmations=%d)\n",
-                        getId(),
-                        jso.hash.ToString().substr(0, 10),
-                        jso.js,
-                        int(jso.n), // uint8_t
-                        FormatMoney(noteFunds),
-                        wtxHeight,
-                        wtxDepth
-                        );
-            }
-
-            // Add history of previous commitments to witness
-            if (vInputNotes.size() > 0) {
-
-                if (vInputWitnesses.size()==0) {
-                    throw JSONRPCError(RPC_WALLET_ERROR, "Could not find witness for note commitment");
-                }
-
-                for (auto & optionalWitness : vInputWitnesses) {
-                    if (!optionalWitness) {
-                        throw JSONRPCError(RPC_WALLET_ERROR, "Witness for note commitment is null");
-=======
             
             for (auto & optionalWitness : vInputWitnesses) {
                 if (!optionalWitness) {
@@ -833,20 +658,10 @@
                 if (jsChange > 0) {
                     for (const uint256& commitment : previousCommitments) {
                         w.append(commitment);
->>>>>>> 4d6498b9
                     }
                     if (jsAnchor != w.root()) {
                         throw JSONRPCError(RPC_WALLET_ERROR, "Witness for spendable note does not have same anchor as change input");
                     }
-<<<<<<< HEAD
-                    witnesses.push_back(w);
-                }
-
-                // The jsAnchor is null if this JoinSplit is at the start of a new chain
-                if (jsAnchor.IsNull()) {
-                    jsAnchor = inputAnchor;
-=======
->>>>>>> 4d6498b9
                 }
                 witnesses.push_back(w);
             }
@@ -856,12 +671,6 @@
                 jsAnchor = inputAnchor;
             }
 
-<<<<<<< HEAD
-
-            //
-            // Find recipient to transfer funds to
-            //
-=======
             // Add spendable notes as inputs
             std::copy(vInputNotes.begin(), vInputNotes.end(), std::back_inserter(info.notes));
         }
@@ -870,7 +679,6 @@
         std::string address, hexMemo;
         CAmount value = 0;
         if (zOutputsDeque.size() > 0) {
->>>>>>> 4d6498b9
             SendManyRecipient smr = zOutputsDeque.front();
             address = std::get<0>(smr);
             value = std::get<1>(smr);
@@ -890,9 +698,6 @@
                     strprintf("Insufficient funds for vpub_new %s (miners fee %s, taddr outputs %s)",
                     FormatMoney(vpubNewTarget), FormatMoney(minersFee), FormatMoney(t_outputs_total)));
             }
-<<<<<<< HEAD
-
-=======
             outAmount += vpubNewTarget;
             info.vpub_new += vpubNewTarget; // funds flowing back to public pool
             vpubNewProcessed = true;
@@ -901,7 +706,6 @@
         }
         else {
             // This is not the last joinsplit, so compute change and any amount still due to the recipient
->>>>>>> 4d6498b9
             if (jsInputValue > outAmount) {
                 jsChange = jsInputValue - outAmount;
             } else if (outAmount > jsInputValue) {
@@ -912,19 +716,6 @@
 
                 // reduce the amount being sent right now to the value of all inputs
                 value = jsInputValue;
-<<<<<<< HEAD
-                if (!minersFeeProcessed) {
-                    value -= minersFee;
-                }
-            }
-
-            if (!minersFeeProcessed) {
-                minersFeeProcessed = true;
-                info.vpub_new += minersFee; // funds flowing back to public pool
-            }
-
-            // create output for recipient
-=======
             }
         }
 
@@ -933,21 +724,13 @@
             assert(value==0);
             info.vjsout.push_back(JSOutput());  // dummy output while we accumulate funds into a change note for vpub_new
         } else {
->>>>>>> 4d6498b9
             PaymentAddress pa = CZCPaymentAddress(address).Get();
             JSOutput jso = JSOutput(pa, value);
             if (hexMemo.size() > 0) {
                 jso.memo = get_memo_from_hex_string(hexMemo);
             }
             info.vjsout.push_back(jso);
-<<<<<<< HEAD
-
-            // create output for any change
-            if (jsChange>0) {
-                info.vjsout.push_back(JSOutput(frompaymentaddress_, jsChange));
-=======
-        }
->>>>>>> 4d6498b9
+        }
 
         // create output for any change
         if (jsChange>0) {
@@ -1198,13 +981,9 @@
     #else
     boost::array<size_t, ZC_NUM_JS_INPUTS> inputMap;
     boost::array<size_t, ZC_NUM_JS_OUTPUTS> outputMap;
-<<<<<<< HEAD
-    #endif
-=======
 
     uint256 esk; // payment disclosure - secret
 
->>>>>>> 4d6498b9
     JSDescription jsdesc = JSDescription::Randomized(
             *pzcashParams,
             joinSplitPubKey_,
