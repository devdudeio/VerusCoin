// Copyright (c) 2009-2014 The Bitcoin Core developers
// Copyright (c) 2016-2017 The Zcash developers
// Distributed under the MIT software license, see the accompanying
// file COPYING or http://www.opensource.org/licenses/mit-license.php.

#ifndef BITCOIN_CLIENTVERSION_H
#define BITCOIN_CLIENTVERSION_H

#if defined(HAVE_CONFIG_H)
#include "config/bitcoin-config.h"
#else

/**
 * client versioning and copyright year
 */

//! These need to be macros, as clientversion.cpp's and bitcoin*-res.rc's voodoo requires it
#define CLIENT_VERSION_MAJOR 2
#define CLIENT_VERSION_MINOR 0
<<<<<<< HEAD
#define CLIENT_VERSION_REVISION 15
#define CLIENT_VERSION_BUILD 52
=======
#define CLIENT_VERSION_REVISION 1
#define CLIENT_VERSION_BUILD 25
>>>>>>> 2b4c89c5

//! Set to true for release, false for prerelease or test build
#define CLIENT_VERSION_IS_RELEASE true

/**
 * Copyright year (2009-this)
 * Todo: update this when changing our copyright comments in the source
 */
#define COPYRIGHT_YEAR 2017

#endif //HAVE_CONFIG_H

/**
 * Converts the parameter X to a string after macro replacement on X has been performed.
 * Don't merge these into one macro!
 */
#define STRINGIZE(X) DO_STRINGIZE(X)
#define DO_STRINGIZE(X) #X

//! Copyright string used in Windows .rc files
#define COPYRIGHT_STR "2009-" STRINGIZE(COPYRIGHT_YEAR) " The Bitcoin Core Developers and The Zcash developers"

/**
 * bitcoind-res.rc includes this file, but it cannot cope with real c++ code.
 * WINDRES_PREPROC is defined to indicate that its pre-processor is running.
 * Anything other than a define should be guarded below.
 */

#if !defined(WINDRES_PREPROC)

#include <string>
#include <vector>

static const int CLIENT_VERSION =
                           1000000 * CLIENT_VERSION_MAJOR
                         +   10000 * CLIENT_VERSION_MINOR
                         +     100 * CLIENT_VERSION_REVISION
                         +       1 * CLIENT_VERSION_BUILD;

extern const std::string CLIENT_NAME;
extern const std::string CLIENT_BUILD;
extern const std::string CLIENT_DATE;


std::string FormatVersion(int nVersion);
std::string FormatFullVersion();
std::string FormatSubVersion(const std::string& name, int nClientVersion, const std::vector<std::string>& comments);

#endif // WINDRES_PREPROC

#endif // BITCOIN_CLIENTVERSION_H<|MERGE_RESOLUTION|>--- conflicted
+++ resolved
@@ -17,13 +17,8 @@
 //! These need to be macros, as clientversion.cpp's and bitcoin*-res.rc's voodoo requires it
 #define CLIENT_VERSION_MAJOR 2
 #define CLIENT_VERSION_MINOR 0
-<<<<<<< HEAD
 #define CLIENT_VERSION_REVISION 15
-#define CLIENT_VERSION_BUILD 52
-=======
-#define CLIENT_VERSION_REVISION 1
 #define CLIENT_VERSION_BUILD 25
->>>>>>> 2b4c89c5
 
 //! Set to true for release, false for prerelease or test build
 #define CLIENT_VERSION_IS_RELEASE true
@@ -32,7 +27,7 @@
  * Copyright year (2009-this)
  * Todo: update this when changing our copyright comments in the source
  */
-#define COPYRIGHT_YEAR 2017
+#define COPYRIGHT_YEAR 2018
 
 #endif //HAVE_CONFIG_H
 
@@ -44,7 +39,7 @@
 #define DO_STRINGIZE(X) #X
 
 //! Copyright string used in Windows .rc files
-#define COPYRIGHT_STR "2009-" STRINGIZE(COPYRIGHT_YEAR) " The Bitcoin Core Developers and The Zcash developers"
+#define COPYRIGHT_STR "2009-" STRINGIZE(COPYRIGHT_YEAR) " The Bitcoin Core Developers, The Zcash developers, Komodo developers, and Verus developers"
 
 /**
  * bitcoind-res.rc includes this file, but it cannot cope with real c++ code.
