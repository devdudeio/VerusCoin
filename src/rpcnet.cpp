--- conflicted
+++ resolved
@@ -196,12 +196,9 @@
     }
     if ( num > (n >> 1) )
     {
-<<<<<<< HEAD
-=======
         extern char ASSETCHAINS_SYMBOL[];
         if ( 0 && height != KOMODO_LONGESTCHAIN )
             fprintf(stderr,"set %s KOMODO_LONGESTCHAIN <- %d\n",ASSETCHAINS_SYMBOL,height);
->>>>>>> bf109a68
         KOMODO_LONGESTCHAIN = height;
         return(height);
     }
@@ -300,11 +297,7 @@
             "    \"connected\" : true|false,          (boolean) If connected\n"
             "    \"addresses\" : [\n"
             "       {\n"
-<<<<<<< HEAD
-            "         \"address\" : \"192.168.0.201:8233\",  (string) The Zcash server host and port\n"
-=======
             "         \"address\" : \"192.168.0.201:8233\",  (string) The Komodo server host and port\n"
->>>>>>> bf109a68
             "         \"connected\" : \"outbound\"           (string) connection, inbound or outbound\n"
             "       }\n"
             "       ,...\n"
