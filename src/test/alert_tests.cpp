--- conflicted
+++ resolved
@@ -398,16 +398,10 @@
     for (int i = 0; i < 800; i++)
     {
         indexDummy[i].phashBlock = NULL;
-<<<<<<< HEAD
         if (i == 0) indexDummy[i].pprev = NULL;
         else indexDummy[i].pprev = &indexDummy[i-1];
         indexDummy[i].SetHeight(i);
         indexDummy[i].nTime = now - (400-i)*nPowTargetSpacing;
-=======
-        indexDummy[i].pprev = i ? &indexDummy[i-1] : NULL;
-        indexDummy[i].nHeight = i;
-        indexDummy[i].nTime = i ? indexDummy[i - 1].nTime + params.PoWTargetSpacing(i) : start;
->>>>>>> e3983afc
         // Other members don't matter, the partition check code doesn't
         // use them
     }
