// Copyright (c) 2013-2014 The Bitcoin Core developers
// Distributed under the MIT software license, see the accompanying
// file COPYING or https://www.opensource.org/licenses/mit-license.php .

#include "rpc/server.h"
#include "rpc/client.h"

#include "key_io.h"
#include "main.h"
#include "wallet/wallet.h"

#include "test/test_bitcoin.h"

#include "zcash/Address.hpp"

#include "asyncrpcqueue.h"
#include "asyncrpcoperation.h"
#include "wallet/asyncrpcoperation_common.h"
#include "wallet/asyncrpcoperation_mergetoaddress.h"
#include "wallet/asyncrpcoperation_sendmany.h"
#include "wallet/asyncrpcoperation_shieldcoinbase.h"

#include "init.h"
#include "utiltest.h"

#include <array>
#include <chrono>
#include <thread>

#include <fstream>
#include <unordered_set>

#include <boost/algorithm/string.hpp>
#include <boost/test/unit_test.hpp>
#include <boost/format.hpp>
#include <boost/filesystem.hpp>

#include <univalue.h>

using namespace std;

extern UniValue createArgs(int nRequired, const char* address1 = NULL, const char* address2 = NULL);
extern UniValue CallRPC(string args);

extern CWallet* pwalletMain;

bool find_error(const UniValue& objError, const std::string& expected) {
    return find_value(objError, "message").get_str().find(expected) != string::npos;
}

static UniValue ValueFromString(const std::string &str)
{
    UniValue value;
    BOOST_CHECK(value.setNumStr(str));
    return value;
}

BOOST_FIXTURE_TEST_SUITE(rpc_wallet_tests, TestingSetup)

BOOST_AUTO_TEST_CASE(rpc_addmultisig)
{
    LOCK(pwalletMain->cs_wallet);

    rpcfn_type addmultisig = tableRPC["addmultisigaddress"]->actor;

    // old, 65-byte-long:
    const char address1Hex[] = "0434e3e09f49ea168c5bbf53f877ff4206923858aab7c7e1df25bc263978107c95e35065a27ef6f1b27222db0ec97e0e895eaca603d3ee0d4c060ce3d8a00286c8";
    // new, compressed:
    const char address2Hex[] = "0388c2037017c62240b6b72ac1a2a5f94da790596ebd06177c8572752922165cb4";

    UniValue v;
    CTxDestination address;
    BOOST_CHECK_NO_THROW(v = addmultisig(createArgs(1, address1Hex), false));
    address = DecodeDestination(v.get_str());
    BOOST_CHECK(IsValidDestination(address) && boost::get<CScriptID>(&address) != nullptr);

    BOOST_CHECK_NO_THROW(v = addmultisig(createArgs(1, address1Hex, address2Hex), false));
    address = DecodeDestination(v.get_str());
    BOOST_CHECK(IsValidDestination(address) && boost::get<CScriptID>(&address) != nullptr);

    BOOST_CHECK_NO_THROW(v = addmultisig(createArgs(2, address1Hex, address2Hex), false));
    address = DecodeDestination(v.get_str());
    BOOST_CHECK(IsValidDestination(address) && boost::get<CScriptID>(&address) != nullptr);

    BOOST_CHECK_THROW(addmultisig(createArgs(0), false), runtime_error);
    BOOST_CHECK_THROW(addmultisig(createArgs(1), false), runtime_error);
    BOOST_CHECK_THROW(addmultisig(createArgs(2, address1Hex), false), runtime_error);

    BOOST_CHECK_THROW(addmultisig(createArgs(1, ""), false), runtime_error);
    BOOST_CHECK_THROW(addmultisig(createArgs(1, "NotAValidPubkey"), false), runtime_error);

    string short1(address1Hex, address1Hex + sizeof(address1Hex) - 2); // last byte missing
    BOOST_CHECK_THROW(addmultisig(createArgs(2, short1.c_str()), false), runtime_error);

    string short2(address1Hex + 1, address1Hex + sizeof(address1Hex)); // first byte missing
    BOOST_CHECK_THROW(addmultisig(createArgs(2, short2.c_str()), false), runtime_error);
}

BOOST_AUTO_TEST_CASE(rpc_wallet)
{
    // Test RPC calls for various wallet statistics
    UniValue r;

    LOCK2(cs_main, pwalletMain->cs_wallet);

    CPubKey demoPubkey = pwalletMain->GenerateNewKey();
    CTxDestination demoAddress(CTxDestination(demoPubkey.GetID()));
    UniValue retValue;
    string strAccount = "";
    string strPurpose = "receive";
    BOOST_CHECK_NO_THROW({ /*Initialize Wallet with an account */
        CWalletDB walletdb(pwalletMain->strWalletFile);
        CAccount account;
        account.vchPubKey = demoPubkey;
        pwalletMain->SetAddressBook(account.vchPubKey.GetID(), strAccount, strPurpose);
        walletdb.WriteAccount(strAccount, account);
    });

    CPubKey setaccountDemoPubkey = pwalletMain->GenerateNewKey();
    CTxDestination setaccountDemoAddress(CTxDestination(setaccountDemoPubkey.GetID()));

    /*********************************
     * 			setaccount
     *********************************/
    BOOST_CHECK_NO_THROW(CallRPC("setaccount " + EncodeDestination(setaccountDemoAddress) + " \"\""));
    /* Accounts are disabled */
    BOOST_CHECK_THROW(CallRPC("setaccount " + EncodeDestination(setaccountDemoAddress) + " nullaccount"), runtime_error);
    /* t1VtArtnn1dGPiD2WFfMXYXW5mHM3q1GpgV is not owned by the test wallet. */
    BOOST_CHECK_THROW(CallRPC("setaccount t1VtArtnn1dGPiD2WFfMXYXW5mHM3q1GpgV nullaccount"), runtime_error);
    BOOST_CHECK_THROW(CallRPC("setaccount"), runtime_error);
    /* t1VtArtnn1dGPiD2WFfMXYXW5mHM3q1Gpg (34 chars) is an illegal address (should be 35 chars) */
    BOOST_CHECK_THROW(CallRPC("setaccount t1VtArtnn1dGPiD2WFfMXYXW5mHM3q1Gpg nullaccount"), runtime_error);


    /*********************************
     *                  getbalance
     *********************************/
    BOOST_CHECK_NO_THROW(CallRPC("getbalance"));
    BOOST_CHECK_THROW(CallRPC("getbalance " + EncodeDestination(demoAddress)), runtime_error);

    /*********************************
     * 			listunspent
     *********************************/
    BOOST_CHECK_NO_THROW(CallRPC("listunspent"));
    BOOST_CHECK_THROW(CallRPC("listunspent string"), runtime_error);
    BOOST_CHECK_THROW(CallRPC("listunspent 0 string"), runtime_error);
    BOOST_CHECK_THROW(CallRPC("listunspent 0 1 not_array"), runtime_error);
    BOOST_CHECK_THROW(CallRPC("listunspent 0 1 [] extra"), runtime_error);
    BOOST_CHECK_NO_THROW(r = CallRPC("listunspent 0 1 []"));
    BOOST_CHECK(r.get_array().empty());

    /*********************************
     * 		listreceivedbyaddress
     *********************************/
    BOOST_CHECK_NO_THROW(CallRPC("listreceivedbyaddress"));
    BOOST_CHECK_NO_THROW(CallRPC("listreceivedbyaddress 0"));
    BOOST_CHECK_THROW(CallRPC("listreceivedbyaddress not_int"), runtime_error);
    BOOST_CHECK_THROW(CallRPC("listreceivedbyaddress 0 not_bool"), runtime_error);
    BOOST_CHECK_NO_THROW(CallRPC("listreceivedbyaddress 0 true"));
    BOOST_CHECK_THROW(CallRPC("listreceivedbyaddress 0 true extra"), runtime_error);

    /*********************************
     * 		listreceivedbyaccount
     *********************************/
    BOOST_CHECK_NO_THROW(CallRPC("listreceivedbyaccount"));
    BOOST_CHECK_NO_THROW(CallRPC("listreceivedbyaccount 0"));
    BOOST_CHECK_THROW(CallRPC("listreceivedbyaccount not_int"), runtime_error);
    BOOST_CHECK_THROW(CallRPC("listreceivedbyaccount 0 not_bool"), runtime_error);
    BOOST_CHECK_NO_THROW(CallRPC("listreceivedbyaccount 0 true"));
    BOOST_CHECK_THROW(CallRPC("listreceivedbyaccount 0 true extra"), runtime_error);

    /*********************************
     *          listsinceblock
     *********************************/
    BOOST_CHECK_NO_THROW(CallRPC("listsinceblock"));

    /*********************************
     *          listtransactions
     *********************************/
    BOOST_CHECK_NO_THROW(CallRPC("listtransactions"));
    BOOST_CHECK_NO_THROW(CallRPC("listtransactions " + EncodeDestination(demoAddress)));
    BOOST_CHECK_NO_THROW(CallRPC("listtransactions " + EncodeDestination(demoAddress) + " 20"));
    BOOST_CHECK_NO_THROW(CallRPC("listtransactions " + EncodeDestination(demoAddress) + " 20 0"));
    BOOST_CHECK_THROW(CallRPC("listtransactions " + EncodeDestination(demoAddress) + " not_int"), runtime_error);

    /*********************************
     *          listlockunspent
     *********************************/
    BOOST_CHECK_NO_THROW(CallRPC("listlockunspent"));

    /*********************************
     *          listaccounts
     *********************************/
    BOOST_CHECK_NO_THROW(CallRPC("listaccounts"));

    /*********************************
     *          listaddressgroupings
     *********************************/
    BOOST_CHECK_NO_THROW(CallRPC("listaddressgroupings"));

    /*********************************
     * 		getrawchangeaddress
     *********************************/
    BOOST_CHECK_NO_THROW(CallRPC("getrawchangeaddress"));

    /*********************************
     * 		getnewaddress
     *********************************/
    BOOST_CHECK_NO_THROW(CallRPC("getnewaddress"));
    BOOST_CHECK_NO_THROW(CallRPC("getnewaddress \"\""));
    /* Accounts are deprecated */
    BOOST_CHECK_THROW(CallRPC("getnewaddress getnewaddress_demoaccount"), runtime_error);

    /*********************************
     * 		getaccountaddress
     *********************************/
    BOOST_CHECK_NO_THROW(CallRPC("getaccountaddress \"\""));
    /* Accounts are deprecated */
    BOOST_CHECK_THROW(CallRPC("getaccountaddress accountThatDoesntExists"), runtime_error);
    BOOST_CHECK_NO_THROW(retValue = CallRPC("getaccountaddress " + strAccount));
    BOOST_CHECK(DecodeDestination(retValue.get_str()) == demoAddress);

    /*********************************
     * 			getaccount
     *********************************/
    BOOST_CHECK_THROW(CallRPC("getaccount"), runtime_error);
    BOOST_CHECK_NO_THROW(CallRPC("getaccount " + EncodeDestination(demoAddress)));

    /*********************************
     * 	signmessage + verifymessage
     *********************************/
    BOOST_CHECK_NO_THROW(retValue = CallRPC("signmessage " + EncodeDestination(demoAddress) + " mymessage"));
    BOOST_CHECK_THROW(CallRPC("signmessage"), runtime_error);
    /* Should throw error because this address is not loaded in the wallet */
    BOOST_CHECK_THROW(CallRPC("signmessage t1h8SqgtM3QM5e2M8EzhhT1yL2PXXtA6oqe mymessage"), runtime_error);

    /* missing arguments */
    BOOST_CHECK_THROW(CallRPC("verifymessage " + EncodeDestination(demoAddress)), runtime_error);
    BOOST_CHECK_THROW(CallRPC("verifymessage " + EncodeDestination(demoAddress) + " " + retValue.get_str()), runtime_error);
    /* Illegal address */
    BOOST_CHECK_THROW(CallRPC("verifymessage t1VtArtnn1dGPiD2WFfMXYXW5mHM3q1Gpg " + retValue.get_str() + " mymessage"), runtime_error);
    /* wrong address */
    BOOST_CHECK(CallRPC("verifymessage t1VtArtnn1dGPiD2WFfMXYXW5mHM3q1GpgV " + retValue.get_str() + " mymessage").get_bool() == false);
    /* Correct address and signature but wrong message */
    BOOST_CHECK(CallRPC("verifymessage " + EncodeDestination(demoAddress) + " " + retValue.get_str() + " wrongmessage").get_bool() == false);
    /* Correct address, message and signature*/
    BOOST_CHECK(CallRPC("verifymessage " + EncodeDestination(demoAddress) + " " + retValue.get_str() + " mymessage").get_bool() == true);

    /*********************************
     * 		getaddressesbyaccount
     *********************************/
    BOOST_CHECK_THROW(CallRPC("getaddressesbyaccount"), runtime_error);
    BOOST_CHECK_NO_THROW(retValue = CallRPC("getaddressesbyaccount " + strAccount));
    UniValue arr = retValue.get_array();
    BOOST_CHECK_EQUAL(4, arr.size());
    bool notFound = true;
    for (auto a : arr.getValues()) {
        notFound &= DecodeDestination(a.get_str()) != demoAddress;
    }
    BOOST_CHECK(!notFound);

    /*********************************
     * 	     fundrawtransaction
     *********************************/
    BOOST_CHECK_THROW(CallRPC("fundrawtransaction 28z"), runtime_error);
    BOOST_CHECK_THROW(CallRPC("fundrawtransaction 01000000000180969800000000001976a91450ce0a4b0ee0ddeb633da85199728b940ac3fe9488ac00000000"), runtime_error);

    /*
     * getblocksubsidy
     */
    BOOST_CHECK_THROW(CallRPC("getblocksubsidy too many args"), runtime_error);
    BOOST_CHECK_THROW(CallRPC("getblocksubsidy -1"), runtime_error);
    BOOST_CHECK_NO_THROW(retValue = CallRPC("getblocksubsidy 50000"));
    UniValue obj = retValue.get_obj();
    BOOST_CHECK_EQUAL(find_value(obj, "miner").get_real(), 10.0);
    BOOST_CHECK_EQUAL(find_value(obj, "founders").get_real(), 2.5);
    BOOST_CHECK_NO_THROW(retValue = CallRPC("getblocksubsidy 1000000"));
    obj = retValue.get_obj();
    BOOST_CHECK_EQUAL(find_value(obj, "miner").get_real(), 6.25);
    BOOST_CHECK_EQUAL(find_value(obj, "founders").get_real(), 0.0);
    BOOST_CHECK_NO_THROW(retValue = CallRPC("getblocksubsidy 2000000"));
    obj = retValue.get_obj();
    BOOST_CHECK_EQUAL(find_value(obj, "miner").get_real(), 3.125);
    BOOST_CHECK_EQUAL(find_value(obj, "founders").get_real(), 0.0);

    /*
     * getblock
     */
    BOOST_CHECK_THROW(CallRPC("getblock too many args"), runtime_error);
    BOOST_CHECK_THROW(CallRPC("getblock -1"), runtime_error);
    BOOST_CHECK_THROW(CallRPC("getblock 2147483647"), runtime_error); // allowed, but > height of active chain tip
    BOOST_CHECK_THROW(CallRPC("getblock 2147483648"), runtime_error); // not allowed, > int32 used for nHeight
    BOOST_CHECK_THROW(CallRPC("getblock 100badchars"), runtime_error);
    BOOST_CHECK_NO_THROW(CallRPC("getblock 0"));
    BOOST_CHECK_NO_THROW(CallRPC("getblock 0 0"));
    BOOST_CHECK_NO_THROW(CallRPC("getblock 0 1"));
    BOOST_CHECK_NO_THROW(CallRPC("getblock 0 2"));
    BOOST_CHECK_THROW(CallRPC("getblock 0 -1"), runtime_error); // bad verbosity
    BOOST_CHECK_THROW(CallRPC("getblock 0 3"), runtime_error); // bad verbosity

    /*
     * migration (sprout to sapling)
     */
    BOOST_CHECK_NO_THROW(CallRPC("z_setmigration true"));
    BOOST_CHECK_NO_THROW(CallRPC("z_setmigration false"));
    BOOST_CHECK_THROW(CallRPC("z_setmigration"), runtime_error);
    BOOST_CHECK_THROW(CallRPC("z_setmigration nonboolean"), runtime_error);
    BOOST_CHECK_THROW(CallRPC("z_setmigration 1"), runtime_error);
}

BOOST_AUTO_TEST_CASE(rpc_wallet_getbalance)
{
    SelectParams(CBaseChainParams::TESTNET);

    LOCK(pwalletMain->cs_wallet);


    BOOST_CHECK_THROW(CallRPC("z_getbalance too many args"), runtime_error);
    BOOST_CHECK_THROW(CallRPC("z_getbalance invalidaddress"), runtime_error);
    BOOST_CHECK_NO_THROW(CallRPC("z_getbalance tmC6YZnCUhm19dEXxh3Jb7srdBJxDawaCab"));
    BOOST_CHECK_THROW(CallRPC("z_getbalance tmC6YZnCUhm19dEXxh3Jb7srdBJxDawaCab -1"), runtime_error);
    BOOST_CHECK_NO_THROW(CallRPC("z_getbalance tmC6YZnCUhm19dEXxh3Jb7srdBJxDawaCab 0"));
    BOOST_CHECK_THROW(CallRPC("z_getbalance tnRZ8bPq2pff3xBWhTJhNkVUkm2uhzksDeW5PvEa7aFKGT9Qi3YgTALZfjaY4jU3HLVKBtHdSXxoPoLA3naMPcHBcY88FcF 1"), runtime_error);


    BOOST_CHECK_THROW(CallRPC("z_gettotalbalance too manyargs"), runtime_error);
    BOOST_CHECK_THROW(CallRPC("z_gettotalbalance -1"), runtime_error);
    BOOST_CHECK_NO_THROW(CallRPC("z_gettotalbalance 0"));


    BOOST_CHECK_THROW(CallRPC("z_listreceivedbyaddress too many args"), runtime_error);
    // negative minconf not allowed
    BOOST_CHECK_THROW(CallRPC("z_listreceivedbyaddress tmC6YZnCUhm19dEXxh3Jb7srdBJxDawaCab -1"), runtime_error);
    // invalid zaddr, taddr not allowed
    BOOST_CHECK_THROW(CallRPC("z_listreceivedbyaddress tmC6YZnCUhm19dEXxh3Jb7srdBJxDawaCab 0"), runtime_error);
    // don't have the spending key
    BOOST_CHECK_THROW(CallRPC("z_listreceivedbyaddress tnRZ8bPq2pff3xBWhTJhNkVUkm2uhzksDeW5PvEa7aFKGT9Qi3YgTALZfjaY4jU3HLVKBtHdSXxoPoLA3naMPcHBcY88FcF 1"), runtime_error);
}

/**
 * This test covers RPC command z_validateaddress
 */
BOOST_AUTO_TEST_CASE(rpc_wallet_z_validateaddress)
{
    SelectParams(CBaseChainParams::MAIN);

    LOCK2(cs_main, pwalletMain->cs_wallet);

    UniValue retValue;

    // Check number of args
    BOOST_CHECK_THROW(CallRPC("z_validateaddress"), runtime_error);
    BOOST_CHECK_THROW(CallRPC("z_validateaddress toomany args"), runtime_error);

    // Wallet should be empty
    std::set<libzcash::SproutPaymentAddress> addrs;
    pwalletMain->GetSproutPaymentAddresses(addrs);
    BOOST_CHECK(addrs.size()==0);

    // This address is not valid, it belongs to another network
    BOOST_CHECK_NO_THROW(retValue = CallRPC("z_validateaddress ztaaga95QAPyp1kSQ1hD2kguCpzyMHjxWZqaYDEkzbvo7uYQYAw2S8X4Kx98AvhhofMtQL8PAXKHuZsmhRcanavKRKmdCzk"));
    UniValue resultObj = retValue.get_obj();
    bool b = find_value(resultObj, "isvalid").get_bool();
    BOOST_CHECK_EQUAL(b, false);

    // This address is valid, but the spending key is not in this wallet
    BOOST_CHECK_NO_THROW(retValue = CallRPC("z_validateaddress zcfA19SDAKRYHLoRDoShcoz4nPohqWxuHcqg8WAxsiB2jFrrs6k7oSvst3UZvMYqpMNSRBkxBsnyjjngX5L55FxMzLKach8"));
    resultObj = retValue.get_obj();
    b = find_value(resultObj, "isvalid").get_bool();
    BOOST_CHECK_EQUAL(b, true);
    BOOST_CHECK_EQUAL(find_value(resultObj, "type").get_str(), "sprout");
    b = find_value(resultObj, "ismine").get_bool();
    BOOST_CHECK_EQUAL(b, false);

    // Let's import a spending key to the wallet and validate its payment address
    BOOST_CHECK_NO_THROW(CallRPC("z_importkey SKxoWv77WGwFnUJitQKNEcD636bL4X5Gd6wWmgaA4Q9x8jZBPJXT"));
    BOOST_CHECK_NO_THROW(retValue = CallRPC("z_validateaddress zcWsmqT4X2V4jgxbgiCzyrAfRT1vi1F4sn7M5Pkh66izzw8Uk7LBGAH3DtcSMJeUb2pi3W4SQF8LMKkU2cUuVP68yAGcomL"));
    resultObj = retValue.get_obj();
    b = find_value(resultObj, "isvalid").get_bool();
    BOOST_CHECK_EQUAL(b, true);
    BOOST_CHECK_EQUAL(find_value(resultObj, "type").get_str(), "sprout");
    b = find_value(resultObj, "ismine").get_bool();
    BOOST_CHECK_EQUAL(b, true);
    BOOST_CHECK_EQUAL(find_value(resultObj, "payingkey").get_str(), "f5bb3c888ccc9831e3f6ba06e7528e26a312eec3acc1823be8918b6a3a5e20ad");
    BOOST_CHECK_EQUAL(find_value(resultObj, "transmissionkey").get_str(), "7a58c7132446564e6b810cf895c20537b3528357dc00150a8e201f491efa9c1a");

    // This Sapling address is not valid, it belongs to another network
    BOOST_CHECK_NO_THROW(retValue = CallRPC("z_validateaddress ztestsapling1knww2nyjc62njkard0jmx7hlsj6twxmxwprn7anvrv4dc2zxanl3nemc0qx2hvplxmd2uau8gyw"));
    resultObj = retValue.get_obj();
    b = find_value(resultObj, "isvalid").get_bool();
    BOOST_CHECK_EQUAL(b, false);

    // This Sapling address is valid, but the spending key is not in this wallet
    BOOST_CHECK_NO_THROW(retValue = CallRPC("z_validateaddress zs1z7rejlpsa98s2rrrfkwmaxu53e4ue0ulcrw0h4x5g8jl04tak0d3mm47vdtahatqrlkngh9slya"));
    resultObj = retValue.get_obj();
    b = find_value(resultObj, "isvalid").get_bool();
    BOOST_CHECK_EQUAL(b, true);
    BOOST_CHECK_EQUAL(find_value(resultObj, "type").get_str(), "sapling");
    b = find_value(resultObj, "ismine").get_bool();
    BOOST_CHECK_EQUAL(b, false);
    BOOST_CHECK_EQUAL(find_value(resultObj, "diversifier").get_str(), "1787997c30e94f050c634d");
    BOOST_CHECK_EQUAL(find_value(resultObj, "diversifiedtransmissionkey").get_str(), "34ed1f60f5db5763beee1ddbb37dd5f7e541d4d4fbdcc09fbfcc6b8e949bbe9d");
}

/*
 * This test covers RPC command z_exportwallet
 */
BOOST_AUTO_TEST_CASE(rpc_wallet_z_exportwallet)
{
    LOCK2(cs_main, pwalletMain->cs_wallet);

    // wallet should be empty
    std::set<libzcash::SproutPaymentAddress> addrs;
    pwalletMain->GetSproutPaymentAddresses(addrs);
    BOOST_CHECK(addrs.size()==0);

    // wallet should have one key
    libzcash::SproutPaymentAddress addr = pwalletMain->GenerateNewSproutZKey();
    pwalletMain->GetSproutPaymentAddresses(addrs);
    BOOST_CHECK(addrs.size()==1);

    // Set up paths
    boost::filesystem::path tmppath = boost::filesystem::temp_directory_path();
    boost::filesystem::path tmpfilename = boost::filesystem::unique_path("%%%%%%%%");
    boost::filesystem::path exportfilepath = tmppath / tmpfilename;

    // export will fail since exportdir is not set
    BOOST_CHECK_THROW(CallRPC(string("z_exportwallet ") + tmpfilename.string()), runtime_error);

    // set exportdir
    mapArgs["-exportdir"] = tmppath.string();

    // run some tests
    BOOST_CHECK_THROW(CallRPC("z_exportwallet"), runtime_error);

    BOOST_CHECK_THROW(CallRPC("z_exportwallet toomany args"), runtime_error);

    BOOST_CHECK_THROW(CallRPC(string("z_exportwallet invalid!*/_chars.txt")), runtime_error);

    BOOST_CHECK_NO_THROW(CallRPC(string("z_exportwallet ") + tmpfilename.string()));


    libzcash::SproutSpendingKey key;
    BOOST_CHECK(pwalletMain->GetSproutSpendingKey(addr, key));

    std::string s1 = EncodePaymentAddress(addr);
    std::string s2 = EncodeSpendingKey(key);

    // There's no way to really delete a private key so we will read in the
    // exported wallet file and search for the spending key and payment address.

    EnsureWalletIsUnlocked();

    ifstream file;
    file.open(exportfilepath.string().c_str(), std::ios::in | std::ios::ate);
    BOOST_CHECK(file.is_open());
    bool fVerified = false;
    int64_t nFilesize = std::max((int64_t)1, (int64_t)file.tellg());
    file.seekg(0, file.beg);
    while (file.good()) {
        std::string line;
        std::getline(file, line);
        if (line.empty() || line[0] == '#')
            continue;
        if (line.find(s1) != std::string::npos && line.find(s2) != std::string::npos) {
            fVerified = true;
            break;
        }
    }
    BOOST_CHECK(fVerified);
}


/*
 * This test covers RPC command z_importwallet
 */
BOOST_AUTO_TEST_CASE(rpc_wallet_z_importwallet)
{
    LOCK2(cs_main, pwalletMain->cs_wallet);

    // error if no args
    BOOST_CHECK_THROW(CallRPC("z_importwallet"), runtime_error);

    // error if too many args
    BOOST_CHECK_THROW(CallRPC("z_importwallet toomany args"), runtime_error);

    // create a random key locally
    auto testSpendingKey = libzcash::SproutSpendingKey::random();
    auto testPaymentAddress = testSpendingKey.address();
    std::string testAddr = EncodePaymentAddress(testPaymentAddress);
    std::string testKey = EncodeSpendingKey(testSpendingKey);

    // create test data using the random key
    std::string format_str = "# Wallet dump created by Komodo v0.11.2.0.z8-9155cc6-dirty (2016-08-11 11:37:00 -0700)\n"
            "# * Created on 2016-08-12T21:55:36Z\n"
            "# * Best block at time of backup was 0 (0de0a3851fef2d433b9b4f51d4342bdd24c5ddd793eb8fba57189f07e9235d52),\n"
            "#   mined on 2009-01-03T18:15:05Z\n"
            "\n"
            "# Zkeys\n"
            "\n"
            "%s 2016-08-12T21:55:36Z # zaddr=%s\n"
            "\n"
            "\n# End of dump";

    boost::format formatobject(format_str);
    std::string testWalletDump = (formatobject % testKey % testAddr).str();

    // write test data to file
    boost::filesystem::path temp = boost::filesystem::temp_directory_path() /
            boost::filesystem::unique_path();
    const std::string path = temp.string();
    std::ofstream file(path);
    file << testWalletDump;
    file << std::flush;

    // wallet should currently be empty
    std::set<libzcash::SproutPaymentAddress> addrs;
    pwalletMain->GetSproutPaymentAddresses(addrs);
    BOOST_CHECK(addrs.size()==0);

    // import test data from file into wallet
    BOOST_CHECK_NO_THROW(CallRPC(string("z_importwallet ") + path));

    // wallet should now have one zkey
    pwalletMain->GetSproutPaymentAddresses(addrs);
    BOOST_CHECK(addrs.size()==1);

    // check that we have the spending key for the address
    auto address = DecodePaymentAddress(testAddr);
    BOOST_CHECK(IsValidPaymentAddress(address));
    BOOST_ASSERT(boost::get<libzcash::SproutPaymentAddress>(&address) != nullptr);
    auto addr = boost::get<libzcash::SproutPaymentAddress>(address);
    BOOST_CHECK(pwalletMain->HaveSproutSpendingKey(addr));

    // Verify the spending key is the same as the test data
    libzcash::SproutSpendingKey k;
    BOOST_CHECK(pwalletMain->GetSproutSpendingKey(addr, k));
    BOOST_CHECK_EQUAL(testKey, EncodeSpendingKey(k));
}


/*
 * This test covers RPC commands z_listaddresses, z_importkey, z_exportkey
 */
BOOST_AUTO_TEST_CASE(rpc_wallet_z_importexport)
{
    LOCK2(cs_main, pwalletMain->cs_wallet);
    UniValue retValue;
    int n1 = 1000; // number of times to import/export
    int n2 = 1000; // number of addresses to create and list

    // error if no args
    BOOST_CHECK_THROW(CallRPC("z_importkey"), runtime_error);
    BOOST_CHECK_THROW(CallRPC("z_exportkey"), runtime_error);

    // error if too many args
    BOOST_CHECK_THROW(CallRPC("z_importkey way too many args"), runtime_error);
    BOOST_CHECK_THROW(CallRPC("z_exportkey toomany args"), runtime_error);

    // error if invalid args
    auto sk = libzcash::SproutSpendingKey::random();
    std::string prefix = std::string("z_importkey ") + EncodeSpendingKey(sk) + " yes ";
    BOOST_CHECK_THROW(CallRPC(prefix + "-1"), runtime_error);
    BOOST_CHECK_THROW(CallRPC(prefix + "2147483647"), runtime_error); // allowed, but > height of active chain tip
    BOOST_CHECK_THROW(CallRPC(prefix + "2147483648"), runtime_error); // not allowed, > int32 used for nHeight
    BOOST_CHECK_THROW(CallRPC(prefix + "100badchars"), runtime_error);

    // wallet should currently be empty
    std::set<libzcash::SproutPaymentAddress> addrs;
    pwalletMain->GetSproutPaymentAddresses(addrs);
    BOOST_CHECK(addrs.size()==0);
    std::set<libzcash::SaplingPaymentAddress> saplingAddrs;
    pwalletMain->GetSaplingPaymentAddresses(saplingAddrs);
    BOOST_CHECK(saplingAddrs.empty());

    auto m = GetTestMasterSaplingSpendingKey();

    // verify import and export key
    for (int i = 0; i < n1; i++) {
        // create a random Sprout key locally
        auto testSpendingKey = libzcash::SproutSpendingKey::random();
        auto testPaymentAddress = testSpendingKey.address();
        std::string testAddr = EncodePaymentAddress(testPaymentAddress);
        std::string testKey = EncodeSpendingKey(testSpendingKey);
        BOOST_CHECK_NO_THROW(CallRPC(string("z_importkey ") + testKey));
        BOOST_CHECK_NO_THROW(retValue = CallRPC(string("z_exportkey ") + testAddr));
        BOOST_CHECK_EQUAL(retValue.get_str(), testKey);

        // create a random Sapling key locally
        auto testSaplingSpendingKey = m.Derive(i);
        auto testSaplingPaymentAddress = testSaplingSpendingKey.DefaultAddress();
        std::string testSaplingAddr = EncodePaymentAddress(testSaplingPaymentAddress);
        std::string testSaplingKey = EncodeSpendingKey(testSaplingSpendingKey);
        BOOST_CHECK_NO_THROW(CallRPC(string("z_importkey ") + testSaplingKey));
        BOOST_CHECK_NO_THROW(retValue = CallRPC(string("z_exportkey ") + testSaplingAddr));
        BOOST_CHECK_EQUAL(retValue.get_str(), testSaplingKey);
    }

    // Verify we can list the keys imported
    BOOST_CHECK_NO_THROW(retValue = CallRPC("z_listaddresses"));
    UniValue arr = retValue.get_array();
    BOOST_CHECK(arr.size() == (2 * n1));

    // Put addresses into a set
    std::unordered_set<std::string> myaddrs;
    for (UniValue element : arr.getValues()) {
        myaddrs.insert(element.get_str());
    }

    // Make new addresses for the set
    for (int i=0; i<n2; i++) {
        myaddrs.insert(EncodePaymentAddress(pwalletMain->GenerateNewSproutZKey()));
    }

    // Verify number of addresses stored in wallet is n1+n2
    int numAddrs = myaddrs.size();
    BOOST_CHECK(numAddrs == (2 * n1) + n2);
    pwalletMain->GetSproutPaymentAddresses(addrs);
    pwalletMain->GetSaplingPaymentAddresses(saplingAddrs);
    BOOST_CHECK(addrs.size() + saplingAddrs.size() == numAddrs);

    // Ask wallet to list addresses
    BOOST_CHECK_NO_THROW(retValue = CallRPC("z_listaddresses"));
    arr = retValue.get_array();
    BOOST_CHECK(arr.size() == numAddrs);

    // Create a set from them
    std::unordered_set<std::string> listaddrs;
    for (UniValue element : arr.getValues()) {
        listaddrs.insert(element.get_str());
    }

    // Verify the two sets of addresses are the same
    BOOST_CHECK(listaddrs.size() == numAddrs);
    BOOST_CHECK(myaddrs == listaddrs);

    // Add one more address
    BOOST_CHECK_NO_THROW(retValue = CallRPC("z_getnewaddress sprout"));
    std::string newaddress = retValue.get_str();
    auto address = DecodePaymentAddress(newaddress);
    BOOST_CHECK(IsValidPaymentAddress(address));
    BOOST_ASSERT(boost::get<libzcash::SproutPaymentAddress>(&address) != nullptr);
    auto newAddr = boost::get<libzcash::SproutPaymentAddress>(address);
    BOOST_CHECK(pwalletMain->HaveSproutSpendingKey(newAddr));

    // Check if too many args
    BOOST_CHECK_THROW(CallRPC("z_getnewaddress toomanyargs"), runtime_error);
}



/**
 * Test Async RPC operations.
 * Tip: Create mock operations by subclassing AsyncRPCOperation.
 */

class MockSleepOperation : public AsyncRPCOperation {
public:
    std::chrono::milliseconds naptime;
    MockSleepOperation(int t=1000) {
        this->naptime = std::chrono::milliseconds(t);
    }
    virtual ~MockSleepOperation() {
    }
    virtual void main() {
        set_state(OperationStatus::EXECUTING);
        start_execution_clock();
        std::this_thread::sleep_for(std::chrono::milliseconds(naptime));
        stop_execution_clock();
        set_result(UniValue(UniValue::VSTR, "done"));
        set_state(OperationStatus::SUCCESS);
    }
};


/*
 * Test Aysnc RPC queue and operations.
 */
BOOST_AUTO_TEST_CASE(rpc_wallet_async_operations)
{
    std::shared_ptr<AsyncRPCQueue> q = std::make_shared<AsyncRPCQueue>();
    BOOST_CHECK(q->getNumberOfWorkers() == 0);
    std::vector<AsyncRPCOperationId> ids = q->getAllOperationIds();
    BOOST_CHECK(ids.size()==0);

    std::shared_ptr<AsyncRPCOperation> op1 = std::make_shared<AsyncRPCOperation>();
    q->addOperation(op1);
    BOOST_CHECK(q->getOperationCount() == 1);

    OperationStatus status = op1->getState();
    BOOST_CHECK(status == OperationStatus::READY);

    AsyncRPCOperationId id1 = op1->getId();
    int64_t creationTime1 = op1->getCreationTime();

    q->addWorker();
    BOOST_CHECK(q->getNumberOfWorkers() == 1);

    // an AsyncRPCOperation doesn't do anything so will finish immediately
    std::this_thread::sleep_for(std::chrono::seconds(1));
    BOOST_CHECK(q->getOperationCount() == 0);

    // operation should be a success
    BOOST_CHECK_EQUAL(op1->isCancelled(), false);
    BOOST_CHECK_EQUAL(op1->isExecuting(), false);
    BOOST_CHECK_EQUAL(op1->isReady(), false);
    BOOST_CHECK_EQUAL(op1->isFailed(), false);
    BOOST_CHECK_EQUAL(op1->isSuccess(), true);
    BOOST_CHECK_EQUAL(op1->getError().isNull(), true);
    BOOST_CHECK_EQUAL(op1->getResult().isNull(), false);
    BOOST_CHECK_EQUAL(op1->getStateAsString(), "success");
    BOOST_CHECK_NE(op1->getStateAsString(), "executing");

    // Create a second operation which just sleeps
    std::shared_ptr<AsyncRPCOperation> op2(new MockSleepOperation(2500));
    AsyncRPCOperationId id2 = op2->getId();
    int64_t creationTime2 = op2->getCreationTime();

    // it's different from the previous operation
    BOOST_CHECK_NE(op1.get(), op2.get());
    BOOST_CHECK_NE(id1, id2);
    BOOST_CHECK_NE(creationTime1, creationTime2);

    // Only the first operation has been added to the queue
    std::vector<AsyncRPCOperationId> v = q->getAllOperationIds();
    std::set<AsyncRPCOperationId> opids(v.begin(), v.end());
    BOOST_CHECK(opids.size() == 1);
    BOOST_CHECK(opids.count(id1)==1);
    BOOST_CHECK(opids.count(id2)==0);
    std::shared_ptr<AsyncRPCOperation> p1 = q->getOperationForId(id1);
    BOOST_CHECK_EQUAL(p1.get(), op1.get());
    std::shared_ptr<AsyncRPCOperation> p2 = q->getOperationForId(id2);
    BOOST_CHECK(!p2); // null ptr as not added to queue yet

    // Add operation 2 and 3 to the queue
    q->addOperation(op2);
    std::shared_ptr<AsyncRPCOperation> op3(new MockSleepOperation(1000));
    q->addOperation(op3);
    std::this_thread::sleep_for(std::chrono::milliseconds(500));
    BOOST_CHECK_EQUAL(op2->isExecuting(), true);
    op2->cancel();  // too late, already executing
    op3->cancel();
    std::this_thread::sleep_for(std::chrono::milliseconds(3000));
    BOOST_CHECK_EQUAL(op2->isSuccess(), true);
    BOOST_CHECK_EQUAL(op2->isCancelled(), false);
    BOOST_CHECK_EQUAL(op3->isCancelled(), true);


    v = q->getAllOperationIds();
    std::copy( v.begin(), v.end(), std::inserter( opids, opids.end() ) );
    BOOST_CHECK(opids.size() == 3);
    BOOST_CHECK(opids.count(id1)==1);
    BOOST_CHECK(opids.count(id2)==1);
    BOOST_CHECK(opids.count(op3->getId())==1);
    q->finishAndWait();
}


// The CountOperation will increment this global
std::atomic<int64_t> gCounter(0);

class CountOperation : public AsyncRPCOperation {
public:
    CountOperation() {}
    virtual ~CountOperation() {}
    virtual void main() {
        set_state(OperationStatus::EXECUTING);
        gCounter++;
        std::this_thread::sleep_for(std::chrono::milliseconds(1000));
        set_state(OperationStatus::SUCCESS);
    }
};

// This tests the queue waiting for multiple workers to finish
BOOST_AUTO_TEST_CASE(rpc_wallet_async_operations_parallel_wait)
{
    gCounter = 0;

    std::shared_ptr<AsyncRPCQueue> q = std::make_shared<AsyncRPCQueue>();
    q->addWorker();
    q->addWorker();
    q->addWorker();
    q->addWorker();
    BOOST_CHECK(q->getNumberOfWorkers() == 4);

    int64_t numOperations = 10;     // 10 * 1000ms / 4 = 2.5 secs to finish
    for (int i=0; i<numOperations; i++) {
        std::shared_ptr<AsyncRPCOperation> op(new CountOperation());
        q->addOperation(op);
    }

    std::vector<AsyncRPCOperationId> ids = q->getAllOperationIds();
    BOOST_CHECK(ids.size()==numOperations);
    q->finishAndWait();
    BOOST_CHECK_EQUAL(q->isFinishing(), true);
    BOOST_CHECK_EQUAL(numOperations, gCounter.load());
}

// This tests the queue shutting down immediately
BOOST_AUTO_TEST_CASE(rpc_wallet_async_operations_parallel_cancel)
{
    gCounter = 0;

    std::shared_ptr<AsyncRPCQueue> q = std::make_shared<AsyncRPCQueue>();
    q->addWorker();
    q->addWorker();
    BOOST_CHECK(q->getNumberOfWorkers() == 2);

    int numOperations = 10000;  // 10000 seconds to complete
    for (int i=0; i<numOperations; i++) {
        std::shared_ptr<AsyncRPCOperation> op(new CountOperation());
        q->addOperation(op);
    }
    std::vector<AsyncRPCOperationId> ids = q->getAllOperationIds();
    BOOST_CHECK(ids.size()==numOperations);
    q->closeAndWait();

    int numSuccess = 0;
    int numCancelled = 0;
    for (auto & id : ids) {
        std::shared_ptr<AsyncRPCOperation> ptr = q->popOperationForId(id);
        if (ptr->isCancelled()) {
            numCancelled++;
        } else if (ptr->isSuccess()) {
            numSuccess++;
        }
    }

    BOOST_CHECK_EQUAL(numOperations, numSuccess+numCancelled);
    BOOST_CHECK_EQUAL(gCounter.load(), numSuccess);
    BOOST_CHECK(q->getOperationCount() == 0);
    ids = q->getAllOperationIds();
    BOOST_CHECK(ids.size()==0);
}

// This tests z_getoperationstatus, z_getoperationresult, z_listoperationids
BOOST_AUTO_TEST_CASE(rpc_z_getoperations)
{
    std::shared_ptr<AsyncRPCQueue> q = getAsyncRPCQueue();
    std::shared_ptr<AsyncRPCQueue> sharedInstance = AsyncRPCQueue::sharedInstance();
    BOOST_CHECK(q == sharedInstance);

    BOOST_CHECK_NO_THROW(CallRPC("z_getoperationstatus"));
    BOOST_CHECK_NO_THROW(CallRPC("z_getoperationstatus []"));
    BOOST_CHECK_NO_THROW(CallRPC("z_getoperationstatus [\"opid-1234\"]"));
    BOOST_CHECK_THROW(CallRPC("z_getoperationstatus [] toomanyargs"), runtime_error);
    BOOST_CHECK_THROW(CallRPC("z_getoperationstatus not_an_array"), runtime_error);

    BOOST_CHECK_NO_THROW(CallRPC("z_getoperationresult"));
    BOOST_CHECK_NO_THROW(CallRPC("z_getoperationresult []"));
    BOOST_CHECK_NO_THROW(CallRPC("z_getoperationresult [\"opid-1234\"]"));
    BOOST_CHECK_THROW(CallRPC("z_getoperationresult [] toomanyargs"), runtime_error);
    BOOST_CHECK_THROW(CallRPC("z_getoperationresult not_an_array"), runtime_error);

    std::shared_ptr<AsyncRPCOperation> op1 = std::make_shared<AsyncRPCOperation>();
    q->addOperation(op1);
    std::shared_ptr<AsyncRPCOperation> op2 = std::make_shared<AsyncRPCOperation>();
    q->addOperation(op2);

    BOOST_CHECK(q->getOperationCount() == 2);
    BOOST_CHECK(q->getNumberOfWorkers() == 0);
    q->addWorker();
    BOOST_CHECK(q->getNumberOfWorkers() == 1);
    std::this_thread::sleep_for(std::chrono::milliseconds(1000));
    BOOST_CHECK(q->getOperationCount() == 0);

    // Check if too many args
    BOOST_CHECK_THROW(CallRPC("z_listoperationids toomany args"), runtime_error);

    UniValue retValue;
    BOOST_CHECK_NO_THROW(retValue = CallRPC("z_listoperationids"));
    BOOST_CHECK(retValue.get_array().size() == 2);

    BOOST_CHECK_NO_THROW(retValue = CallRPC("z_getoperationstatus"));
    UniValue array = retValue.get_array();
    BOOST_CHECK(array.size() == 2);

    // idempotent
    BOOST_CHECK_NO_THROW(retValue = CallRPC("z_getoperationstatus"));
    array = retValue.get_array();
    BOOST_CHECK(array.size() == 2);

    for (UniValue v : array.getValues()) {
        UniValue obj = v.get_obj();
        UniValue id = find_value(obj, "id");

        UniValue result;
        // removes result from internal storage
        BOOST_CHECK_NO_THROW(result = CallRPC("z_getoperationresult [\"" + id.get_str() + "\"]"));
        UniValue resultArray = result.get_array();
        BOOST_CHECK(resultArray.size() == 1);

        UniValue resultObj = resultArray[0].get_obj();
        UniValue resultId = find_value(resultObj, "id");
        BOOST_CHECK_EQUAL(id.get_str(), resultId.get_str());

        // verify the operation has been removed
        BOOST_CHECK_NO_THROW(result = CallRPC("z_getoperationresult [\"" + id.get_str() + "\"]"));
        resultArray = result.get_array();
        BOOST_CHECK(resultArray.size() == 0);
    }

    // operations removed
    BOOST_CHECK_NO_THROW(retValue = CallRPC("z_getoperationstatus"));
    array = retValue.get_array();
    BOOST_CHECK(array.size() == 0);

    q->close();
}

BOOST_AUTO_TEST_CASE(rpc_z_sendmany_parameters)
{
    SelectParams(CBaseChainParams::TESTNET);

    LOCK(pwalletMain->cs_wallet);

    BOOST_CHECK_THROW(CallRPC("z_sendmany"), runtime_error);
    BOOST_CHECK_THROW(CallRPC("z_sendmany toofewargs"), runtime_error);
    BOOST_CHECK_THROW(CallRPC("z_sendmany just too many args here"), runtime_error);

    // bad from address
    BOOST_CHECK_THROW(CallRPC("z_sendmany "
            "INVALIDtmRr6yJonqGK23UVhrKuyvTpF8qxQQjKigJ []"), runtime_error);
    // empty amounts
    BOOST_CHECK_THROW(CallRPC("z_sendmany "
            "tmRr6yJonqGK23UVhrKuyvTpF8qxQQjKigJ []"), runtime_error);

    // don't have the spending key for this address
    BOOST_CHECK_THROW(CallRPC("z_sendmany "
            "tnpoQJVnYBZZqkFadj2bJJLThNCxbADGB5gSGeYTAGGrT5tejsxY9Zc1BtY8nnHmZkB"
            "UkJ1oSfbhTJhm72WiZizvkZz5aH1 []"), runtime_error);

    // duplicate address
    BOOST_CHECK_THROW(CallRPC("z_sendmany "
            "tmRr6yJonqGK23UVhrKuyvTpF8qxQQjKigJ "
            "[{\"address\":\"tmQP9L3s31cLsghVYf2Jb5MhKj1jRBPoeQn\", \"amount\":50.0},"
            " {\"address\":\"tmQP9L3s31cLsghVYf2Jb5MhKj1jRBPoeQn\", \"amount\":12.0} ]"
            ), runtime_error);

    // invalid fee amount, cannot be negative
    BOOST_CHECK_THROW(CallRPC("z_sendmany "
            "tmRr6yJonqGK23UVhrKuyvTpF8qxQQjKigJ "
            "[{\"address\":\"tmQP9L3s31cLsghVYf2Jb5MhKj1jRBPoeQn\", \"amount\":50.0}] "
            "1 -0.0001"
            ), runtime_error);

    // invalid fee amount, bigger than MAX_MONEY
    BOOST_CHECK_THROW(CallRPC("z_sendmany "
            "tmRr6yJonqGK23UVhrKuyvTpF8qxQQjKigJ "
            "[{\"address\":\"tmQP9L3s31cLsghVYf2Jb5MhKj1jRBPoeQn\", \"amount\":50.0}] "
            "1 21000001"
            ), runtime_error);

    // fee amount is bigger than sum of outputs
    BOOST_CHECK_THROW(CallRPC("z_sendmany "
            "tmRr6yJonqGK23UVhrKuyvTpF8qxQQjKigJ "
            "[{\"address\":\"tmQP9L3s31cLsghVYf2Jb5MhKj1jRBPoeQn\", \"amount\":50.0}] "
            "1 50.00000001"
            ), runtime_error);

    // memo bigger than allowed length of ZC_MEMO_SIZE
    std::vector<char> v (2 * (ZC_MEMO_SIZE+1));     // x2 for hexadecimal string format
    std::fill(v.begin(),v.end(), 'A');
    std::string badmemo(v.begin(), v.end());
    auto pa = pwalletMain->GenerateNewSproutZKey();
    std::string zaddr1 = EncodePaymentAddress(pa);
    BOOST_CHECK_THROW(CallRPC(string("z_sendmany tmRr6yJonqGK23UVhrKuyvTpF8qxQQjKigJ ")
            + "[{\"address\":\"" + zaddr1 + "\", \"amount\":123.456}]"), runtime_error);

    // Mutable tx containing contextual information we need to build tx
    UniValue retValue = CallRPC("getblockcount");
    int nHeight = retValue.get_int();
    CMutableTransaction mtx = CreateNewContextualCMutableTransaction(Params().GetConsensus(), nHeight + 1);
    if (mtx.nVersion == 1) {
        mtx.nVersion = 2;
    }

    // Test constructor of AsyncRPCOperation_sendmany
    try {
        std::shared_ptr<AsyncRPCOperation> operation(new AsyncRPCOperation_sendmany(boost::none, mtx, "",{}, {}, -1));
    } catch (const UniValue& objError) {
        BOOST_CHECK( find_error(objError, "Minconf cannot be negative"));
    }

    try {
        std::shared_ptr<AsyncRPCOperation> operation(new AsyncRPCOperation_sendmany(boost::none, mtx, "",{}, {}, 1));
    } catch (const UniValue& objError) {
        BOOST_CHECK( find_error(objError, "From address parameter missing"));
    }

    try {
        std::shared_ptr<AsyncRPCOperation> operation( new AsyncRPCOperation_sendmany(boost::none, mtx, "tmRr6yJonqGK23UVhrKuyvTpF8qxQQjKigJ", {}, {}, 1) );
    } catch (const UniValue& objError) {
        BOOST_CHECK( find_error(objError, "No recipients"));
    }

    try {
        std::vector<SendManyRecipient> recipients = { SendManyRecipient("dummy",1.0, "") };
        std::shared_ptr<AsyncRPCOperation> operation( new AsyncRPCOperation_sendmany(boost::none, mtx, "INVALID", recipients, {}, 1) );
    } catch (const UniValue& objError) {
        BOOST_CHECK( find_error(objError, "Invalid from address"));
    }

    // Testnet payment addresses begin with 'zt'.  This test detects an incorrect prefix.
    try {
        std::vector<SendManyRecipient> recipients = { SendManyRecipient("dummy",1.0, "") };
        std::shared_ptr<AsyncRPCOperation> operation( new AsyncRPCOperation_sendmany(boost::none, mtx, "zcMuhvq8sEkHALuSU2i4NbNQxshSAYrpCExec45ZjtivYPbuiFPwk6WHy4SvsbeZ4siy1WheuRGjtaJmoD1J8bFqNXhsG6U", recipients, {}, 1) );
    } catch (const UniValue& objError) {
        BOOST_CHECK( find_error(objError, "Invalid from address"));
    }

    // Note: The following will crash as a google test because AsyncRPCOperation_sendmany
    // invokes a method on pwalletMain, which is undefined in the google test environment.
    try {
        std::vector<SendManyRecipient> recipients = { SendManyRecipient("dummy",1.0, "") };
        std::shared_ptr<AsyncRPCOperation> operation( new AsyncRPCOperation_sendmany(boost::none, mtx, "ztjiDe569DPNbyTE6TSdJTaSDhoXEHLGvYoUnBU1wfVNU52TEyT6berYtySkd21njAeEoh8fFJUT42kua9r8EnhBaEKqCpP", recipients, {}, 1) );
    } catch (const UniValue& objError) {
        BOOST_CHECK( find_error(objError, "no spending key found for zaddr"));
    }
}

BOOST_AUTO_TEST_CASE(asyncrpcoperation_sign_send_raw_transaction) {
    // Raw joinsplit is a zaddr->zaddr
    std::string raw = "020000000000000000000100000000000000001027000000000000183a0d4c46c369078705e39bcfebee59a978dbd210ce8de3efc9555a03fbabfd3cea16693d730c63850d7e48ccde79854c19adcb7e9dcd7b7d18805ee09083f6b16e1860729d2d4a90e2f2acd009cf78b5eb0f4a6ee4bdb64b1262d7ce9eb910c460b02022991e968d0c50ee44908e4ccccbc591d0053bcca154dd6d6fc400a29fa686af4682339832ccea362a62aeb9df0d5aa74f86a1e75ac0f48a8ccc41e0a940643c6c33e1d09223b0a46eaf47a1bb4407cfc12b1dcf83a29c0cef51e45c7876ca5b9e5bae86d92976eb3ef68f29cd29386a8be8451b50f82bf9da10c04651868655194da8f6ed3d241bb5b5ff93a3e2bbe44644544d88bcde5cc35978032ee92699c7a61fcbb395e7583f47e698c4d53ede54f956629400bf510fb5e22d03158cc10bdcaaf29e418ef18eb6480dd9c8b9e2a377809f9f32a556ef872febd0021d4ad013aa9f0b7255e98e408d302abefd33a71180b720271835b487ab309e160b06dfe51932120fb84a7ede16b20c53599a11071592109e10260f265ee60d48c62bfe24074020e9b586ce9e9356e68f2ad1a9538258234afe4b83a209f178f45202270eaeaeecaf2ce3100b2c5a714f75f35777a9ebff5ebf47059d2bbf6f3726190216468f2b152673b766225b093f3a2f827c86d6b48b42117fec1d0ac38dd7af700308dcfb02eba821612b16a2c164c47715b9b0c93900893b1aba2ea03765c94d87022db5be06ab338d1912e0936dfe87586d0a8ee49144a6cd2e306abdcb652faa3e0222739deb23154d778b50de75069a4a2cce1208cd1ced3cb4744c9888ce1c2fcd2e66dc31e62d3aa9e423d7275882525e9981f92e84ac85975b8660739407efbe1e34c2249420fde7e17db3096d5b22e83d051d01f0e6e7690dca7d168db338aadf0897fedac10de310db2b1bff762d322935dddbb60c2efb8b15d231fa17b84630371cb275c209f0c4c7d0c68b150ea5cd514122215e3f7fcfb351d69514788d67c2f3c8922581946e3a04bdf1f07f15696ca76eb95b10698bf1188fd882945c57657515889d042a6fc45d38cbc943540c4f0f6d1c45a1574c81f3e42d1eb8702328b729909adee8a5cfed7c79d54627d1fd389af941d878376f7927b9830ca659bf9ab18c5ca5192d52d02723008728d03701b8ab3e1c4a3109409ec0b13df334c7deec3523eeef4c97b5603e643de3a647b873f4c1b47fbfc6586ba66724f112e51fc93839648005043620aa3ce458e246d77977b19c53d98e3e812de006afc1a79744df236582943631d04cc02941ac4be500e4ed9fb9e3e7cc187b1c4050fad1d9d09d5fd70d5d01d615b439d8c0015d2eb10398bcdbf8c4b2bd559dbe4c288a186aed3f86f608da4d582e120c4a896e015e2241900d1daeccd05db968852677c71d752bec46de9962174b46f980e8cc603654daf8b98a3ee92dac066033954164a89568b70b1780c2ce2410b2f816dbeddb2cd463e0c8f21a52cf6427d9647a6fd4bafa8fb4cd4d47ac057b0160bee86c6b2fb8adce214c2bcdda277512200adf0eaa5d2114a2c077b009836a68ec254bfe56f51d147b9afe2ddd9cb917c0c2de19d81b7b8fd9f4574f51fa1207630dc13976f4d7587c962f761af267de71f3909a576e6bedaf6311633910d291ac292c467cc8331ef577aef7646a5d949322fa0367a49f20597a13def53136ee31610395e3e48d291fd8f58504374031fe9dcfba5e06086ebcf01a9106f6a4d6e16e19e4c5bb893f7da79419c94eca31a384be6fa1747284dee0fc3bbc8b1b860172c10b29c1594bb8c747d7fe05827358ff2160f49050001625ffe2e880bd7fc26cd0ffd89750745379a8e862816e08a5a2008043921ab6a4976064ac18f7ee37b6628bc0127d8d5ebd3548e41d8881a082d86f20b32e33094f15a0e6ea6074b08c6cd28142de94713451640a55985051f5577eb54572699d838cb34a79c8939e981c0c277d06a6e2ce69ccb74f8a691ff08f81d8b99e6a86223d29a2b7c8e7b041aba44ea678ae654277f7e91cbfa79158b989164a3d549d9f4feb0cc43169699c13e321fe3f4b94258c75d198ff9184269cd6986c55409e07528c93f64942c6c283ce3917b4bf4c3be2fe3173c8c38cccb35f1fbda0ca88b35a599c0678cb22aa8eabea8249dbd2e4f849fffe69803d299e435ebcd7df95854003d8eda17a74d98b4be0e62d45d7fe48c06a6f464a14f8e0570077cc631279092802a89823f031eef5e1028a6d6fdbd502869a731ee7d28b4d6c71b419462a30d31442d3ee444ffbcbd16d558c9000c97e949c2b1f9d6f6d8db7b9131ebd963620d3fc8595278d6f8fdf49084325373196d53e64142fa5a23eccd6ef908c4d80b8b3e6cc334b7f7012103a3682e4678e9b518163d262a39a2c1a69bf88514c52b7ccd7cc8dc80e71f7c2ec0701cff982573eb0c2c4daeb47fa0b586f4451c10d1da2e5d182b03dd067a5e971b3a6138ca6667aaf853d2ac03b80a1d5870905f2cfb6c78ec3c3719c02f973d638a0f973424a2b0f2b0023f136d60092fe15fba4bc180b9176bd0ff576e053f1af6939fe9ca256203ffaeb3e569f09774d2a6cbf91873e56651f4d6ff77e0b5374b0a1a201d7e523604e0247644544cc571d48c458a4f96f45580b";
    UniValue obj(UniValue::VOBJ);
    obj.push_back(Pair("rawtxn", raw));
    // Verify test mode is returning output (since no input taddrs, signed and unsigned are the same).
    std::pair<CTransaction, UniValue> txAndResult = SignSendRawTransaction(obj, boost::none, true);
    UniValue resultObj = txAndResult.second.get_obj();
    std::string hex = find_value(resultObj, "hex").get_str();
    BOOST_CHECK_EQUAL(hex, raw);
}

// TODO: test private methods
BOOST_AUTO_TEST_CASE(rpc_z_sendmany_internals)
{
    SelectParams(CBaseChainParams::TESTNET);

    LOCK(pwalletMain->cs_wallet);

    UniValue retValue;

    // Mutable tx containing contextual information we need to build tx
    retValue = CallRPC("getblockcount");
    int nHeight = retValue.get_int();
    CMutableTransaction mtx = CreateNewContextualCMutableTransaction(Params().GetConsensus(), nHeight + 1);
    if (mtx.nVersion == 1) {
        mtx.nVersion = 2;
    }

    // add keys manually
    BOOST_CHECK_NO_THROW(retValue = CallRPC("getnewaddress"));
    std::string taddr1 = retValue.get_str();
    auto pa = pwalletMain->GenerateNewSproutZKey();
    std::string zaddr1 = EncodePaymentAddress(pa);

    // there are no utxos to spend
    {
        std::vector<SendManyRecipient> recipients = { SendManyRecipient(zaddr1,100.0, "DEADBEEF") };
        std::shared_ptr<AsyncRPCOperation> operation( new AsyncRPCOperation_sendmany(boost::none, mtx, taddr1, {}, recipients, 1) );
        operation->main();
        BOOST_CHECK(operation->isFailed());
        std::string msg = operation->getErrorMessage();
        BOOST_CHECK( msg.find("Insufficient funds, no UTXOs found") != string::npos);
    }

    // minconf cannot be zero when sending from zaddr
    {
        try {
            std::vector<SendManyRecipient> recipients = {SendManyRecipient(taddr1, 100.0, "DEADBEEF")};
            std::shared_ptr<AsyncRPCOperation> operation(new AsyncRPCOperation_sendmany(boost::none, mtx, zaddr1, recipients, {}, 0));
            BOOST_CHECK(false); // Fail test if an exception is not thrown
        } catch (const UniValue& objError) {
            BOOST_CHECK(find_error(objError, "Minconf cannot be zero when sending from zaddr"));
        }
    }


    // there are no unspent notes to spend
    {
        std::vector<SendManyRecipient> recipients = { SendManyRecipient(taddr1,100.0, "DEADBEEF") };
        std::shared_ptr<AsyncRPCOperation> operation( new AsyncRPCOperation_sendmany(boost::none, mtx, zaddr1, recipients, {}, 1) );
        operation->main();
        BOOST_CHECK(operation->isFailed());
        std::string msg = operation->getErrorMessage();
        BOOST_CHECK( msg.find("Insufficient funds, no unspent notes") != string::npos);
    }

    // get_memo_from_hex_string())
    {
        std::vector<SendManyRecipient> recipients = { SendManyRecipient(zaddr1,100.0, "DEADBEEF") };
        std::shared_ptr<AsyncRPCOperation> operation( new AsyncRPCOperation_sendmany(boost::none, mtx, zaddr1, recipients, {}, 1) );
        std::shared_ptr<AsyncRPCOperation_sendmany> ptr = std::dynamic_pointer_cast<AsyncRPCOperation_sendmany> (operation);
        TEST_FRIEND_AsyncRPCOperation_sendmany proxy(ptr);

        std::string memo = "DEADBEEF";
        std::array<unsigned char, ZC_MEMO_SIZE> array = proxy.get_memo_from_hex_string(memo);
        BOOST_CHECK_EQUAL(array[0], 0xDE);
        BOOST_CHECK_EQUAL(array[1], 0xAD);
        BOOST_CHECK_EQUAL(array[2], 0xBE);
        BOOST_CHECK_EQUAL(array[3], 0xEF);
        for (int i=4; i<ZC_MEMO_SIZE; i++) {
            BOOST_CHECK_EQUAL(array[i], 0x00);  // zero padding
        }

        // memo is longer than allowed
        std::vector<char> v (2 * (ZC_MEMO_SIZE+1));
        std::fill(v.begin(),v.end(), 'A');
        std::string bigmemo(v.begin(), v.end());

        try {
            proxy.get_memo_from_hex_string(bigmemo);
        } catch (const UniValue& objError) {
            BOOST_CHECK( find_error(objError, "too big"));
        }

        // invalid hexadecimal string
        std::fill(v.begin(),v.end(), '@'); // not a hex character
        std::string badmemo(v.begin(), v.end());

        try {
            proxy.get_memo_from_hex_string(badmemo);
        } catch (const UniValue& objError) {
            BOOST_CHECK( find_error(objError, "hexadecimal format"));
        }

        // odd length hexadecimal string
        std::fill(v.begin(),v.end(), 'A');
        v.resize(v.size() - 1);
        assert(v.size() %2 == 1); // odd length
        std::string oddmemo(v.begin(), v.end());
        try {
            proxy.get_memo_from_hex_string(oddmemo);
        } catch (const UniValue& objError) {
            BOOST_CHECK( find_error(objError, "hexadecimal format"));
        }
    }


    // add_taddr_change_output_to_tx() will append a vout to a raw transaction
    {
        std::vector<SendManyRecipient> recipients = { SendManyRecipient(zaddr1,100.0, "DEADBEEF") };
        std::shared_ptr<AsyncRPCOperation> operation( new AsyncRPCOperation_sendmany(boost::none, mtx, zaddr1, recipients, {}, 1) );
        std::shared_ptr<AsyncRPCOperation_sendmany> ptr = std::dynamic_pointer_cast<AsyncRPCOperation_sendmany> (operation);
        TEST_FRIEND_AsyncRPCOperation_sendmany proxy(ptr);

        CTransaction tx = proxy.getTx();
        BOOST_CHECK(tx.vout.size() == 0);
<<<<<<< HEAD
=======

        CReserveKey keyChange(pwalletMain);
>>>>>>> e3983afc
        CAmount amount = AmountFromValue(ValueFromString("123.456"));
        proxy.add_taddr_change_output_to_tx(keyChange, amount);
        tx = proxy.getTx();
        BOOST_CHECK(tx.vout.size() == 1);
        CTxOut out = tx.vout[0];
        BOOST_CHECK_EQUAL(out.nValue, amount);
        amount = AmountFromValue(ValueFromString("1.111"));
        proxy.add_taddr_change_output_to_tx(keyChange, amount);
        tx = proxy.getTx();
        BOOST_CHECK(tx.vout.size() == 2);
        out = tx.vout[1];
        BOOST_CHECK_EQUAL(out.nValue, amount);
    }

    // add_taddr_outputs_to_tx() will append many vouts to a raw transaction
    {
        std::vector<SendManyRecipient> recipients = {
            SendManyRecipient("tmTGScYwiLMzHe4uGZtBYmuqoW4iEoYNMXt",CAmount(1.23), ""),
            SendManyRecipient("tmUSbHz3vxnwLvRyNDXbwkZxjVyDodMJEhh",CAmount(4.56), ""),
            SendManyRecipient("tmYZAXYPCP56Xa5JQWWPZuK7o7bfUQW6kkd",CAmount(7.89), ""),
        };
        std::shared_ptr<AsyncRPCOperation> operation( new AsyncRPCOperation_sendmany(boost::none, mtx, zaddr1, recipients, {}, 1) );
        std::shared_ptr<AsyncRPCOperation_sendmany> ptr = std::dynamic_pointer_cast<AsyncRPCOperation_sendmany> (operation);
        TEST_FRIEND_AsyncRPCOperation_sendmany proxy(ptr);

        proxy.add_taddr_outputs_to_tx();

        CTransaction tx = proxy.getTx();
        BOOST_CHECK(tx.vout.size() == 3);
        BOOST_CHECK_EQUAL(tx.vout[0].nValue, CAmount(1.23));
        BOOST_CHECK_EQUAL(tx.vout[1].nValue, CAmount(4.56));
        BOOST_CHECK_EQUAL(tx.vout[2].nValue, CAmount(7.89));
    }

    // Test the perform_joinsplit methods.
    {
        // Dummy input so the operation object can be instantiated.
        std::vector<SendManyRecipient> recipients = { SendManyRecipient(zaddr1, 0.0005, "ABCD") };

        std::shared_ptr<AsyncRPCOperation> operation( new AsyncRPCOperation_sendmany(boost::none, mtx, zaddr1, {}, recipients, 1) );
        std::shared_ptr<AsyncRPCOperation_sendmany> ptr = std::dynamic_pointer_cast<AsyncRPCOperation_sendmany> (operation);
        TEST_FRIEND_AsyncRPCOperation_sendmany proxy(ptr);

        // Enable test mode so tx is not sent and proofs are not generated
        static_cast<AsyncRPCOperation_sendmany *>(operation.get())->testmode = true;

        AsyncJoinSplitInfo info;
        std::vector<boost::optional < SproutWitness>> witnesses;
        uint256 anchor;
        try {
            proxy.perform_joinsplit(info, witnesses, anchor);
        } catch (const std::runtime_error & e) {
            BOOST_CHECK( string(e.what()).find("anchor is null")!= string::npos);
        }

        try {
            std::vector<JSOutPoint> v;
            proxy.perform_joinsplit(info, v);
        } catch (const std::runtime_error & e) {
            BOOST_CHECK( string(e.what()).find("anchor is null")!= string::npos);
        }

        info.notes.push_back(SproutNote());
        try {
            proxy.perform_joinsplit(info);
        } catch (const std::runtime_error & e) {
            BOOST_CHECK( string(e.what()).find("number of notes")!= string::npos);
        }

        info.notes.clear();
        info.vjsin.push_back(JSInput());
        info.vjsin.push_back(JSInput());
        info.vjsin.push_back(JSInput());
        try {
            proxy.perform_joinsplit(info);
        } catch (const std::runtime_error & e) {
            BOOST_CHECK( string(e.what()).find("unsupported joinsplit input")!= string::npos);
        }

        info.vjsin.clear();
        try {
            proxy.perform_joinsplit(info);
        } catch (const std::runtime_error & e) {
            BOOST_CHECK( string(e.what()).find("error verifying joinsplit")!= string::npos);
        }
    }
}


BOOST_AUTO_TEST_CASE(rpc_z_sendmany_taddr_to_sapling)
{
    RegtestActivateSapling();

    LOCK(pwalletMain->cs_wallet);

    if (!pwalletMain->HaveHDSeed()) {
        pwalletMain->GenerateNewSeed();
    }

    UniValue retValue;

    // add keys manually
    auto taddr = pwalletMain->GenerateNewKey().GetID();
    std::string taddr1 = EncodeDestination(taddr);
    auto pa = pwalletMain->GenerateNewSaplingZKey();
    std::string zaddr1 = EncodePaymentAddress(pa);

    auto consensusParams = Params().GetConsensus();
    retValue = CallRPC("getblockcount");
    int nextBlockHeight = retValue.get_int() + 1;

    // Add a fake transaction to the wallet
    CMutableTransaction mtx = CreateNewContextualCMutableTransaction(consensusParams, nextBlockHeight);
    CScript scriptPubKey = CScript() << OP_DUP << OP_HASH160 << ToByteVector(taddr) << OP_EQUALVERIFY << OP_CHECKSIG;
    mtx.vout.push_back(CTxOut(5 * COIN, scriptPubKey));
    CWalletTx wtx(pwalletMain, mtx);
    pwalletMain->AddToWallet(wtx, true, NULL);

    // Fake-mine the transaction
    BOOST_CHECK_EQUAL(0, chainActive.Height());
    CBlock block;
    block.hashPrevBlock = chainActive.Tip()->GetBlockHash();
    block.vtx.push_back(wtx);
    block.hashMerkleRoot = block.BuildMerkleTree();
    auto blockHash = block.GetHash();
    CBlockIndex fakeIndex {block};
    fakeIndex.SetHeight(1);
    mapBlockIndex.insert(std::make_pair(blockHash, &fakeIndex));
    chainActive.SetTip(&fakeIndex);
    BOOST_CHECK(chainActive.Contains(&fakeIndex));
    BOOST_CHECK_EQUAL(1, chainActive.Height());
    wtx.SetMerkleBranch(block);
    pwalletMain->AddToWallet(wtx, true, NULL);

    // Context that z_sendmany requires
    auto builder = TransactionBuilder(consensusParams, nextBlockHeight, pwalletMain);
    mtx = CreateNewContextualCMutableTransaction(consensusParams, nextBlockHeight);

    std::vector<SendManyRecipient> recipients = { SendManyRecipient(zaddr1, 1 * COIN, "ABCD") };
    std::shared_ptr<AsyncRPCOperation> operation( new AsyncRPCOperation_sendmany(builder, mtx, taddr1, {}, recipients, 0) );
    std::shared_ptr<AsyncRPCOperation_sendmany> ptr = std::dynamic_pointer_cast<AsyncRPCOperation_sendmany> (operation);

    // Enable test mode so tx is not sent
    static_cast<AsyncRPCOperation_sendmany *>(operation.get())->testmode = true;

    // Generate the Sapling shielding transaction
    operation->main();
    BOOST_CHECK(operation->isSuccess());

    // Get the transaction
    auto result = operation->getResult();
    BOOST_ASSERT(result.isObject());
    auto hexTx = result["hex"].getValStr();
    CDataStream ss(ParseHex(hexTx), SER_NETWORK, PROTOCOL_VERSION);
    CTransaction tx;
    ss >> tx;
    BOOST_ASSERT(!tx.vShieldedOutput.empty());

    // We shouldn't be able to decrypt with the empty ovk
    BOOST_CHECK(!AttemptSaplingOutDecryption(
        tx.vShieldedOutput[0].outCiphertext,
        uint256(),
        tx.vShieldedOutput[0].cv,
        tx.vShieldedOutput[0].cm,
        tx.vShieldedOutput[0].ephemeralKey));

    // We should be able to decrypt the outCiphertext with the ovk
    // generated for transparent addresses
    HDSeed seed;
    BOOST_ASSERT(pwalletMain->GetHDSeed(seed));
    BOOST_CHECK(AttemptSaplingOutDecryption(
        tx.vShieldedOutput[0].outCiphertext,
        ovkForShieldingFromTaddr(seed),
        tx.vShieldedOutput[0].cv,
        tx.vShieldedOutput[0].cm,
        tx.vShieldedOutput[0].ephemeralKey));

    // Tear down
    chainActive.SetTip(NULL);
    mapBlockIndex.erase(blockHash);
    mapArgs.erase("-developersapling");
    mapArgs.erase("-experimentalfeatures");

    // Revert to default
    RegtestDeactivateSapling();
}


/*
 * This test covers storing encrypted zkeys in the wallet.
 */
BOOST_AUTO_TEST_CASE(rpc_wallet_encrypted_wallet_zkeys)
{
    LOCK2(cs_main, pwalletMain->cs_wallet);
    UniValue retValue;
    int n = 100;

    // wallet should currently be empty
    std::set<libzcash::SproutPaymentAddress> addrs;
    pwalletMain->GetSproutPaymentAddresses(addrs);
    BOOST_CHECK(addrs.size()==0);

    // create keys
    for (int i = 0; i < n; i++) {
        CallRPC("z_getnewaddress sprout");
    }

    // Verify we can list the keys imported
    BOOST_CHECK_NO_THROW(retValue = CallRPC("z_listaddresses"));
    UniValue arr = retValue.get_array();
    BOOST_CHECK(arr.size() == n);

    // Verify that the wallet encryption RPC is disabled
    BOOST_CHECK_THROW(CallRPC("encryptwallet passphrase"), runtime_error);

    // Encrypt the wallet (we can't call RPC encryptwallet as that shuts down node)
    SecureString strWalletPass;
    strWalletPass.reserve(100);
    strWalletPass = "hello";

    boost::filesystem::current_path(GetArg("-datadir","/tmp/thisshouldnothappen"));
    BOOST_CHECK(pwalletMain->EncryptWallet(strWalletPass));

    // Verify we can still list the keys imported
    BOOST_CHECK_NO_THROW(retValue = CallRPC("z_listaddresses"));
    arr = retValue.get_array();
    BOOST_CHECK(arr.size() == n);

    // Try to add a new key, but we can't as the wallet is locked
    BOOST_CHECK_THROW(CallRPC("z_getnewaddress sprout"), runtime_error);

    // We can't call RPC walletpassphrase as that invokes RPCRunLater which breaks tests.
    // So we manually unlock.
    BOOST_CHECK(pwalletMain->Unlock(strWalletPass));

    // Now add a key
    BOOST_CHECK_NO_THROW(CallRPC("z_getnewaddress sprout"));

    // Verify the key has been added
    BOOST_CHECK_NO_THROW(retValue = CallRPC("z_listaddresses"));
    arr = retValue.get_array();
    BOOST_CHECK(arr.size() == n+1);

    // We can't simulate over RPC the wallet closing and being reloaded
    // but there are tests for this in gtest.
}

BOOST_AUTO_TEST_CASE(rpc_wallet_encrypted_wallet_sapzkeys)
{
    LOCK2(cs_main, pwalletMain->cs_wallet);
    UniValue retValue;
    int n = 100;

    if(!pwalletMain->HaveHDSeed())
    {
        pwalletMain->GenerateNewSeed();
    }

    // wallet should currently be empty
    std::set<libzcash::SaplingPaymentAddress> addrs;
    pwalletMain->GetSaplingPaymentAddresses(addrs);
    BOOST_CHECK(addrs.size()==0);

    // create keys
    for (int i = 0; i < n; i++) {
        CallRPC("z_getnewaddress sapling");
    }

    // Verify we can list the keys imported
    BOOST_CHECK_NO_THROW(retValue = CallRPC("z_listaddresses"));
    UniValue arr = retValue.get_array();
    BOOST_CHECK(arr.size() == n);

    // Verify that the wallet encryption RPC is disabled
    BOOST_CHECK_THROW(CallRPC("encryptwallet passphrase"), runtime_error);

    // Encrypt the wallet (we can't call RPC encryptwallet as that shuts down node)
    SecureString strWalletPass;
    strWalletPass.reserve(100);
    strWalletPass = "hello";

    boost::filesystem::current_path(GetArg("-datadir","/tmp/thisshouldnothappen"));
    BOOST_CHECK(pwalletMain->EncryptWallet(strWalletPass));

    // Verify we can still list the keys imported
    BOOST_CHECK_NO_THROW(retValue = CallRPC("z_listaddresses"));
    arr = retValue.get_array();
    BOOST_CHECK(arr.size() == n);

    // Try to add a new key, but we can't as the wallet is locked
    BOOST_CHECK_THROW(CallRPC("z_getnewaddress sapling"), runtime_error);

    // We can't call RPC walletpassphrase as that invokes RPCRunLater which breaks tests.
    // So we manually unlock.
    BOOST_CHECK(pwalletMain->Unlock(strWalletPass));

    // Now add a key
    BOOST_CHECK_NO_THROW(CallRPC("z_getnewaddress sapling"));

    // Verify the key has been added
    BOOST_CHECK_NO_THROW(retValue = CallRPC("z_listaddresses"));
    arr = retValue.get_array();
    BOOST_CHECK(arr.size() == n+1);

    // We can't simulate over RPC the wallet closing and being reloaded
    // but there are tests for this in gtest.
}


BOOST_AUTO_TEST_CASE(rpc_z_listunspent_parameters)
{
    SelectParams(CBaseChainParams::TESTNET);

    LOCK(pwalletMain->cs_wallet);

    UniValue retValue;

    // too many args
    BOOST_CHECK_THROW(CallRPC("z_listunspent 1 2 3 4 5"), runtime_error);

    // minconf must be >= 0
    BOOST_CHECK_THROW(CallRPC("z_listunspent -1"), runtime_error);

    // maxconf must be > minconf
    BOOST_CHECK_THROW(CallRPC("z_listunspent 2 1"), runtime_error);

    // maxconf must not be out of range
    BOOST_CHECK_THROW(CallRPC("z_listunspent 1 9999999999"), runtime_error);

    // must be an array of addresses
    BOOST_CHECK_THROW(CallRPC("z_listunspent 1 999 false ztjiDe569DPNbyTE6TSdJTaSDhoXEHLGvYoUnBU1wfVNU52TEyT6berYtySkd21njAeEoh8fFJUT42kua9r8EnhBaEKqCpP"), runtime_error);

    // address must be string
    BOOST_CHECK_THROW(CallRPC("z_listunspent 1 999 false [123456]"), runtime_error);

    // no spending key
    BOOST_CHECK_THROW(CallRPC("z_listunspent 1 999 false [\"ztjiDe569DPNbyTE6TSdJTaSDhoXEHLGvYoUnBU1wfVNU52TEyT6berYtySkd21njAeEoh8fFJUT42kua9r8EnhBaEKqCpP\"]"), runtime_error);

    // allow watch only
    BOOST_CHECK_NO_THROW(CallRPC("z_listunspent 1 999 true [\"ztjiDe569DPNbyTE6TSdJTaSDhoXEHLGvYoUnBU1wfVNU52TEyT6berYtySkd21njAeEoh8fFJUT42kua9r8EnhBaEKqCpP\"]"));

    // wrong network, mainnet instead of testnet
    BOOST_CHECK_THROW(CallRPC("z_listunspent 1 999 true [\"zcMuhvq8sEkHALuSU2i4NbNQxshSAYrpCExec45ZjtivYPbuiFPwk6WHy4SvsbeZ4siy1WheuRGjtaJmoD1J8bFqNXhsG6U\"]"), runtime_error);

    // create shielded address so we have the spending key
    BOOST_CHECK_NO_THROW(retValue = CallRPC("z_getnewaddress sprout"));
    std::string myzaddr = retValue.get_str();

    // return empty array for this address
    BOOST_CHECK_NO_THROW(retValue = CallRPC("z_listunspent 1 999 false [\"" + myzaddr + "\"]"));
    UniValue arr = retValue.get_array();
    BOOST_CHECK_EQUAL(0, arr.size());

    // duplicate address error
    BOOST_CHECK_THROW(CallRPC("z_listunspent 1 999 false [\"" + myzaddr + "\", \"" + myzaddr + "\"]"), runtime_error);
}


BOOST_AUTO_TEST_CASE(rpc_z_shieldcoinbase_parameters)
{
    SelectParams(CBaseChainParams::TESTNET);

    LOCK(pwalletMain->cs_wallet);

    BOOST_CHECK_THROW(CallRPC("z_shieldcoinbase"), runtime_error);
    BOOST_CHECK_THROW(CallRPC("z_shieldcoinbase toofewargs"), runtime_error);
    BOOST_CHECK_THROW(CallRPC("z_shieldcoinbase too many args shown here"), runtime_error);

    // bad from address
    BOOST_CHECK_THROW(CallRPC("z_shieldcoinbase "
            "INVALIDtmRr6yJonqGK23UVhrKuyvTpF8qxQQjKigJ tnpoQJVnYBZZqkFadj2bJJLThNCxbADGB5gSGeYTAGGrT5tejsxY9Zc1BtY8nnHmZkB"), runtime_error);

    // bad from address
    BOOST_CHECK_THROW(CallRPC("z_shieldcoinbase "
    "** tnpoQJVnYBZZqkFadj2bJJLThNCxbADGB5gSGeYTAGGrT5tejsxY9Zc1BtY8nnHmZkB"), runtime_error);

    // bad to address
    BOOST_CHECK_THROW(CallRPC("z_shieldcoinbase "
    "tmRr6yJonqGK23UVhrKuyvTpF8qxQQjKigJ INVALIDtnpoQJVnYBZZqkFadj2bJJLThNCxbADGB5gSGeYTAGGrT5tejsxY9Zc1BtY8nnHmZkB"), runtime_error);

    // invalid fee amount, cannot be negative
    BOOST_CHECK_THROW(CallRPC("z_shieldcoinbase "
            "tmRr6yJonqGK23UVhrKuyvTpF8qxQQjKigJ "
            "tnpoQJVnYBZZqkFadj2bJJLThNCxbADGB5gSGeYTAGGrT5tejsxY9Zc1BtY8nnHmZkB "
            "-0.0001"
            ), runtime_error);

    // invalid fee amount, bigger than MAX_MONEY
    BOOST_CHECK_THROW(CallRPC("z_shieldcoinbase "
            "tmRr6yJonqGK23UVhrKuyvTpF8qxQQjKigJ "
            "tnpoQJVnYBZZqkFadj2bJJLThNCxbADGB5gSGeYTAGGrT5tejsxY9Zc1BtY8nnHmZkB "
            "21000001"
            ), runtime_error);

    // invalid limit, must be at least 0
    BOOST_CHECK_THROW(CallRPC("z_shieldcoinbase "
    "tmRr6yJonqGK23UVhrKuyvTpF8qxQQjKigJ "
    "tnpoQJVnYBZZqkFadj2bJJLThNCxbADGB5gSGeYTAGGrT5tejsxY9Zc1BtY8nnHmZkB "
    "100 -1"
    ), runtime_error);

    // Mutable tx containing contextual information we need to build tx
    UniValue retValue = CallRPC("getblockcount");
    int nHeight = retValue.get_int();
    CMutableTransaction mtx = CreateNewContextualCMutableTransaction(Params().GetConsensus(), nHeight + 1);
    if (mtx.nVersion == 1) {
        mtx.nVersion = 2;
    }

    // Test constructor of AsyncRPCOperation_sendmany
    std::string testnetzaddr = "ztjiDe569DPNbyTE6TSdJTaSDhoXEHLGvYoUnBU1wfVNU52TEyT6berYtySkd21njAeEoh8fFJUT42kua9r8EnhBaEKqCpP";
    std::string mainnetzaddr = "zcMuhvq8sEkHALuSU2i4NbNQxshSAYrpCExec45ZjtivYPbuiFPwk6WHy4SvsbeZ4siy1WheuRGjtaJmoD1J8bFqNXhsG6U";

    try {
        std::shared_ptr<AsyncRPCOperation> operation(new AsyncRPCOperation_shieldcoinbase(TransactionBuilder(), mtx, {}, testnetzaddr, -1 ));
    } catch (const UniValue& objError) {
        BOOST_CHECK( find_error(objError, "Fee is out of range"));
    }

    try {
        std::shared_ptr<AsyncRPCOperation> operation(new AsyncRPCOperation_shieldcoinbase(TransactionBuilder(), mtx, {}, testnetzaddr, 1));
    } catch (const UniValue& objError) {
        BOOST_CHECK( find_error(objError, "Empty inputs"));
    }

    // Testnet payment addresses begin with 'zt'.  This test detects an incorrect prefix.
    try {
        std::vector<ShieldCoinbaseUTXO> inputs = { ShieldCoinbaseUTXO{uint256(),0,0} };
        std::shared_ptr<AsyncRPCOperation> operation( new AsyncRPCOperation_shieldcoinbase(TransactionBuilder(), mtx, inputs, mainnetzaddr, 1) );
    } catch (const UniValue& objError) {
        BOOST_CHECK( find_error(objError, "Invalid to address"));
    }

}



BOOST_AUTO_TEST_CASE(rpc_z_shieldcoinbase_internals)
{
    SelectParams(CBaseChainParams::TESTNET);

    LOCK(pwalletMain->cs_wallet);

    // Mutable tx containing contextual information we need to build tx
    UniValue retValue = CallRPC("getblockcount");
    int nHeight = retValue.get_int();
    CMutableTransaction mtx = CreateNewContextualCMutableTransaction(Params().GetConsensus(), nHeight + 1);
    if (mtx.nVersion == 1) {
        mtx.nVersion = 2;
    }
    
    // Test that option -mempooltxinputlimit is respected.
    mapArgs["-mempooltxinputlimit"] = "1";

    // Add keys manually
    auto pa = pwalletMain->GenerateNewSproutZKey();
    std::string zaddr = EncodePaymentAddress(pa);

    // Supply 2 inputs when mempool limit is 1
    {
        std::vector<ShieldCoinbaseUTXO> inputs = { ShieldCoinbaseUTXO{uint256(),0,0}, ShieldCoinbaseUTXO{uint256(),0,0} };
        std::shared_ptr<AsyncRPCOperation> operation( new AsyncRPCOperation_shieldcoinbase(TransactionBuilder(), mtx, inputs, zaddr) );
        operation->main();
        BOOST_CHECK(operation->isFailed());
        std::string msg = operation->getErrorMessage();
        BOOST_CHECK( msg.find("Number of inputs 2 is greater than mempooltxinputlimit of 1") != string::npos);
    }

    // Insufficient funds
    {
        std::vector<ShieldCoinbaseUTXO> inputs = { ShieldCoinbaseUTXO{uint256(),0,0} };
        std::shared_ptr<AsyncRPCOperation> operation( new AsyncRPCOperation_shieldcoinbase(TransactionBuilder(), mtx, inputs, zaddr) );
        operation->main();
        BOOST_CHECK(operation->isFailed());
        std::string msg = operation->getErrorMessage();
        BOOST_CHECK( msg.find("Insufficient coinbase funds") != string::npos);
    }

    // Test the perform_joinsplit methods.
    {
        // Dummy input so the operation object can be instantiated.
        std::vector<ShieldCoinbaseUTXO> inputs = { ShieldCoinbaseUTXO{uint256(),0,100000} };
        std::shared_ptr<AsyncRPCOperation> operation( new AsyncRPCOperation_shieldcoinbase(TransactionBuilder(), mtx, inputs, zaddr) );
        std::shared_ptr<AsyncRPCOperation_shieldcoinbase> ptr = std::dynamic_pointer_cast<AsyncRPCOperation_shieldcoinbase> (operation);
        TEST_FRIEND_AsyncRPCOperation_shieldcoinbase proxy(ptr);
        static_cast<AsyncRPCOperation_shieldcoinbase *>(operation.get())->testmode = true;

        ShieldCoinbaseJSInfo info;
        info.vjsin.push_back(JSInput());
        info.vjsin.push_back(JSInput());
        info.vjsin.push_back(JSInput());
        try {
            proxy.perform_joinsplit(info);
        } catch (const std::runtime_error & e) {
            BOOST_CHECK( string(e.what()).find("unsupported joinsplit input")!= string::npos);
        }

        info.vjsin.clear();
        try {
            proxy.perform_joinsplit(info);
        } catch (const std::runtime_error & e) {
            BOOST_CHECK( string(e.what()).find("error verifying joinsplit")!= string::npos);
        }
    }

}

BOOST_AUTO_TEST_CASE(rpc_z_mergetoaddress_parameters)
{
    SelectParams(CBaseChainParams::TESTNET);

    LOCK(pwalletMain->cs_wallet);

    CheckRPCThrows("z_mergetoaddress 1 2",
        "Error: z_mergetoaddress is disabled. Run './zcash-cli help z_mergetoaddress' for instructions on how to enable this feature.");

    // Set global state required for z_mergetoaddress
    fExperimentalMode = true;
    mapArgs["-zmergetoaddress"] = "1";

    BOOST_CHECK_THROW(CallRPC("z_mergetoaddress"), runtime_error);
    BOOST_CHECK_THROW(CallRPC("z_mergetoaddress toofewargs"), runtime_error);
    BOOST_CHECK_THROW(CallRPC("z_mergetoaddress just too many args present for this method"), runtime_error);

    std::string taddr1 = "tmRr6yJonqGK23UVhrKuyvTpF8qxQQjKigJ";
    std::string taddr2 = "tmYmhvdKqEte49iohoB9utgL1kPbGgWSdNc";
    std::string aSproutAddr = "ztVtBC7vJFXPsZC8S3hXRu51rZysoJkSe6r1t9wk56bELrV9xTK6dx5TgSCH6RTw1dRD7HuApmcY1nhuQW9QfvE4MQXRRYU";
    std::string aSaplingAddr = "ztestsapling19rnyu293v44f0kvtmszhx35lpdug574twc0lwyf4s7w0umtkrdq5nfcauxrxcyfmh3m7slemqsj";

    CheckRPCThrows("z_mergetoaddress [] " + taddr1,
        "Invalid parameter, fromaddresses array is empty.");

    // bad from address
    CheckRPCThrows("z_mergetoaddress [\"INVALID" + taddr1 + "\"] " + taddr2,
        "Unknown address format: INVALID" + taddr1);

    // bad from address
    CheckRPCThrows("z_mergetoaddress ** " + taddr2,
        "Error parsing JSON:**");

    // bad from address
    CheckRPCThrows("z_mergetoaddress [\"**\"] " + taddr2,
        "Unknown address format: **");

    // bad from address
    CheckRPCThrows("z_mergetoaddress " + taddr1 + " " + taddr2,
        "Error parsing JSON:" + taddr1);

    // bad from address
    CheckRPCThrows("z_mergetoaddress [" + taddr1 + "] " + taddr2,
        "Error parsing JSON:[" + taddr1 + "]");

    // bad to address
    CheckRPCThrows("z_mergetoaddress [\"" + taddr1 + "\"] INVALID" + taddr2,
        "Invalid parameter, unknown address format: INVALID" + taddr2);

    // duplicate address
    CheckRPCThrows("z_mergetoaddress [\"" + taddr1 + "\",\"" + taddr1 + "\"] " + taddr2,
        "Invalid parameter, duplicated address: " + taddr1);

    // invalid fee amount, cannot be negative
    CheckRPCThrows("z_mergetoaddress [\"" + taddr1 + "\"] " + taddr2 + " -0.0001",
        "Amount out of range");

    // invalid fee amount, bigger than MAX_MONEY
    CheckRPCThrows("z_mergetoaddress [\"" + taddr1 + "\"] "  + taddr2 + " 21000001",
        "Amount out of range");

    // invalid transparent limit, must be at least 0
    CheckRPCThrows("z_mergetoaddress [\"" + taddr1 + "\"] " + taddr2 + " 0.0001 -1",
        "Limit on maximum number of UTXOs cannot be negative");

    // invalid shielded limit, must be at least 0
    CheckRPCThrows("z_mergetoaddress [\"" + taddr1 + "\"] " + taddr2 + " 0.0001 100 -1",
        "Limit on maximum number of notes cannot be negative");

    CheckRPCThrows("z_mergetoaddress [\"ANY_TADDR\",\"" + taddr1 + "\"] " + taddr2,
        "Cannot specify specific taddrs when using \"ANY_TADDR\"");

    CheckRPCThrows("z_mergetoaddress [\"ANY_SPROUT\",\"" + aSproutAddr + "\"] " + taddr2,
        "Cannot specify specific zaddrs when using \"ANY_SPROUT\" or \"ANY_SAPLING\"");

    CheckRPCThrows("z_mergetoaddress [\"ANY_SAPLING\",\"" + aSaplingAddr + "\"] " + taddr2,
        "Cannot specify specific zaddrs when using \"ANY_SPROUT\" or \"ANY_SAPLING\"");

    // memo bigger than allowed length of ZC_MEMO_SIZE
    std::vector<char> v (2 * (ZC_MEMO_SIZE+1));     // x2 for hexadecimal string format
    std::fill(v.begin(),v.end(), 'A');
    std::string badmemo(v.begin(), v.end());
    CheckRPCThrows("z_mergetoaddress [\"" + taddr1 + "\"] " + aSproutAddr + " 0.0001 100 100 " + badmemo, 
        "Invalid parameter, size of memo is larger than maximum allowed 512");

    // Mutable tx containing contextual information we need to build tx
    UniValue retValue = CallRPC("getblockcount");
    int nHeight = retValue.get_int();
    CMutableTransaction mtx = CreateNewContextualCMutableTransaction(Params().GetConsensus(), nHeight + 1);

    // Test constructor of AsyncRPCOperation_mergetoaddress
    MergeToAddressRecipient testnetzaddr(
        "ztjiDe569DPNbyTE6TSdJTaSDhoXEHLGvYoUnBU1wfVNU52TEyT6berYtySkd21njAeEoh8fFJUT42kua9r8EnhBaEKqCpP",
        "testnet memo");
    MergeToAddressRecipient mainnetzaddr(
        "zcMuhvq8sEkHALuSU2i4NbNQxshSAYrpCExec45ZjtivYPbuiFPwk6WHy4SvsbeZ4siy1WheuRGjtaJmoD1J8bFqNXhsG6U",
        "mainnet memo");

    try {
        std::shared_ptr<AsyncRPCOperation> operation(new AsyncRPCOperation_mergetoaddress(boost::none,  mtx, {}, {}, {}, testnetzaddr, -1 ));
        BOOST_FAIL("Should have caused an error");
    } catch (const UniValue& objError) {
        BOOST_CHECK( find_error(objError, "Fee is out of range"));
    }

    try {
        std::shared_ptr<AsyncRPCOperation> operation(new AsyncRPCOperation_mergetoaddress(boost::none, mtx, {}, {}, {}, testnetzaddr, 1));
        BOOST_FAIL("Should have caused an error");
    } catch (const UniValue& objError) {
        BOOST_CHECK( find_error(objError, "No inputs"));
    }

    std::vector<MergeToAddressInputUTXO> inputs = { MergeToAddressInputUTXO{ COutPoint{uint256(), 0}, 0, CScript()} };

    try {
        MergeToAddressRecipient badaddr("", "memo");
        std::shared_ptr<AsyncRPCOperation> operation(new AsyncRPCOperation_mergetoaddress(boost::none, mtx, inputs, {}, {}, badaddr, 1));
        BOOST_FAIL("Should have caused an error");
    } catch (const UniValue& objError) {
        BOOST_CHECK( find_error(objError, "Recipient parameter missing"));
    }

    std::vector<MergeToAddressInputSproutNote> sproutNoteInputs = 
        {MergeToAddressInputSproutNote{JSOutPoint(), SproutNote(), 0, SproutSpendingKey()}};
    std::vector<MergeToAddressInputSaplingNote> saplingNoteInputs = 
        {MergeToAddressInputSaplingNote{SaplingOutPoint(), SaplingNote(), 0, SaplingExpandedSpendingKey()}};

    // Sprout and Sapling inputs -> throw
    try {
        auto operation = new AsyncRPCOperation_mergetoaddress(boost::none, mtx, inputs, sproutNoteInputs, saplingNoteInputs, testnetzaddr, 1);
        BOOST_FAIL("Should have caused an error");
    } catch (const UniValue& objError) {
        BOOST_CHECK(find_error(objError, "Cannot send from both Sprout and Sapling addresses using z_mergetoaddress"));
    }
    // Sprout inputs and TransactionBuilder -> throw
    try {
        auto operation = new AsyncRPCOperation_mergetoaddress(TransactionBuilder(), mtx, inputs, sproutNoteInputs, {}, testnetzaddr, 1);
        BOOST_FAIL("Should have caused an error");
    } catch (const UniValue& objError) {
        BOOST_CHECK(find_error(objError, "Sprout notes are not supported by the TransactionBuilder"));
    }

    // Testnet payment addresses begin with 'zt'.  This test detects an incorrect prefix.
    try {
        std::vector<MergeToAddressInputUTXO> inputs = { MergeToAddressInputUTXO{ COutPoint{uint256(), 0}, 0, CScript()} };
        std::shared_ptr<AsyncRPCOperation> operation( new AsyncRPCOperation_mergetoaddress(boost::none, mtx, inputs, {}, {}, mainnetzaddr, 1) );
        BOOST_FAIL("Should have caused an error");
    } catch (const UniValue& objError) {
        BOOST_CHECK( find_error(objError, "Invalid recipient address"));
    }

    // Un-set global state
    fExperimentalMode = false;
    mapArgs.erase("-zmergetoaddress");
}


// TODO: test private methods
BOOST_AUTO_TEST_CASE(rpc_z_mergetoaddress_internals)
{
    SelectParams(CBaseChainParams::TESTNET);

    LOCK(pwalletMain->cs_wallet);

    // Mutable tx containing contextual information we need to build tx
    UniValue retValue = CallRPC("getblockcount");
    int nHeight = retValue.get_int();
    CMutableTransaction mtx = CreateNewContextualCMutableTransaction(Params().GetConsensus(), nHeight + 1);

    // Test that option -mempooltxinputlimit is respected.
    mapArgs["-mempooltxinputlimit"] = "1";

    // Add keys manually
    BOOST_CHECK_NO_THROW(retValue = CallRPC("getnewaddress"));
    MergeToAddressRecipient taddr1(retValue.get_str(), "");
    auto pa = pwalletMain->GenerateNewSproutZKey();
    MergeToAddressRecipient zaddr1(EncodePaymentAddress(pa), "DEADBEEF");

    // Supply 2 inputs when mempool limit is 1
    {
        std::vector<MergeToAddressInputUTXO> inputs = {
            MergeToAddressInputUTXO{COutPoint{uint256(),0},0, CScript()},
            MergeToAddressInputUTXO{COutPoint{uint256(),0},0, CScript()}
        };
        std::shared_ptr<AsyncRPCOperation> operation( new AsyncRPCOperation_mergetoaddress(boost::none, mtx, inputs, {}, {}, zaddr1) );
        operation->main();
        BOOST_CHECK(operation->isFailed());
        std::string msg = operation->getErrorMessage();
        BOOST_CHECK( msg.find("Number of transparent inputs 2 is greater than mempooltxinputlimit of 1") != string::npos);
    }

    // Insufficient funds
    {
        std::vector<MergeToAddressInputUTXO> inputs = { MergeToAddressInputUTXO{COutPoint{uint256(),0},0, CScript()} };
        std::shared_ptr<AsyncRPCOperation> operation( new AsyncRPCOperation_mergetoaddress(boost::none, mtx, inputs, {}, {}, zaddr1) );
        operation->main();
        BOOST_CHECK(operation->isFailed());
        std::string msg = operation->getErrorMessage();
        BOOST_CHECK( msg.find("Insufficient funds, have 0.00 and miners fee is 0.0001") != string::npos);
    }

    // get_memo_from_hex_string())
    {
        std::vector<MergeToAddressInputUTXO> inputs = { MergeToAddressInputUTXO{COutPoint{uint256(),0},100000, CScript()} };
        std::shared_ptr<AsyncRPCOperation> operation( new AsyncRPCOperation_mergetoaddress(boost::none, mtx, inputs, {}, {}, zaddr1) );
        std::shared_ptr<AsyncRPCOperation_mergetoaddress> ptr = std::dynamic_pointer_cast<AsyncRPCOperation_mergetoaddress> (operation);
        TEST_FRIEND_AsyncRPCOperation_mergetoaddress proxy(ptr);

        std::string memo = "DEADBEEF";
        std::array<unsigned char, ZC_MEMO_SIZE> array = proxy.get_memo_from_hex_string(memo);
        BOOST_CHECK_EQUAL(array[0], 0xDE);
        BOOST_CHECK_EQUAL(array[1], 0xAD);
        BOOST_CHECK_EQUAL(array[2], 0xBE);
        BOOST_CHECK_EQUAL(array[3], 0xEF);
        for (int i=4; i<ZC_MEMO_SIZE; i++) {
            BOOST_CHECK_EQUAL(array[i], 0x00);  // zero padding
        }

        // memo is longer than allowed
        std::vector<char> v (2 * (ZC_MEMO_SIZE+1));
        std::fill(v.begin(),v.end(), 'A');
        std::string bigmemo(v.begin(), v.end());

        try {
            proxy.get_memo_from_hex_string(bigmemo);
            BOOST_FAIL("Should have caused an error");
        } catch (const UniValue& objError) {
            BOOST_CHECK( find_error(objError, "too big"));
        }

        // invalid hexadecimal string
        std::fill(v.begin(),v.end(), '@'); // not a hex character
        std::string badmemo(v.begin(), v.end());

        try {
            proxy.get_memo_from_hex_string(badmemo);
            BOOST_FAIL("Should have caused an error");
        } catch (const UniValue& objError) {
            BOOST_CHECK( find_error(objError, "hexadecimal format"));
        }

        // odd length hexadecimal string
        std::fill(v.begin(),v.end(), 'A');
        v.resize(v.size() - 1);
        assert(v.size() %2 == 1); // odd length
        std::string oddmemo(v.begin(), v.end());
        try {
            proxy.get_memo_from_hex_string(oddmemo);
            BOOST_FAIL("Should have caused an error");
        } catch (const UniValue& objError) {
            BOOST_CHECK( find_error(objError, "hexadecimal format"));
        }
    }

    // Test the perform_joinsplit methods.
    {
        // Dummy input so the operation object can be instantiated.
        std::vector<MergeToAddressInputUTXO> inputs = { MergeToAddressInputUTXO{COutPoint{uint256(),0},100000, CScript()} };
        std::shared_ptr<AsyncRPCOperation> operation( new AsyncRPCOperation_mergetoaddress(boost::none, mtx, inputs, {}, {}, zaddr1) );
        std::shared_ptr<AsyncRPCOperation_mergetoaddress> ptr = std::dynamic_pointer_cast<AsyncRPCOperation_mergetoaddress> (operation);
        TEST_FRIEND_AsyncRPCOperation_mergetoaddress proxy(ptr);

        // Enable test mode so tx is not sent and proofs are not generated
        static_cast<AsyncRPCOperation_sendmany *>(operation.get())->testmode = true;

        MergeToAddressJSInfo info;
        std::vector<boost::optional < SproutWitness>> witnesses;
        uint256 anchor;
        try {
            proxy.perform_joinsplit(info, witnesses, anchor);
            BOOST_FAIL("Should have caused an error");
        } catch (const std::runtime_error & e) {
            BOOST_CHECK( string(e.what()).find("anchor is null")!= string::npos);
        }

        try {
            std::vector<JSOutPoint> v;
            proxy.perform_joinsplit(info, v);
            BOOST_FAIL("Should have caused an error");
        } catch (const std::runtime_error & e) {
            BOOST_CHECK( string(e.what()).find("anchor is null")!= string::npos);
        }

        info.notes.push_back(SproutNote());
        try {
            proxy.perform_joinsplit(info);
            BOOST_FAIL("Should have caused an error");
        } catch (const std::runtime_error & e) {
            BOOST_CHECK( string(e.what()).find("number of notes")!= string::npos);
        }

        info.notes.clear();
        info.vjsin.push_back(JSInput());
        info.vjsin.push_back(JSInput());
        info.vjsin.push_back(JSInput());
        try {
            proxy.perform_joinsplit(info);
            BOOST_FAIL("Should have caused an error");
        } catch (const std::runtime_error & e) {
            BOOST_CHECK( string(e.what()).find("unsupported joinsplit input")!= string::npos);
        }

        info.vjsin.clear();
        try {
            proxy.perform_joinsplit(info);
            BOOST_FAIL("Should have caused an error");
        } catch (const std::runtime_error & e) {
            BOOST_CHECK( string(e.what()).find("error verifying joinsplit")!= string::npos);
        }
    }
}


BOOST_AUTO_TEST_SUITE_END()<|MERGE_RESOLUTION|>--- conflicted
+++ resolved
@@ -1146,11 +1146,8 @@
 
         CTransaction tx = proxy.getTx();
         BOOST_CHECK(tx.vout.size() == 0);
-<<<<<<< HEAD
-=======
 
         CReserveKey keyChange(pwalletMain);
->>>>>>> e3983afc
         CAmount amount = AmountFromValue(ValueFromString("123.456"));
         proxy.add_taddr_change_output_to_tx(keyChange, amount);
         tx = proxy.getTx();
