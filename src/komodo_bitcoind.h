/******************************************************************************
 * Copyright © 2014-2018 The SuperNET Developers.                             *
 *                                                                            *
 * See the AUTHORS, DEVELOPER-AGREEMENT and LICENSE files at                  *
 * the top-level directory of this distribution for the individual copyright  *
 * holder information and the developer policies on copyright and licensing.  *
 *                                                                            *
 * Unless otherwise agreed in a custom licensing agreement, no part of the    *
 * SuperNET software, including this file may be copied, modified, propagated *
 * or distributed except according to the terms contained in the LICENSE file *
 *                                                                            *
 * Removal or modification of this copyright notice is prohibited.            *
 *                                                                            *
 ******************************************************************************/

// komodo functions that interact with bitcoind C++

#ifdef _WIN32
#include <curl/curl.h>
#include <curl/easy.h>
#else
#include <curl/curl.h>
#include <curl/easy.h>
#endif

#include "komodo_defs.h"

int32_t komodo_notaries(uint8_t pubkeys[64][33],int32_t height,uint32_t timestamp);
int32_t komodo_electednotary(int32_t *numnotariesp,uint8_t *pubkey33,int32_t height,uint32_t timestamp);

//#define issue_curl(cmdstr) bitcoind_RPC(0,(char *)"curl",(char *)"http://127.0.0.1:7776",0,0,(char *)(cmdstr))

struct MemoryStruct { char *memory; size_t size; };
struct return_string { char *ptr; size_t len; };

// return data from the server
#define CURL_GLOBAL_ALL (CURL_GLOBAL_SSL|CURL_GLOBAL_WIN32)
#define CURL_GLOBAL_SSL (1<<0)
#define CURL_GLOBAL_WIN32 (1<<1)


/************************************************************************
 *
 * Initialize the string handler so that it is thread safe
 *
 ************************************************************************/

void init_string(struct return_string *s)
{
    s->len = 0;
    s->ptr = (char *)calloc(1,s->len+1);
    if ( s->ptr == NULL )
    {
        fprintf(stderr,"init_string malloc() failed\n");
        exit(-1);
    }
    s->ptr[0] = '\0';
}

/************************************************************************
 *
 * Use the "writer" to accumulate text until done
 *
 ************************************************************************/

size_t accumulatebytes(void *ptr,size_t size,size_t nmemb,struct return_string *s)
{
    size_t new_len = s->len + size*nmemb;
    s->ptr = (char *)realloc(s->ptr,new_len+1);
    if ( s->ptr == NULL )
    {
        fprintf(stderr, "accumulate realloc() failed\n");
        exit(-1);
    }
    memcpy(s->ptr+s->len,ptr,size*nmemb);
    s->ptr[new_len] = '\0';
    s->len = new_len;
    return(size * nmemb);
}

/************************************************************************
 *
 * return the current system time in milliseconds
 *
 ************************************************************************/

#define EXTRACT_BITCOIND_RESULT  // if defined, ensures error is null and returns the "result" field
#ifdef EXTRACT_BITCOIND_RESULT

/************************************************************************
 *
 * perform post processing of the results
 *
 ************************************************************************/

char *post_process_bitcoind_RPC(char *debugstr,char *command,char *rpcstr,char *params)
{
    long i,j,len; char *retstr = 0; cJSON *json,*result,*error;
    //printf("<<<<<<<<<<< bitcoind_RPC: %s post_process_bitcoind_RPC.%s.[%s]\n",debugstr,command,rpcstr);
    if ( command == 0 || rpcstr == 0 || rpcstr[0] == 0 )
    {
        if ( strcmp(command,"signrawtransaction") != 0 )
            printf("<<<<<<<<<<< bitcoind_RPC: %s post_process_bitcoind_RPC.%s.[%s]\n",debugstr,command,rpcstr);
        return(rpcstr);
    }
    json = cJSON_Parse(rpcstr);
    if ( json == 0 )
    {
        printf("<<<<<<<<<<< bitcoind_RPC: %s post_process_bitcoind_RPC.%s can't parse.(%s) params.(%s)\n",debugstr,command,rpcstr,params);
        free(rpcstr);
        return(0);
    }
    result = cJSON_GetObjectItem(json,"result");
    error = cJSON_GetObjectItem(json,"error");
    if ( error != 0 && result != 0 )
    {
        if ( (error->type&0xff) == cJSON_NULL && (result->type&0xff) != cJSON_NULL )
        {
            retstr = cJSON_Print(result);
            len = strlen(retstr);
            if ( retstr[0] == '"' && retstr[len-1] == '"' )
            {
                for (i=1,j=0; i<len-1; i++,j++)
                    retstr[j] = retstr[i];
                retstr[j] = 0;
            }
        }
        else if ( (error->type&0xff) != cJSON_NULL || (result->type&0xff) != cJSON_NULL )
        {
            if ( strcmp(command,"signrawtransaction") != 0 )
                printf("<<<<<<<<<<< bitcoind_RPC: %s post_process_bitcoind_RPC (%s) error.%s\n",debugstr,command,rpcstr);
        }
        free(rpcstr);
    } else retstr = rpcstr;
    free_json(json);
    //fprintf(stderr,"<<<<<<<<<<< bitcoind_RPC: postprocess returns.(%s)\n",retstr);
    return(retstr);
}
#endif

/************************************************************************
 *
 * perform the query
 *
 ************************************************************************/

char *bitcoind_RPC(char **retstrp,char *debugstr,char *url,char *userpass,char *command,char *params)
{
    static int didinit,count,count2; static double elapsedsum,elapsedsum2;
    struct curl_slist *headers = NULL; struct return_string s; CURLcode res; CURL *curl_handle;
    char *bracket0,*bracket1,*databuf = 0; long len; int32_t specialcase,numretries; double starttime;
    if ( didinit == 0 )
    {
        didinit = 1;
        curl_global_init(CURL_GLOBAL_ALL); //init the curl session
    }
    numretries = 0;
    if ( debugstr != 0 && strcmp(debugstr,"BTCD") == 0 && command != 0 && strcmp(command,"SuperNET") ==  0 )
        specialcase = 1;
    else specialcase = 0;
    if ( url[0] == 0 )
        strcpy(url,"http://127.0.0.1:7876/nxt");
    if ( specialcase != 0 && 0 )
        printf("<<<<<<<<<<< bitcoind_RPC: debug.(%s) url.(%s) command.(%s) params.(%s)\n",debugstr,url,command,params);
try_again:
    if ( retstrp != 0 )
        *retstrp = 0;
    starttime = OS_milliseconds();
    curl_handle = curl_easy_init();
    init_string(&s);
    headers = curl_slist_append(0,"Expect:");
    
    curl_easy_setopt(curl_handle,CURLOPT_USERAGENT,"mozilla/4.0");//"Mozilla/4.0 (compatible; )");
    curl_easy_setopt(curl_handle,CURLOPT_HTTPHEADER,	headers);
    curl_easy_setopt(curl_handle,CURLOPT_URL,		url);
    curl_easy_setopt(curl_handle,CURLOPT_WRITEFUNCTION,	(void *)accumulatebytes); 		// send all data to this function
    curl_easy_setopt(curl_handle,CURLOPT_WRITEDATA,		&s); 			// we pass our 's' struct to the callback
    curl_easy_setopt(curl_handle,CURLOPT_NOSIGNAL,		1L);   			// supposed to fix "Alarm clock" and long jump crash
    curl_easy_setopt(curl_handle,CURLOPT_NOPROGRESS,	1L);			// no progress callback
    if ( strncmp(url,"https",5) == 0 )
    {
        curl_easy_setopt(curl_handle,CURLOPT_SSL_VERIFYPEER,0);
        curl_easy_setopt(curl_handle,CURLOPT_SSL_VERIFYHOST,0);
    }
    if ( userpass != 0 )
        curl_easy_setopt(curl_handle,CURLOPT_USERPWD,	userpass);
    databuf = 0;
    if ( params != 0 )
    {
        if ( command != 0 && specialcase == 0 )
        {
            len = strlen(params);
            if ( len > 0 && params[0] == '[' && params[len-1] == ']' ) {
                bracket0 = bracket1 = (char *)"";
            }
            else
            {
                bracket0 = (char *)"[";
                bracket1 = (char *)"]";
            }
            
            databuf = (char *)malloc(256 + strlen(command) + strlen(params));
            sprintf(databuf,"{\"id\":\"jl777\",\"method\":\"%s\",\"params\":%s%s%s}",command,bracket0,params,bracket1);
            //printf("url.(%s) userpass.(%s) databuf.(%s)\n",url,userpass,databuf);
            //
        } //else if ( specialcase != 0 ) fprintf(stderr,"databuf.(%s)\n",params);
        curl_easy_setopt(curl_handle,CURLOPT_POST,1L);
        if ( databuf != 0 )
            curl_easy_setopt(curl_handle,CURLOPT_POSTFIELDS,databuf);
        else curl_easy_setopt(curl_handle,CURLOPT_POSTFIELDS,params);
    }
    //laststart = milliseconds();
    res = curl_easy_perform(curl_handle);
    curl_slist_free_all(headers);
    curl_easy_cleanup(curl_handle);
    if ( databuf != 0 ) // clean up temporary buffer
    {
        free(databuf);
        databuf = 0;
    }
    if ( res != CURLE_OK )
    {
        numretries++;
        if ( specialcase != 0 )
        {
            printf("<<<<<<<<<<< bitcoind_RPC.(%s): BTCD.%s timeout params.(%s) s.ptr.(%s) err.%d\n",url,command,params,s.ptr,res);
            free(s.ptr);
            return(0);
        }
        else if ( numretries >= 1 )
        {
            //printf("Maximum number of retries exceeded!\n");
            free(s.ptr);
            return(0);
        }
        if ( (rand() % 1000) == 0 )
            printf( "curl_easy_perform() failed: %s %s.(%s %s), retries: %d\n",curl_easy_strerror(res),debugstr,url,command,numretries);
        free(s.ptr);
        sleep((1<<numretries));
        goto try_again;
        
    }
    else
    {
        if ( command != 0 && specialcase == 0 )
        {
            count++;
            elapsedsum += (OS_milliseconds() - starttime);
            if ( (count % 1000000) == 0)
                printf("%d: ave %9.6f | elapsed %.3f millis | bitcoind_RPC.(%s) url.(%s)\n",count,elapsedsum/count,(OS_milliseconds() - starttime),command,url);
            if ( retstrp != 0 )
            {
                *retstrp = s.ptr;
                return(s.ptr);
            }
            return(post_process_bitcoind_RPC(debugstr,command,s.ptr,params));
        }
        else
        {
            if ( 0 && specialcase != 0 )
                fprintf(stderr,"<<<<<<<<<<< bitcoind_RPC: BTCD.(%s) -> (%s)\n",params,s.ptr);
            count2++;
            elapsedsum2 += (OS_milliseconds() - starttime);
            if ( (count2 % 10000) == 0)
                printf("%d: ave %9.6f | elapsed %.3f millis | NXT calls.(%s) cmd.(%s)\n",count2,elapsedsum2/count2,(double)(OS_milliseconds() - starttime),url,command);
            return(s.ptr);
        }
    }
    printf("bitcoind_RPC: impossible case\n");
    free(s.ptr);
    return(0);
}

static size_t WriteMemoryCallback(void *ptr,size_t size,size_t nmemb,void *data)
{
    size_t realsize = (size * nmemb);
    struct MemoryStruct *mem = (struct MemoryStruct *)data;
    mem->memory = (char *)((ptr != 0) ? realloc(mem->memory,mem->size + realsize + 1) : malloc(mem->size + realsize + 1));
    if ( mem->memory != 0 )
    {
        if ( ptr != 0 )
            memcpy(&(mem->memory[mem->size]),ptr,realsize);
        mem->size += realsize;
        mem->memory[mem->size] = 0;
    }
    //printf("got %d bytes\n",(int32_t)(size*nmemb));
    return(realsize);
}

char *curl_post(CURL **cHandlep,char *url,char *userpass,char *postfields,char *hdr0,char *hdr1,char *hdr2,char *hdr3)
{
    struct MemoryStruct chunk; CURL *cHandle; long code; struct curl_slist *headers = 0;
    if ( (cHandle= *cHandlep) == NULL )
        *cHandlep = cHandle = curl_easy_init();
    else curl_easy_reset(cHandle);
    //#ifdef DEBUG
    //curl_easy_setopt(cHandle,CURLOPT_VERBOSE, 1);
    //#endif
    curl_easy_setopt(cHandle,CURLOPT_USERAGENT,"mozilla/4.0");//"Mozilla/4.0 (compatible; )");
    curl_easy_setopt(cHandle,CURLOPT_SSL_VERIFYPEER,0);
    //curl_easy_setopt(cHandle,CURLOPT_SSLVERSION,1);
    curl_easy_setopt(cHandle,CURLOPT_URL,url);
    curl_easy_setopt(cHandle,CURLOPT_CONNECTTIMEOUT,10);
    if ( userpass != 0 && userpass[0] != 0 )
        curl_easy_setopt(cHandle,CURLOPT_USERPWD,userpass);
    if ( postfields != 0 && postfields[0] != 0 )
    {
        curl_easy_setopt(cHandle,CURLOPT_POST,1);
        curl_easy_setopt(cHandle,CURLOPT_POSTFIELDS,postfields);
    }
    if ( hdr0 != NULL && hdr0[0] != 0 )
    {
        //printf("HDR0.(%s) HDR1.(%s) HDR2.(%s) HDR3.(%s)\n",hdr0!=0?hdr0:"",hdr1!=0?hdr1:"",hdr2!=0?hdr2:"",hdr3!=0?hdr3:"");
        headers = curl_slist_append(headers,hdr0);
        if ( hdr1 != 0 && hdr1[0] != 0 )
            headers = curl_slist_append(headers,hdr1);
        if ( hdr2 != 0 && hdr2[0] != 0 )
            headers = curl_slist_append(headers,hdr2);
        if ( hdr3 != 0 && hdr3[0] != 0 )
            headers = curl_slist_append(headers,hdr3);
    } //headers = curl_slist_append(0,"Expect:");
    if ( headers != 0 )
        curl_easy_setopt(cHandle,CURLOPT_HTTPHEADER,headers);
    //res = curl_easy_perform(cHandle);
    memset(&chunk,0,sizeof(chunk));
    curl_easy_setopt(cHandle,CURLOPT_WRITEFUNCTION,WriteMemoryCallback);
    curl_easy_setopt(cHandle,CURLOPT_WRITEDATA,(void *)&chunk);
    curl_easy_perform(cHandle);
    curl_easy_getinfo(cHandle,CURLINFO_RESPONSE_CODE,&code);
    if ( headers != 0 )
        curl_slist_free_all(headers);
    if ( code != 200 )
        printf("(%s) server responded with code %ld (%s)\n",url,code,chunk.memory);
    return(chunk.memory);
}

char *komodo_issuemethod(char *userpass,char *method,char *params,uint16_t port)
{
    //static void *cHandle;
    char url[512],*retstr=0,*retstr2=0,postdata[8192];
    if ( params == 0 || params[0] == 0 )
        params = (char *)"[]";
    if ( strlen(params) < sizeof(postdata)-128 )
    {
        sprintf(url,(char *)"http://127.0.0.1:%u",port);
        sprintf(postdata,"{\"method\":\"%s\",\"params\":%s}",method,params);
        //printf("[%s] (%s) postdata.(%s) params.(%s) USERPASS.(%s)\n",ASSETCHAINS_SYMBOL,url,postdata,params,KMDUSERPASS);
        retstr2 = bitcoind_RPC(&retstr,(char *)"debug",url,userpass,method,params);
        //retstr = curl_post(&cHandle,url,USERPASS,postdata,0,0,0,0);
    }
    return(retstr2);
}

int32_t notarizedtxid_height(char *dest,char *txidstr,int32_t *kmdnotarized_heightp)
{
    char *jsonstr,params[256],*userpass; uint16_t port; cJSON *json,*item; int32_t height = 0,txid_height = 0,txid_confirmations = 0;
    params[0] = 0;
    *kmdnotarized_heightp = 0;
    if ( strcmp(dest,"KMD") == 0 )
    {
        port = KMD_PORT;
        userpass = KMDUSERPASS;
    }
    else if ( strcmp(dest,"BTC") == 0 )
    {
        port = 8332;
        userpass = BTCUSERPASS;
    }
    else return(0);
    if ( userpass[0] != 0 )
    {
        if ( (jsonstr= komodo_issuemethod(userpass,(char *)"getinfo",params,port)) != 0 )
        {
            //printf("(%s)\n",jsonstr);
            if ( (json= cJSON_Parse(jsonstr)) != 0 )
            {
                if ( (item= jobj(json,(char *)"result")) != 0 )
                {
                    height = jint(item,(char *)"blocks");
                    *kmdnotarized_heightp = strcmp(dest,"KMD") == 0 ? jint(item,(char *)"notarized") : height;
                }
                free_json(json);
            }
            free(jsonstr);
        }
        sprintf(params,"[\"%s\", 1]",txidstr);
        if ( (jsonstr= komodo_issuemethod(userpass,(char *)"getrawtransaction",params,port)) != 0 )
        {
            //printf("(%s)\n",jsonstr);
            if ( (json= cJSON_Parse(jsonstr)) != 0 )
            {
                if ( (item= jobj(json,(char *)"result")) != 0 )
                {
                    txid_confirmations = jint(item,(char *)"confirmations");
                    if ( txid_confirmations > 0 && height > txid_confirmations )
                        txid_height = height - txid_confirmations;
                    else txid_height = height;
                    //printf("height.%d tconfs.%d txid_height.%d\n",height,txid_confirmations,txid_height);
                }
                free_json(json);
            }
            free(jsonstr);
        }
    }
    return(txid_height);
}

int32_t komodo_verifynotarizedscript(int32_t height,uint8_t *script,int32_t len,uint256 NOTARIZED_HASH)
{
    int32_t i; uint256 hash; char params[256];
    for (i=0; i<32; i++)
        ((uint8_t *)&hash)[i] = script[2+i];
    if ( hash == NOTARIZED_HASH )
        return(1);
    for (i=0; i<32; i++)
        printf("%02x",((uint8_t *)&NOTARIZED_HASH)[i]);
    printf(" notarized, ");
    for (i=0; i<32; i++)
        printf("%02x",((uint8_t *)&hash)[i]);
    printf(" opreturn from [%s] ht.%d MISMATCHED\n",ASSETCHAINS_SYMBOL,height);
    return(-1);
}

int32_t komodo_verifynotarization(char *symbol,char *dest,int32_t height,int32_t NOTARIZED_HEIGHT,uint256 NOTARIZED_HASH,uint256 NOTARIZED_DESTTXID)
{
    char params[256],*jsonstr,*hexstr; uint8_t *script,_script[8192]; int32_t n,len,retval = -1; cJSON *json,*txjson,*vouts,*vout,*skey;
    script = _script;
    /*params[0] = '[';
     params[1] = '"';
     for (i=0; i<32; i++)
     sprintf(&params[i*2 + 2],"%02x",((uint8_t *)&NOTARIZED_DESTTXID)[31-i]);
     strcat(params,"\", 1]");*/
    sprintf(params,"[\"%s\", 1]",NOTARIZED_DESTTXID.ToString().c_str());
    if ( strcmp(symbol,ASSETCHAINS_SYMBOL[0]==0?(char *)"KMD":ASSETCHAINS_SYMBOL) != 0 )
        return(0);
    if ( 0 && ASSETCHAINS_SYMBOL[0] != 0 )
        printf("[%s] src.%s dest.%s params.[%s] ht.%d notarized.%d\n",ASSETCHAINS_SYMBOL,symbol,dest,params,height,NOTARIZED_HEIGHT);
    if ( strcmp(dest,"KMD") == 0 )
    {
        if ( KMDUSERPASS[0] != 0 )
        {
            if ( ASSETCHAINS_SYMBOL[0] != 0 )
            {
                jsonstr = komodo_issuemethod(KMDUSERPASS,(char *)"getrawtransaction",params,KMD_PORT);
                //printf("userpass.(%s) got (%s)\n",KMDUSERPASS,jsonstr);
            }
        }//else jsonstr = _dex_getrawtransaction();
        else return(0); // need universal way to issue DEX* API, since notaries mine most blocks, this ok
    }
    else if ( strcmp(dest,"BTC") == 0 )
    {
        if ( BTCUSERPASS[0] != 0 )
        {
            //printf("BTCUSERPASS.(%s)\n",BTCUSERPASS);
            jsonstr = komodo_issuemethod(BTCUSERPASS,(char *)"getrawtransaction",params,8332);
        }
        //else jsonstr = _dex_getrawtransaction();
        else return(0);
    }
    else
    {
        printf("[%s] verifynotarization error unexpected dest.(%s)\n",ASSETCHAINS_SYMBOL,dest);
        return(-1);
    }
    if ( jsonstr != 0 )
    {
        if ( (json= cJSON_Parse(jsonstr)) != 0 )
        {
            if ( (txjson= jobj(json,(char *)"result")) != 0 && (vouts= jarray(&n,txjson,(char *)"vout")) > 0 )
            {
                vout = jitem(vouts,n-1);
                if ( 0 && ASSETCHAINS_SYMBOL[0] != 0 )
                    printf("vout.(%s)\n",jprint(vout,0));
                if ( (skey= jobj(vout,(char *)"scriptPubKey")) != 0 )
                {
                    if ( (hexstr= jstr(skey,(char *)"hex")) != 0 )
                    {
                        //printf("HEX.(%s) vs hash.%s\n",hexstr,NOTARIZED_HASH.ToString().c_str());
                        len = strlen(hexstr) >> 1;
                        decode_hex(script,len,hexstr);
                        if ( script[1] == 0x4c )
                        {
                            script++;
                            len--;
                        }
                        else if ( script[1] == 0x4d )
                        {
                            script += 2;
                            len -= 2;
                        }
                        retval = komodo_verifynotarizedscript(height,script,len,NOTARIZED_HASH);
                    }
                }
            }
            free_json(txjson);
        }
        free(jsonstr);
    }
    return(retval);
}

/*uint256 komodo_getblockhash(int32_t height)
 {
 uint256 hash; char params[128],*hexstr,*jsonstr; cJSON *result; int32_t i; uint8_t revbuf[32];
 memset(&hash,0,sizeof(hash));
 sprintf(params,"[%d]",height);
 if ( (jsonstr= komodo_issuemethod(KMDUSERPASS,(char *)"getblockhash",params,BITCOIND_RPCPORT)) != 0 )
 {
 if ( (result= cJSON_Parse(jsonstr)) != 0 )
 {
 if ( (hexstr= jstr(result,(char *)"result")) != 0 )
 {
 if ( is_hexstr(hexstr,0) == 64 )
 {
 decode_hex(revbuf,32,hexstr);
 for (i=0; i<32; i++)
 ((uint8_t *)&hash)[i] = revbuf[31-i];
 }
 }
 free_json(result);
 }
 printf("KMD hash.%d (%s) %x\n",height,jsonstr,*(uint32_t *)&hash);
 free(jsonstr);
 }
 return(hash);
 }
 
 uint256 _komodo_getblockhash(int32_t height);*/

uint64_t komodo_seed(int32_t height)
{
    uint64_t seed = 0;
    /*if ( 0 ) // problem during init time, seeds are needed for loading blockindex, so null seeds...
     {
     uint256 hash,zero; CBlockIndex *pindex;
     memset(&hash,0,sizeof(hash));
     memset(&zero,0,sizeof(zero));
     if ( height > 10 )
     height -= 10;
     if ( ASSETCHAINS_SYMBOL[0] == 0 )
     hash = _komodo_getblockhash(height);
     if ( memcmp(&hash,&zero,sizeof(hash)) == 0 )
     hash = komodo_getblockhash(height);
     int32_t i;
     for (i=0; i<32; i++)
     printf("%02x",((uint8_t *)&hash)[i]);
     printf(" seed.%d\n",height);
     seed = arith_uint256(hash.GetHex()).GetLow64();
     }
     else*/
    {
        seed = (height << 13) ^ (height << 2);
        seed <<= 21;
        seed |= (height & 0xffffffff);
        seed ^= (seed << 17) ^ (seed << 1);
    }
    return(seed);
}

uint32_t komodo_txtime(uint64_t *valuep,uint256 hash,int32_t n,char *destaddr)
{
    CTxDestination address; CTransaction tx; uint256 hashBlock;
    *valuep = 0;
    if (!GetTransaction(hash, tx,
#ifndef KOMODO_ZCASH
                        Params().GetConsensus(),
#endif
                        hashBlock, true))
    {
        //fprintf(stderr,"ERROR: %s/v%d locktime.%u\n",hash.ToString().c_str(),n,(uint32_t)tx.nLockTime);
        return(0);
    }
    //fprintf(stderr,"%s/v%d locktime.%u\n",hash.ToString().c_str(),n,(uint32_t)tx.nLockTime);
    if ( n < tx.vout.size() )
    {
        *valuep = tx.vout[n].nValue;
        if (ExtractDestination(tx.vout[n].scriptPubKey, address))
            strcpy(destaddr,CBitcoinAddress(address).ToString().c_str());
    }
    return(tx.nLockTime);
}

uint32_t komodo_txtime2(uint64_t *valuep,uint256 hash,int32_t n,char *destaddr)
{
    CTxDestination address; CBlockIndex *pindex; CTransaction tx; uint256 hashBlock; uint32_t txtime = 0;
    *valuep = 0;
    if (!GetTransaction(hash, tx,
#ifndef KOMODO_ZCASH
                        Params().GetConsensus(),
#endif
                        hashBlock, true))
    {
        //fprintf(stderr,"ERROR: %s/v%d locktime.%u\n",hash.ToString().c_str(),n,(uint32_t)tx.nLockTime);
        return(0);
    }
    if ( (pindex= mapBlockIndex[hashBlock]) != 0 )
        txtime = pindex->nTime;
    else txtime = tx.nLockTime;
    //fprintf(stderr,"%s/v%d locktime.%u\n",hash.ToString().c_str(),n,(uint32_t)tx.nLockTime);
    if ( n < tx.vout.size() )
    {
        *valuep = tx.vout[n].nValue;
        if (ExtractDestination(tx.vout[n].scriptPubKey, address))
            strcpy(destaddr,CBitcoinAddress(address).ToString().c_str());
    }
    return(txtime);
}

int32_t komodo_isPoS(CBlock *pblock)
{
    int32_t n,vout; uint32_t txtime; uint64_t value; char voutaddr[64],destaddr[64]; CTxDestination voutaddress; uint256 txid;
    if ( ASSETCHAINS_STAKED != 0 )
    {
        if ( (n= pblock->vtx.size()) > 1 && pblock->vtx[n-1].vin.size() == 1 && pblock->vtx[n-1].vout.size() == 1 )
        {
            txid = pblock->vtx[n-1].vin[0].prevout.hash;
            vout = pblock->vtx[n-1].vin[0].prevout.n;
            txtime = komodo_txtime(&value,txid,vout,destaddr);
            if ( ExtractDestination(pblock->vtx[n-1].vout[0].scriptPubKey,voutaddress) )
            {
                strcpy(voutaddr,CBitcoinAddress(voutaddress).ToString().c_str());
                if ( strcmp(destaddr,voutaddr) == 0 && pblock->vtx[n-1].vout[0].nValue == value )
                {
                    //fprintf(stderr,"is PoS block!\n");
                    return(1);
                }
            }
        }
    }
    return(0);
}

void komodo_disconnect(CBlockIndex *pindex,CBlock& block)
{
    char symbol[KOMODO_ASSETCHAIN_MAXLEN],dest[KOMODO_ASSETCHAIN_MAXLEN]; struct komodo_state *sp;
    //fprintf(stderr,"disconnect ht.%d\n",pindex->nHeight);
    komodo_init(pindex->nHeight);
    if ( (sp= komodo_stateptr(symbol,dest)) != 0 )
    {
        //sp->rewinding = pindex->nHeight;
        //fprintf(stderr,"-%d ",pindex->nHeight);
    } else printf("komodo_disconnect: ht.%d cant get komodo_state.(%s)\n",pindex->nHeight,ASSETCHAINS_SYMBOL);
}

int32_t komodo_is_notarytx(const CTransaction& tx)
{
    uint8_t *ptr; static uint8_t crypto777[33];
    if ( tx.vout.size() > 0 )
    {
#ifdef KOMODO_ZCASH
        ptr = (uint8_t *)tx.vout[0].scriptPubKey.data();
#else
        ptr = (uint8_t *)&tx.vout[0].scriptPubKey[0];
#endif
        if ( ptr != 0 )
        {
            if ( crypto777[0] == 0 )
                decode_hex(crypto777,33,(char *)CRYPTO777_PUBSECPSTR);
            if ( memcmp(ptr+1,crypto777,33) == 0 )
            {
                //printf("found notarytx\n");
                return(1);
            }
        }
    }
    return(0);
}

int32_t komodo_block2height(CBlock *block)
{
    static uint32_t match,mismatch;
    int32_t i,n,height2=-1,height = 0; uint8_t *ptr; CBlockIndex *pindex;
    if ( (pindex= mapBlockIndex[block->GetHash()]) != 0 )
    {
        height2 = (int32_t)pindex->nHeight;
        if ( height2 >= 0 )
            return(height2);
    }
    if ( block != 0 && block->vtx[0].vin.size() > 0 )
    {
#ifdef KOMODO_ZCASH
        ptr = (uint8_t *)block->vtx[0].vin[0].scriptSig.data();
#else
        ptr = (uint8_t *)&block->vtx[0].vin[0].scriptSig[0];
#endif
        if ( ptr != 0 && block->vtx[0].vin[0].scriptSig.size() > 5 )
        {
            //for (i=0; i<6; i++)
            //    printf("%02x",ptr[i]);
            n = ptr[0];
            for (i=0; i<n; i++) // looks strange but this works
            {
                //03bb81000101(bb 187) (81 48001) (00 12288256)  <- coinbase.6 ht.12288256
                height += ((uint32_t)ptr[i+1] << (i*8));
                //printf("(%02x %x %d) ",ptr[i+1],((uint32_t)ptr[i+1] << (i*8)),height);
            }
            //printf(" <- coinbase.%d ht.%d\n",(int32_t)block->vtx[0].vin[0].scriptSig.size(),height);
        }
        //komodo_init(height);
    }
    if ( height != height2 )
    {
        //fprintf(stderr,"block2height height.%d vs height2.%d, match.%d mismatch.%d\n",height,height2,match,mismatch);
        mismatch++;
        if ( height2 >= 0 )
            height = height2;
    } else match++;
    return(height);
}

int32_t komodo_block2pubkey33(uint8_t *pubkey33,CBlock *block)
{
    int32_t n;
    if ( KOMODO_LOADINGBLOCKS == 0 )
        memset(pubkey33,0xff,33);
    else memset(pubkey33,0,33);
    if ( block->vtx[0].vout.size() > 0 )
    {
#ifdef KOMODO_ZCASH
        uint8_t *ptr = (uint8_t *)block->vtx[0].vout[0].scriptPubKey.data();
#else
        uint8_t *ptr = (uint8_t *)&block->vtx[0].vout[0].scriptPubKey[0];
#endif
        //komodo_init(0);
        n = block->vtx[0].vout[0].scriptPubKey.size();
        if ( n == 35 )
        {
            memcpy(pubkey33,ptr+1,33);
            return(1);
        }
    }
    return(0);
}

int32_t komodo_blockload(CBlock& block,CBlockIndex *pindex)
{
    block.SetNull();
    // Open history file to read
    CAutoFile filein(OpenBlockFile(pindex->GetBlockPos(),true),SER_DISK,CLIENT_VERSION);
    if (filein.IsNull())
        return(-1);
    // Read block
    try { filein >> block; }
    catch (const std::exception& e)
    {
        fprintf(stderr,"readblockfromdisk err B\n");
        return(-1);
    }
    return(0);
}

uint32_t komodo_chainactive_timestamp()
{
    if ( chainActive.LastTip() != 0 )
        return((uint32_t)chainActive.LastTip()->GetBlockTime());
    else return(0);
}

CBlockIndex *komodo_chainactive(int32_t height)
{
    if ( chainActive.Tip() != 0 )
    {
        if ( height <= chainActive.LastTip()->nHeight )
            return(chainActive[height]);
        // else fprintf(stderr,"komodo_chainactive height %d > active.%d\n",height,chainActive.LastTip()->nHeight);
    }
    //fprintf(stderr,"komodo_chainactive null chainActive.LastTip() height %d\n",height);
    return(0);
}

uint32_t komodo_heightstamp(int32_t height)
{
    CBlockIndex *ptr;
    if ( height > 0 && (ptr= komodo_chainactive(height)) != 0 )
        return(ptr->nTime);
    //else fprintf(stderr,"komodo_heightstamp null ptr for block.%d\n",height);
    return(0);
}

/*void komodo_pindex_init(CBlockIndex *pindex,int32_t height) gets data corrupted
{
    int32_t i,num; uint8_t pubkeys[64][33]; CBlock block;
    if ( pindex->didinit != 0 )
        return;
    //printf("pindex.%d komodo_pindex_init notary.%d from height.%d\n",pindex->nHeight,pindex->notaryid,height);
    if ( pindex->didinit == 0 )
    {
        pindex->notaryid = -1;
        if ( KOMODO_LOADINGBLOCKS == 0 )
            memset(pindex->pubkey33,0xff,33);
        else memset(pindex->pubkey33,0,33);
        if ( komodo_blockload(block,pindex) == 0 )
        {
            komodo_block2pubkey33(pindex->pubkey33,&block);
            //for (i=0; i<33; i++)
            //    fprintf(stderr,"%02x",pindex->pubkey33[i]);
            //fprintf(stderr," set pubkey at height %d/%d\n",pindex->nHeight,height);
            //if ( pindex->pubkey33[0] == 2 || pindex->pubkey33[0] == 3 )
            //    pindex->didinit = (KOMODO_LOADINGBLOCKS == 0);
        } // else fprintf(stderr,"error loading block at %d/%d",pindex->nHeight,height);
    }
    if ( pindex->didinit != 0 && pindex->nHeight >= 0 && (num= komodo_notaries(pubkeys,(int32_t)pindex->nHeight,(uint32_t)pindex->nTime)) > 0 )
    {
        for (i=0; i<num; i++)
        {
            if ( memcmp(pubkeys[i],pindex->pubkey33,33) == 0 )
            {
                pindex->notaryid = i;
                break;
            }
        }
        if ( 0 && i == num )
        {
            for (i=0; i<33; i++)
                fprintf(stderr,"%02x",pindex->pubkey33[i]);
            fprintf(stderr," unmatched pubkey at height %d/%d\n",pindex->nHeight,height);
        }
    }
}*/

void komodo_index2pubkey33(uint8_t *pubkey33,CBlockIndex *pindex,int32_t height)
{
    int32_t num,i; CBlock block;
    memset(pubkey33,0,33);
    if ( pindex != 0 )
    {
        if ( komodo_blockload(block,pindex) == 0 )
            komodo_block2pubkey33(pubkey33,&block);
    }
}

/*int8_t komodo_minerid(int32_t height,uint8_t *destpubkey33)
{
    int32_t num,i,numnotaries; CBlockIndex *pindex; uint32_t timestamp=0; uint8_t pubkey33[33],pubkeys[64][33];
    if ( (pindex= chainActive[height]) != 0 )
    {
        if ( pindex->didinit != 0 )
        {
            if ( destpubkey33 != 0 )
                memcpy(destpubkey33,pindex->pubkey33,33);
            return(pindex->notaryid);
        }
        komodo_index2pubkey33(pubkey33,pindex,height);
        if ( destpubkey33 != 0 )
            memcpy(destpubkey33,pindex->pubkey33,33);
        if ( pindex->didinit != 0 )
            return(pindex->notaryid);
        timestamp = pindex->GetBlockTime();
        if ( (num= komodo_notaries(pubkeys,height,timestamp)) > 0 )
        {
            for (i=0; i<num; i++)
                if ( memcmp(pubkeys[i],pubkey33,33) == 0 )
                    return(i);
        }
    }
    fprintf(stderr,"komodo_minerid height.%d null pindex\n",height);
    return(komodo_electednotary(&numnotaries,pubkey33,height,timestamp));
}*/

int32_t komodo_eligiblenotary(uint8_t pubkeys[66][33],int32_t *mids,uint32_t blocktimes[66],int32_t *nonzpkeysp,int32_t height)
{
    int32_t i,j,n,duplicate; CBlock block; CBlockIndex *pindex; uint8_t notarypubs33[64][33];
    memset(mids,-1,sizeof(*mids)*66);
    n = komodo_notaries(notarypubs33,height,0);
    for (i=duplicate=0; i<66; i++)
    {
        if ( (pindex= komodo_chainactive(height-i)) != 0 )
        {
            blocktimes[i] = pindex->nTime;
            if ( komodo_blockload(block,pindex) == 0 )
            {
                komodo_block2pubkey33(pubkeys[i],&block);
                for (j=0; j<n; j++)
                {
                    if ( memcmp(notarypubs33[j],pubkeys[i],33) == 0 )
                    {
                        mids[i] = j;
                        (*nonzpkeysp)++;
                        break;
                    }
                }
            } else fprintf(stderr,"couldnt load block.%d\n",height);
            if ( mids[0] >= 0 && i > 0 && mids[i] == mids[0] )
                duplicate++;
        }
    }
    if ( i == 66 && duplicate == 0 && (height > 186233 || *nonzpkeysp > 0) )
        return(1);
    else return(0);
}

int32_t komodo_minerids(uint8_t *minerids,int32_t height,int32_t width)
{
    int32_t i,j,n,nonz,numnotaries; CBlock block; CBlockIndex *pindex; uint8_t notarypubs33[64][33],pubkey33[33];
    numnotaries = komodo_notaries(notarypubs33,height,0);
    for (i=nonz=0; i<width; i++,n++)
    {
        if ( height-i <= 0 )
            continue;
        if ( (pindex= komodo_chainactive(height-width+i+1)) != 0 )
        {
            if ( komodo_blockload(block,pindex) == 0 )
            {
                komodo_block2pubkey33(pubkey33,&block);
                for (j=0; j<numnotaries; j++)
                {
                    if ( memcmp(notarypubs33[j],pubkey33,33) == 0 )
                    {
                        minerids[nonz++] = j;
                        break;
                    }
                }
                if ( j == numnotaries )
                    minerids[nonz++] = j;
            } else fprintf(stderr,"couldnt load block.%d\n",height);
        }
    }
    return(nonz);
}

int32_t komodo_is_special(uint8_t pubkeys[66][33],int32_t mids[66],uint32_t blocktimes[66],int32_t height,uint8_t pubkey33[33],uint32_t blocktime)
{
    int32_t i,j,notaryid=0,minerid,limit,nid; uint8_t destpubkey33[33];
    komodo_chosennotary(&notaryid,height,pubkey33,blocktimes[0]);
    if ( height >= 82000 )
    {
        if ( notaryid >= 0 )
        {
            for (i=1; i<66; i++)
            {
                if ( mids[i] == notaryid )
                {
                    if ( height > 792000 )
                    {
<<<<<<< HEAD
                        //for (j=0; j<66; j++)
                        //    fprintf(stderr,"%d ",mids[j]);
                        //fprintf(stderr,"ht.%d repeat notaryid.%d in mids[%d]\n",height,notaryid,i);
=======
                        for (j=0; j<66; j++)
                            fprintf(stderr,"%d ",mids[j]);
                        fprintf(stderr,"ht.%d repeat notaryid.%d in mids[%d]\n",height,notaryid,i);
>>>>>>> bf109a68
                        return(-1);
                    } else break;
                }
            }
            if ( blocktime != 0 && blocktimes[1] != 0 && blocktime < blocktimes[1]+57 )
            {
<<<<<<< HEAD
                //fprintf(stderr,"lag.%d ht.%d n.%d blocktimes[%u vs %u %u]\n",blocktime-blocktimes[1],height,notaryid,blocktime,blocktimes[0],blocktimes[1]);
=======
>>>>>>> bf109a68
                if ( height > 807000 )
                    return(-2);
            }
            return(1);
        } else return(0);
    }
    else
    {
        if ( height >= 34000 && notaryid >= 0 )
        {
            if ( height < 79693 )
                limit = 64;
            else if ( height < 82000 )
                limit = 8;
            else limit = 66;
            for (i=1; i<limit; i++)
            {
                komodo_chosennotary(&nid,height-i,pubkey33,blocktimes[i]);
                if ( nid == notaryid )
                {
                    //for (j=0; j<66; j++)
                    //    fprintf(stderr,"%d ",mids[j]);
                    //fprintf(stderr,"ht.%d repeat mids[%d] nid.%d notaryid.%d\n",height-i,i,nid,notaryid);
                    if ( height > 225000 )
                        return(-1);
                }
            }
            //fprintf(stderr,"special notaryid.%d ht.%d limit.%d\n",notaryid,height,limit);
            return(1);
        }
    }
    return(0);
}

<<<<<<< HEAD
/*int32_t komodo_MoM(int32_t *notarized_heightp,uint256 *MoMp,uint256 *kmdtxidp,int32_t nHeight,uint256 *MoMoMp,int32_t *MoMoMoffsetp,int32_t *MoMoMdepthp,int32_t *kmdstartip,int32_t *kmdendip)
 {
 int32_t depth,notarized_ht; uint256 MoM,kmdtxid;
 depth = komodo_MoMdata(&notarized_ht,&MoM,&kmdtxid,nHeight,MoMoMp,MoMoMoffsetp,MoMoMdepthp,kmdstartip,kmdendip);
 memset(MoMp,0,sizeof(*MoMp));
 memset(kmdtxidp,0,sizeof(*kmdtxidp));
 *notarized_heightp = 0;
 if ( depth > 0 && notarized_ht > 0 && nHeight > notarized_ht-depth && nHeight <= notarized_ht )
 {
 *MoMp = MoM;
 *notarized_heightp = notarized_ht;
 *kmdtxidp = kmdtxid;
 }
 return(depth);
 }*/
=======
int32_t komodo_MoM(int32_t *notarized_heightp,uint256 *MoMp,uint256 *kmdtxidp,int32_t nHeight,uint256 *MoMoMp,int32_t *MoMoMoffsetp,int32_t *MoMoMdepthp,int32_t *kmdstartip,int32_t *kmdendip)
{
    int32_t depth,notarized_ht; uint256 MoM,kmdtxid;
    depth = komodo_MoMdata(&notarized_ht,&MoM,&kmdtxid,nHeight,MoMoMp,MoMoMoffsetp,MoMoMdepthp,kmdstartip,kmdendip);
    memset(MoMp,0,sizeof(*MoMp));
    memset(kmdtxidp,0,sizeof(*kmdtxidp));
    *notarized_heightp = 0;
    if ( depth != 0 && notarized_ht > 0 && nHeight > notarized_ht-depth && nHeight <= notarized_ht )
    {
        *MoMp = MoM;
        *notarized_heightp = notarized_ht;
        *kmdtxidp = kmdtxid;
    }
    return(depth);
}
>>>>>>> bf109a68

int32_t komodo_checkpoint(int32_t *notarized_heightp,int32_t nHeight,uint256 hash)
{
    int32_t notarized_height,MoMdepth; uint256 MoM,notarized_hash,notarized_desttxid; CBlockIndex *notary,*pindex;
    if ( (pindex= chainActive.LastTip()) == 0 )
        return(-1);
    notarized_height = komodo_notarizeddata(pindex->nHeight,&notarized_hash,&notarized_desttxid);
    *notarized_heightp = notarized_height;
    if ( notarized_height >= 0 && notarized_height <= pindex->nHeight && (notary= mapBlockIndex[notarized_hash]) != 0 )
    {
        //printf("nHeight.%d -> (%d %s)\n",pindex->Tip()->nHeight,notarized_height,notarized_hash.ToString().c_str());
        if ( notary->nHeight == notarized_height ) // if notarized_hash not in chain, reorg
        {
            if ( nHeight < notarized_height )
            {
                //fprintf(stderr,"[%s] nHeight.%d < NOTARIZED_HEIGHT.%d\n",ASSETCHAINS_SYMBOL,nHeight,notarized_height);
                return(-1);
            }
            else if ( nHeight == notarized_height && memcmp(&hash,&notarized_hash,sizeof(hash)) != 0 )
            {
                fprintf(stderr,"[%s] nHeight.%d == NOTARIZED_HEIGHT.%d, diff hash\n",ASSETCHAINS_SYMBOL,nHeight,notarized_height);
                return(-1);
            }
        } //else fprintf(stderr,"[%s] unexpected error notary_hash %s ht.%d at ht.%d\n",ASSETCHAINS_SYMBOL,notarized_hash.ToString().c_str(),notarized_height,notary->nHeight);
    }
    //else if ( notarized_height > 0 && notarized_height != 73880 && notarized_height >= 170000 )
    //    fprintf(stderr,"[%s] couldnt find notarized.(%s %d) ht.%d\n",ASSETCHAINS_SYMBOL,notarized_hash.ToString().c_str(),notarized_height,pindex->nHeight);
    return(0);
}

uint32_t komodo_interest_args(uint32_t *txheighttimep,int32_t *txheightp,uint32_t *tiptimep,uint64_t *valuep,uint256 hash,int32_t n)
{
    LOCK(cs_main);
    CTransaction tx; uint256 hashBlock; CBlockIndex *pindex,*tipindex;
    *txheighttimep = *txheightp = *tiptimep = 0;
    *valuep = 0;
    if ( !GetTransaction(hash,tx,hashBlock,true) )
        return(0);
    uint32_t locktime = 0;
    if ( n < tx.vout.size() )
    {
        if ( (pindex= mapBlockIndex[hashBlock]) != 0 )
        {
            *valuep = tx.vout[n].nValue;
            *txheightp = pindex->nHeight;
            *txheighttimep = pindex->nTime;
            if ( *tiptimep == 0 && (tipindex= chainActive.LastTip()) != 0 )
                *tiptimep = (uint32_t)tipindex->nTime;
            locktime = tx.nLockTime;
            //fprintf(stderr,"tx locktime.%u %.8f height.%d | tiptime.%u\n",locktime,(double)*valuep/COIN,*txheightp,*tiptimep);
        }
    }
    return(locktime);
}

uint64_t komodo_interest(int32_t txheight,uint64_t nValue,uint32_t nLockTime,uint32_t tiptime);

uint64_t komodo_accrued_interest(int32_t *txheightp,uint32_t *locktimep,uint256 hash,int32_t n,int32_t checkheight,uint64_t checkvalue,int32_t tipheight)
{
    uint64_t value; uint32_t tiptime=0,txheighttimep; CBlockIndex *pindex;
    if ( (pindex= chainActive[tipheight]) != 0 )
        tiptime = (uint32_t)pindex->nTime;
    else fprintf(stderr,"cant find height[%d]\n",tipheight);
    if ( (*locktimep= komodo_interest_args(&txheighttimep,txheightp,&tiptime,&value,hash,n)) != 0 )
    {
        if ( (checkvalue == 0 || value == checkvalue) && (checkheight == 0 || *txheightp == checkheight) )
            return(komodo_interest(*txheightp,value,*locktimep,tiptime));
        //fprintf(stderr,"nValue %llu lock.%u:%u nTime.%u -> %llu\n",(long long)coins.vout[n].nValue,coins.nLockTime,timestamp,pindex->nTime,(long long)interest);
        else fprintf(stderr,"komodo_accrued_interest value mismatch %llu vs %llu or height mismatch %d vs %d\n",(long long)value,(long long)checkvalue,*txheightp,checkheight);
    }
    return(0);
}

int32_t komodo_isrealtime(int32_t *kmdheightp)
{
    struct komodo_state *sp; CBlockIndex *pindex;
    if ( (sp= komodo_stateptrget((char *)"KMD")) != 0 )
        *kmdheightp = sp->CURRENT_HEIGHT;
    else *kmdheightp = 0;
    if ( (pindex= chainActive.LastTip()) != 0 && pindex->nHeight >= (int32_t)komodo_longestchain() )
        return(1);
    else return(0);
}

int32_t komodo_validate_interest(const CTransaction &tx,int32_t txheight,uint32_t cmptime,int32_t dispflag)
{
    if ( KOMODO_REWIND == 0 && ASSETCHAINS_SYMBOL[0] == 0 && (int64_t)tx.nLockTime >= LOCKTIME_THRESHOLD ) //1473793441 )
    {
        if ( txheight > 246748 )
        {
            if ( txheight < 247205 )
                cmptime -= 16000;
            if ( (int64_t)tx.nLockTime < cmptime-KOMODO_MAXMEMPOOLTIME )
            {
                if ( tx.nLockTime != 1477258935 && dispflag != 0 )
                {
                    fprintf(stderr,"komodo_validate_interest.%d reject.%d [%d] locktime %u cmp2.%u\n",dispflag,txheight,(int32_t)(tx.nLockTime - (cmptime-KOMODO_MAXMEMPOOLTIME)),(uint32_t)tx.nLockTime,cmptime);
                }
                return(-1);
            }
            if ( 0 && dispflag != 0 )
                fprintf(stderr,"validateinterest.%d accept.%d [%d] locktime %u cmp2.%u\n",dispflag,(int32_t)txheight,(int32_t)(tx.nLockTime - (cmptime-KOMODO_MAXMEMPOOLTIME)),(int32_t)tx.nLockTime,cmptime);
        }
    }
    return(0);
}

<<<<<<< HEAD

=======
>>>>>>> bf109a68
/*
 komodo_checkPOW (fast) is called early in the process and should only refer to data immediately available. it is a filter to prevent bad blocks from going into the local DB. The more blocks we can filter out at this stage, the less junk in the local DB that will just get purged later on.
 
 komodo_checkPOW (slow) is called right before connecting blocks so all prior blocks can be assumed to be there and all checks must pass
 
 commission must be in coinbase.vout[1] and must be >= 10000 sats
 PoS stake must be without txfee and in the last tx in the block at vout[0]
<<<<<<< HEAD
 PoW mining on PoS chain must solve a harder diff that adjusts, but never less than KOMODO_POWMINMULT
 */
#define KOMODO_POWMINMULT 16
=======
 */
//#define KOMODO_POWMINMULT 16
>>>>>>> bf109a68

uint64_t komodo_commission(const CBlock *pblock)
{
    int32_t i,j,n=0,txn_count; uint64_t commission,total = 0;
    txn_count = pblock->vtx.size();
    for (i=0; i<txn_count; i++)
    {
        n = pblock->vtx[i].vout.size();
        for (j=0; j<n; j++)
        {
            //fprintf(stderr,"(%d %.8f).%d ",i,dstr(block.vtx[i].vout[j].nValue),j);
            if ( i != 0 || j != 1 )
                total += pblock->vtx[i].vout[j].nValue;
        }
    }
    //fprintf(stderr,"txn.%d n.%d commission total %.8f -> %.8f\n",txn_count,n,dstr(total),dstr((total * ASSETCHAINS_COMMISSION) / COIN));
    commission = ((total * ASSETCHAINS_COMMISSION) / COIN);
    if ( commission < 10000 )
        commission = 0;
    return(commission);
}

<<<<<<< HEAD
uint32_t komodo_stake(int32_t validateflag,arith_uint256 bnTarget,int32_t nHeight,uint256 txid,int32_t vout,uint32_t blocktime,uint32_t prevtime,char *destaddr)
{
    bool fNegative,fOverflow; CBlockIndex *pindex; uint8_t hashbuf[128]; char address[64]; bits256 addrhash; arith_uint256 hashval; uint256 hash,pasthash; int64_t diff=0; int32_t segid,minage,i,iter=0; uint32_t txtime,winner = 0; arith_uint256 bnMaxPoSdiff; uint64_t value,coinage,supply = ASSETCHAINS_SUPPLY + nHeight*ASSETCHAINS_REWARD/SATOSHIDEN;
    txtime = komodo_txtime(&value,txid,vout,address);
    if ( value == 0 || txtime == 0 || blocktime == 0 || prevtime == 0 )
        return(0);
    bnMaxPoSdiff.SetCompact(KOMODO_MINDIFF_NBITS,&fNegative,&fOverflow);
    bnMaxPoSdiff = (bnMaxPoSdiff / arith_uint256(4));
    if ( bnTarget < bnMaxPoSdiff )
        bnTarget = bnMaxPoSdiff;
    if ( (minage= nHeight*3) > 6000 )
        minage = 6000;
    if ( blocktime < prevtime+57 )
        blocktime = prevtime+57;
    if ( blocktime > txtime+minage && (pindex= komodo_chainactive(nHeight>50?nHeight-50:1)) != 0 )
    {
        vcalc_sha256(0,(uint8_t *)&addrhash,(uint8_t *)address,(int32_t)strlen(address));
        segid = ((nHeight + addrhash.uints[0]) & 0x3f);
        pasthash = pindex->GetBlockHash();
        memcpy(hashbuf,&pasthash,sizeof(pasthash));
        memcpy(&hashbuf[sizeof(pasthash)],&addrhash,sizeof(addrhash));
        vcalc_sha256(0,(uint8_t *)&hash,hashbuf,(int32_t)sizeof(uint256)*2);
        //fprintf(stderr,"(%s) vs. (%s) %s %.8f txtime.%u\n",address,destaddr,hash.ToString().c_str(),dstr(value),txtime);
        for (iter=0; iter<3600; iter++)
        {
            diff = (iter + blocktime - txtime - minage);
            if ( diff > 3600*24 )
                break;
            coinage = (value * diff) * ((diff >> 16) + 1);
            hashval = arith_uint256(supply * 64) * (UintToArith256(hash) / arith_uint256(coinage+1));
            if ( hashval <= bnTarget )
            {
                winner = 1;
                if ( validateflag == 0 )
                {
                    blocktime += iter;
                    blocktime += segid * 2;
                }
                break;
            }
            if ( validateflag != 0 )
            {
                for (i=31; i>=24; i--)
                    fprintf(stderr,"%02x",((uint8_t *)&hashval)[i]);
                fprintf(stderr," vs target ");
                for (i=31; i>=24; i--)
                    fprintf(stderr,"%02x",((uint8_t *)&bnTarget)[i]);
                fprintf(stderr," segid.%d iter.%d winner.%d coinage.%llu %d ht.%d gap.%d %.8f diff.%d\n",segid,iter,winner,(long long)coinage,(int32_t)(blocktime - txtime),nHeight,(int32_t)(blocktime - prevtime),dstr(value),(int32_t)diff);
                break;
            }
        }
        //fprintf(stderr,"iterated until i.%d winner.%d\n",i,winner);
        if ( 0 )
        {
            for (i=31; i>=24; i--)
=======
uint32_t komodo_segid32(char *coinaddr)
{
    bits256 addrhash;
    vcalc_sha256(0,(uint8_t *)&addrhash,(uint8_t *)coinaddr,(int32_t)strlen(coinaddr));
    return(addrhash.uints[0]);
}

int8_t komodo_segid(int32_t height)
{
    CTxDestination voutaddress; CBlock block; CBlockIndex *pindex; uint64_t value; uint32_t txtime; char voutaddr[64],destaddr[64]; int32_t txn_count,vout; uint256 txid; int8_t segid = -1;
    if ( height > 0 && (pindex= komodo_chainactive(height)) != 0 )
    {
        if ( komodo_blockload(block,pindex) == 0 )
        {
            txn_count = block.vtx.size();
            if ( txn_count > 1 && block.vtx[txn_count-1].vin.size() == 1 && block.vtx[txn_count-1].vout.size() == 1 )
            {
                txid = block.vtx[txn_count-1].vin[0].prevout.hash;
                vout = block.vtx[txn_count-1].vin[0].prevout.n;
                txtime = komodo_txtime(&value,txid,vout,destaddr);
                if ( ExtractDestination(block.vtx[txn_count-1].vout[0].scriptPubKey,voutaddress) )
                {
                    strcpy(voutaddr,CBitcoinAddress(voutaddress).ToString().c_str());
                    if ( strcmp(destaddr,voutaddr) == 0 && block.vtx[txn_count-1].vout[0].nValue == value )
                    {
                        segid = komodo_segid32(voutaddr) & 0x3f;
                    }
                } else fprintf(stderr,"komodo_segid ht.%d couldnt extract voutaddress\n",height);
            }
        }
    }
    return(segid);
}

int32_t komodo_segids(uint8_t *hashbuf,int32_t height,int32_t n)
{
    static uint8_t prevhashbuf[100]; static int32_t prevheight;
    int32_t i;
    if ( height == prevheight && n == 100 )
        memcpy(hashbuf,prevhashbuf,100);
    else
    {
        memset(hashbuf,0xff,n);
        for (i=0; i<n; i++)
        {
            hashbuf[i] = (uint8_t)komodo_segid(height+i);
            //fprintf(stderr,"%02x ",hashbuf[i]);
        }
        if ( n == 100 )
        {
            memcpy(prevhashbuf,hashbuf,100);
            prevheight = height;
            //fprintf(stderr,"prevsegids.%d\n",height+n);
        }
    }
}

uint32_t komodo_stakehash(uint256 *hashp,char *address,uint8_t *hashbuf,uint256 txid,int32_t vout)
{
    bits256 addrhash;
    vcalc_sha256(0,(uint8_t *)&addrhash,(uint8_t *)address,(int32_t)strlen(address));
    memcpy(&hashbuf[100],&addrhash,sizeof(addrhash));
    memcpy(&hashbuf[100+sizeof(addrhash)],&txid,sizeof(txid));
    memcpy(&hashbuf[100+sizeof(addrhash)+sizeof(txid)],&vout,sizeof(vout));
    vcalc_sha256(0,(uint8_t *)hashp,hashbuf,100 + (int32_t)sizeof(uint256)*2 + sizeof(vout));
    return(addrhash.uints[0]);
}

uint32_t komodo_stake(int32_t validateflag,arith_uint256 bnTarget,int32_t nHeight,uint256 txid,int32_t vout,uint32_t blocktime,uint32_t prevtime,char *destaddr)
{
    bool fNegative,fOverflow; uint8_t hashbuf[256]; char address[64]; bits256 addrhash; arith_uint256 hashval,mindiff,ratio,coinage256; uint256 hash,pasthash; int32_t diff=0,segid,minage,i,iter=0; uint32_t txtime,segid32,winner = 0 ; uint64_t value,coinage;
    txtime = komodo_txtime2(&value,txid,vout,address);
    if ( validateflag == 0 )
    {
        //fprintf(stderr,"blocktime.%u -> ",blocktime);
        if ( blocktime < prevtime+3 )
            blocktime = prevtime+3;
        if ( blocktime < GetAdjustedTime()-60 )
            blocktime = GetAdjustedTime()+30;
        //fprintf(stderr,"blocktime.%u txtime.%u\n",blocktime,txtime);
    }
    if ( value == 0 || txtime == 0 || blocktime == 0 || prevtime == 0 )
    {
        //fprintf(stderr,"komodo_stake null %.8f %u %u %u\n",dstr(value),txtime,blocktime,prevtime);
        return(0);
    }
    if ( value < SATOSHIDEN )
        return(0);
    value /= SATOSHIDEN;
    mindiff.SetCompact(KOMODO_MINDIFF_NBITS,&fNegative,&fOverflow);
    ratio = (mindiff / bnTarget);
    if ( (minage= nHeight*3) > 6000 ) // about 100 blocks
        minage = 6000;
    komodo_segids(hashbuf,nHeight-101,100);
    segid32 = komodo_stakehash(&hash,address,hashbuf,txid,vout);
    segid = ((nHeight + segid32) & 0x3f);
    /*vcalc_sha256(0,(uint8_t *)&addrhash,(uint8_t *)address,(int32_t)strlen(address));
    segid = ((nHeight + addrhash.uints[0]) & 0x3f);
    komodo_segids(hashbuf,nHeight-101,100);
    memcpy(&hashbuf[100],&addrhash,sizeof(addrhash));
    memcpy(&hashbuf[100+sizeof(addrhash)],&txid,sizeof(txid));
    memcpy(&hashbuf[100+sizeof(addrhash)+sizeof(txid)],&vout,sizeof(vout));
    vcalc_sha256(0,(uint8_t *)&hash,hashbuf,100 + (int32_t)sizeof(uint256)*2 + sizeof(vout));*/
    for (iter=0; iter<600; iter++)
    {
        if ( blocktime+iter+segid*2 < txtime+minage )
            continue;
        diff = (iter + blocktime - txtime - minage);
        if ( diff < 0 )
            diff = 60;
        else if ( diff > 3600*24*30 )
        {
            //printf("diff.%d (iter.%d blocktime.%u txtime.%u minage.%d)\n",(int32_t)diff,iter,blocktime,txtime,(int32_t)minage);
            diff = 3600*24*30;
        }
        if ( iter > 0 )
            diff += segid*2;
        coinage = (value * diff);
        if ( blocktime+iter+segid*2 > prevtime+480 )
            coinage *= ((blocktime+iter+segid*2) - (prevtime+400));
        //if ( nHeight >= 2500 && blocktime+iter+segid*2 > prevtime+180 )
        //    coinage *= ((blocktime+iter+segid*2) - (prevtime+60));
        coinage256 = arith_uint256(coinage+1);
        hashval = ratio * (UintToArith256(hash) / coinage256);
        //if ( nHeight >= 900 && nHeight < 916 )
        //    hashval = (hashval / coinage256);
        if ( hashval <= bnTarget )
        {
            winner = 1;
            if ( validateflag == 0 )
            {
                //fprintf(stderr,"winner blocktime.%u iter.%d segid.%d\n",blocktime,iter,segid);
                blocktime += iter;
                blocktime += segid * 2;
            }
            break;
        }
        if ( validateflag != 0 )
        {
            /*for (i=31; i>=24; i--)
>>>>>>> bf109a68
                fprintf(stderr,"%02x",((uint8_t *)&hashval)[i]);
            fprintf(stderr," vs ");
            for (i=31; i>=24; i--)
                fprintf(stderr,"%02x",((uint8_t *)&bnTarget)[i]);
<<<<<<< HEAD
            fprintf(stderr," segid.%d iter.%d winner.%d coinage.%llu %d ht.%d t.%u %.8f diff.%d\n",segid,iter,winner,(long long)coinage,(int32_t)(blocktime - txtime),nHeight,blocktime,dstr(value),(int32_t)diff);
        }
    }
    if ( nHeight < 2 )
=======
            fprintf(stderr," segid.%d iter.%d winner.%d coinage.%llu %d ht.%d t.%u v%d diff.%d\n",segid,iter,winner,(long long)coinage,(int32_t)(blocktime - txtime),nHeight,blocktime,(int32_t)value,(int32_t)diff);*/
            break;
        }
    }
    //fprintf(stderr,"iterated until i.%d winner.%d\n",i,winner);
    if ( 0 && validateflag != 0 )
    {
        for (i=31; i>=24; i--)
            fprintf(stderr,"%02x",((uint8_t *)&hashval)[i]);
        fprintf(stderr," vs ");
        for (i=31; i>=24; i--)
            fprintf(stderr,"%02x",((uint8_t *)&bnTarget)[i]);
        fprintf(stderr," segid.%d iter.%d winner.%d coinage.%llu %d ht.%d t.%u v%d diff.%d ht.%d\n",segid,iter,winner,(long long)coinage,(int32_t)(blocktime - txtime),nHeight,blocktime,(int32_t)value,(int32_t)diff,nHeight);
    }
    if ( nHeight < 10 )
>>>>>>> bf109a68
        return(blocktime);
    return(blocktime * winner);
}

arith_uint256 komodo_PoWtarget(int32_t *percPoSp,arith_uint256 target,int32_t height,int32_t goalperc)
{
<<<<<<< HEAD
    CBlockIndex *pindex; arith_uint256 bnTarget,hashval,sum,ave; bool fNegative,fOverflow; int32_t i,n,ht,percPoS,diff,val;
    *percPoSp = percPoS = 0;
    if ( height < 3 )
        return(target);
    sum = arith_uint256(0);
    ave = sum;
    for (i=n=0; i<100; i++)
    {
        ht = height - 100 + i;
        if ( (pindex= komodo_chainactive(ht)) != 0 )
        {
            bnTarget.SetCompact(pindex->nBits,&fNegative,&fOverflow);
            bnTarget = (bnTarget / arith_uint256(KOMODO_POWMINMULT));
            hashval = UintToArith256(pindex->GetBlockHash());
            if ( hashval <= bnTarget ) // PoW is never as easy as PoS/64, some PoS will be counted as PoW
            {
                fprintf(stderr,"1");
=======
    int32_t oldflag = 0;
    CBlockIndex *pindex; arith_uint256 easydiff,bnTarget,hashval,sum,ave; bool fNegative,fOverflow; int32_t i,n,m,ht,percPoS,diff,val;
    *percPoSp = percPoS = 0;
    if ( height <= 10 || (ASSETCHAINS_STAKED == 100 && height <= 100) )
        return(target);
    sum = arith_uint256(0);
    ave = sum;
    easydiff.SetCompact(KOMODO_MINDIFF_NBITS,&fNegative,&fOverflow);
    for (i=n=m=0; i<100; i++)
    {
        ht = height - 100 + i;
        if ( ht <= 1 )
            continue;
        if ( (pindex= komodo_chainactive(ht)) != 0 )
        {
            if ( komodo_segid(ht) >= 0 )
            {
                n++;
                percPoS++;
                if ( ASSETCHAINS_STAKED < 100 )
                    fprintf(stderr,"0");
            }
            else
            {
                if ( ASSETCHAINS_STAKED < 100 )
                    fprintf(stderr,"1");
                sum += UintToArith256(pindex->GetBlockHash());
                m++;
            }
        }
        /*if ( (pindex= komodo_chainactive(ht)) != 0 )
        {
            bnTarget.SetCompact(pindex->nBits,&fNegative,&fOverflow);
            bnTarget = (bnTarget / arith_uint256(KOMODO_POWMINMULT));
            hashval = UintToArith256(pindex->GetBlockHash());
            if ( hashval <= bnTarget ) // PoW is never as easy as PoS/16, some PoS will be counted as PoW
            {
                if ( ASSETCHAINS_STAKED < 100 )
                    fprintf(stderr,"1");
>>>>>>> bf109a68
                sum += hashval;
                n++;
            }
            else
            {
<<<<<<< HEAD
                percPoS++;
                fprintf(stderr,"0");
            }
            if ( (i % 10) == 9 )
                fprintf(stderr," %d, ",percPoS);
        }
    }
    fprintf(stderr," -> %d%% percPoS ht.%d\n",percPoS,height);
    *percPoSp = percPoS;
    target = (target / arith_uint256(KOMODO_POWMINMULT));
    if ( n > 0 )
    {
        ave = (sum / arith_uint256(n));
        if ( ave > target )
            ave = target;
    } else return(target);
    if ( percPoS < goalperc ) // increase PoW diff -> lower bnTarget
    {
        bnTarget = (ave * arith_uint256(percPoS * percPoS)) / arith_uint256((goalperc) * (goalperc));
        /*if ( height > 1165 )
         {
         if ( height > 1180 )
         {
         if ( height > 1230 )
         bnTarget = (ave * arith_uint256(percPoS * percPoS)) / arith_uint256((goalperc) * (goalperc));
         else bnTarget = (ave * arith_uint256(percPoS * percPoS)) / arith_uint256(goalperc * goalperc);
         }
         else bnTarget = (ave * arith_uint256(goalperc * goalperc)) / arith_uint256(2 * (percPoS + goalperc) * (percPoS + goalperc));
         } else bnTarget = (ave * arith_uint256(goalperc)) / arith_uint256(percPoS + goalperc);*/
        if ( 1 )
=======
                n++;
                percPoS++;
                if ( ASSETCHAINS_STAKED < 100 )
                    fprintf(stderr,"0");
            }
        }*/
        if ( ASSETCHAINS_STAKED < 100 && (i % 10) == 9 )
            fprintf(stderr," %d, ",percPoS);
    }
    if ( m+n < 100 )
        percPoS = ((percPoS * n) + (goalperc * (100-n))) / 100;
    if ( ASSETCHAINS_STAKED < 100 )
        fprintf(stderr," -> %d%% percPoS vs goalperc.%d ht.%d\n",percPoS,goalperc,height);
    *percPoSp = percPoS;
    //target = (target / arith_uint256(KOMODO_POWMINMULT));
    if ( m > 0 )
    {
        ave = (sum / arith_uint256(m));
        if ( ave > target )
            ave = target;
    } else ave = easydiff; //else return(target);
    if ( percPoS == 0 )
        percPoS = 1;
    if ( percPoS < goalperc ) // increase PoW diff -> lower bnTarget
    {
        if ( oldflag != 0 )
            bnTarget = (ave * arith_uint256(percPoS * percPoS)) / arith_uint256(goalperc * goalperc * goalperc);
        else bnTarget = (ave / arith_uint256(goalperc * goalperc * goalperc)) * arith_uint256(percPoS * percPoS);
        if ( ASSETCHAINS_STAKED < 100 )
>>>>>>> bf109a68
        {
            for (i=31; i>=24; i--)
                fprintf(stderr,"%02x",((uint8_t *)&ave)[i]);
            fprintf(stderr," increase diff -> ");
            for (i=31; i>=24; i--)
                fprintf(stderr,"%02x",((uint8_t *)&bnTarget)[i]);
            fprintf(stderr," floor diff ");
            for (i=31; i>=24; i--)
                fprintf(stderr,"%02x",((uint8_t *)&target)[i]);
            fprintf(stderr," ht.%d percPoS.%d vs goal.%d -> diff %d\n",height,percPoS,goalperc,goalperc - percPoS);
        }
    }
    else if ( percPoS > goalperc ) // decrease PoW diff -> raise bnTarget
    {
<<<<<<< HEAD
        bnTarget = ((ave * arith_uint256(goalperc)) + (target * arith_uint256(percPoS))) / arith_uint256(percPoS + goalperc);
=======
        if ( oldflag != 0 )
        {
            bnTarget = ((ave * arith_uint256(goalperc)) + (easydiff * arith_uint256(percPoS))) / arith_uint256(percPoS + goalperc);
            //bnTarget = (bnTarget * arith_uint256(percPoS * percPoS * percPoS)) / arith_uint256(goalperc * goalperc);
            bnTarget = (bnTarget / arith_uint256(goalperc * goalperc)) * arith_uint256(percPoS * percPoS * percPoS);
        } else bnTarget = (ave / arith_uint256(goalperc * goalperc)) * arith_uint256(percPoS * percPoS * percPoS);
        if ( bnTarget > easydiff )
            bnTarget = easydiff;
        else if ( bnTarget < ave ) // overflow
        {
            bnTarget = ((ave * arith_uint256(goalperc)) + (easydiff * arith_uint256(percPoS))) / arith_uint256(percPoS + goalperc);
            if ( bnTarget < ave )
                bnTarget = ave;
        }
>>>>>>> bf109a68
        if ( 1 )
        {
            for (i=31; i>=24; i--)
                fprintf(stderr,"%02x",((uint8_t *)&ave)[i]);
            fprintf(stderr," decrease diff -> ");
            for (i=31; i>=24; i--)
                fprintf(stderr,"%02x",((uint8_t *)&bnTarget)[i]);
            fprintf(stderr," floor diff ");
            for (i=31; i>=24; i--)
                fprintf(stderr,"%02x",((uint8_t *)&target)[i]);
            fprintf(stderr," ht.%d percPoS.%d vs goal.%d -> diff %d\n",height,percPoS,goalperc,goalperc - percPoS);
        }
    }
    else bnTarget = ave; // recent ave is perfect
    return(bnTarget);
}

int32_t komodo_is_PoSblock(int32_t slowflag,int32_t height,CBlock *pblock,arith_uint256 bnTarget)
{
<<<<<<< HEAD
    CBlockIndex *previndex; char voutaddr[64],destaddr[64]; uint256 txid; uint32_t txtime,prevtime=0; int32_t vout,txn_count,eligible,isPoS = 0; uint64_t value; CTxDestination voutaddress;
    txn_count = pblock->vtx.size();
    if ( txn_count > 1 )
=======
    CBlockIndex *previndex; char voutaddr[64],destaddr[64]; uint256 txid; uint32_t txtime,prevtime=0; int32_t vout,txn_count,eligible=0,isPoS = 0; uint64_t value; CTxDestination voutaddress;
    if ( ASSETCHAINS_STAKED == 100 && height <= 10 )
        return(1);
    txn_count = pblock->vtx.size();
    if ( txn_count > 1 && pblock->vtx[txn_count-1].vin.size() == 1 && pblock->vtx[txn_count-1].vout.size() == 1 )
>>>>>>> bf109a68
    {
        if ( prevtime == 0 )
        {
            if ( (previndex= mapBlockIndex[pblock->hashPrevBlock]) != 0 )
                prevtime = (uint32_t)previndex->nTime;
        }
        txid = pblock->vtx[txn_count-1].vin[0].prevout.hash;
        vout = pblock->vtx[txn_count-1].vin[0].prevout.n;
        if ( prevtime != 0 )
        {
<<<<<<< HEAD
            eligible = komodo_stake(1,bnTarget,height,txid,vout,pblock->nTime,prevtime,(char *)"");
            if ( eligible == 0 || eligible > pblock->nTime )
            {
                fprintf(stderr,"komodo_is_PoSblock PoS failure ht.%d eligible.%u vs blocktime.%u, lag.%d -> check to see if it is PoW block\n",height,eligible,(uint32_t)pblock->nTime,(int32_t)(eligible - pblock->nTime));
            } else isPoS = 1;
        }
        else if ( slowflag == 0 ) // maybe previous block is not seen yet, do the best approx
        {
            txtime = komodo_txtime(&value,txid,vout,destaddr);
=======
            if ( komodo_isPoS(pblock) != 0 )
                eligible = komodo_stake(1,bnTarget,height,txid,vout,pblock->nTime,prevtime+27,(char *)"");
            if ( eligible == 0 || eligible > pblock->nTime )
            {
                if ( ASSETCHAINS_STAKED < 100 )
                    fprintf(stderr,"komodo_is_PoSblock PoS failure ht.%d eligible.%u vs blocktime.%u, lag.%d -> check to see if it is PoW block\n",height,eligible,(uint32_t)pblock->nTime,(int32_t)(eligible - pblock->nTime));
            } else isPoS = 1;
        }
        if ( slowflag == 0 ) // maybe previous block is not seen yet, do the best approx
        {
            if ( komodo_isPoS(pblock) != 0 )
                isPoS = 1;
            /*txtime = komodo_txtime(&value,txid,vout,destaddr);
>>>>>>> bf109a68
            if ( ExtractDestination(pblock->vtx[txn_count-1].vout[0].scriptPubKey,voutaddress) )
            {
                strcpy(voutaddr,CBitcoinAddress(voutaddress).ToString().c_str());
                if ( strcmp(destaddr,voutaddr) == 0 && pblock->vtx[txn_count-1].vout[0].nValue == value )
                    isPoS = 1; // close enough for a pre-filter
<<<<<<< HEAD
                else fprintf(stderr,"komodo_is_PoSblock ht.%d (%s) != (%s) or %.8f != %.8f\n",height,destaddr,voutaddr,dstr(value),dstr(pblock->vtx[txn_count-1].vout[0].nValue));
            } else fprintf(stderr,"komodo_is_PoSblock ht.%d couldnt extract voutaddress\n",height);
        } else return(-1);
    }
    return(isPoS);
}

=======
                //else fprintf(stderr,"komodo_is_PoSblock ht.%d (%s) != (%s) or %.8f != %.8f\n",height,destaddr,voutaddr,dstr(value),dstr(pblock->vtx[txn_count-1].vout[0].nValue));
            } else fprintf(stderr,"komodo_is_PoSblock ht.%d couldnt extract voutaddress\n",height);*/
        } //else return(-1);
    }
    //fprintf(stderr,"slow.%d ht.%d isPoS.%d\n",slowflag,height,isPoS);
    return(isPoS);
}

int64_t komodo_checkcommission(CBlock *pblock,int32_t height)
{
    int64_t checktoshis=0; uint8_t *script;
    if ( ASSETCHAINS_COMMISSION != 0 )
    {
        checktoshis = komodo_commission(pblock);
        if ( checktoshis > 10000 && pblock->vtx[0].vout.size() != 2 )
            return(-1);
        else if ( checktoshis != 0 )
        {
            script = (uint8_t *)pblock->vtx[0].vout[1].scriptPubKey.data();
            if ( script[0] != 33 || script[34] != OP_CHECKSIG || memcmp(script+1,ASSETCHAINS_OVERRIDE_PUBKEY33,33) != 0 )
                return(-1);
            if ( pblock->vtx[0].vout[1].nValue != checktoshis )
            {
                fprintf(stderr,"ht.%d checktoshis %.8f vs actual vout[1] %.8f\n",height,dstr(checktoshis),dstr(pblock->vtx[0].vout[1].nValue));
                return(-1);
            }
        }
    }
    return(checktoshis);
}

bool KOMODO_TEST_ASSETCHAIN_SKIP_POW = 0;

>>>>>>> bf109a68
int32_t komodo_checkPOW(int32_t slowflag,CBlock *pblock,int32_t height)
{
    uint256 hash; arith_uint256 bnTarget,bhash; bool fNegative,fOverflow; uint8_t *script,pubkey33[33],pubkeys[64][33]; int32_t i,possible,PoSperc,is_PoSblock=0,n,failed = 0,notaryid = -1; int64_t checktoshis,value; CBlockIndex *pprev;
    if ( !CheckEquihashSolution(pblock, Params()) )
    {
        fprintf(stderr,"komodo_checkPOW slowflag.%d ht.%d CheckEquihashSolution failed\n",slowflag,height);
        return(-1);
    }
    hash = pblock->GetHash();
    bnTarget.SetCompact(pblock->nBits,&fNegative,&fOverflow);
    bhash = UintToArith256(hash);
    possible = komodo_block2pubkey33(pubkey33,pblock);
<<<<<<< HEAD
    //fprintf(stderr,"height.%d slowflag.%d possible.%d cmp.%d\n",height,slowflag,possible,bhash > bnTarget);
    if ( height == 0 )
    {
        if ( slowflag != 0 )
            return(0);
=======
    if ( height == 0 )
    {
        if ( slowflag != 0 )
        {
            fprintf(stderr,"height.%d slowflag.%d possible.%d cmp.%d\n",height,slowflag,possible,bhash > bnTarget);
            return(0);
        }
>>>>>>> bf109a68
        if ( (pprev= mapBlockIndex[pblock->hashPrevBlock]) != 0 )
            height = pprev->nHeight + 1;
        if ( height == 0 )
            return(0);
    }
    if ( (ASSETCHAINS_SYMBOL[0] != 0 || height > 792000) && bhash > bnTarget )
    {
        failed = 1;
        if ( height > 0 && ASSETCHAINS_SYMBOL[0] == 0 ) // for the fast case
        {
            if ( (n= komodo_notaries(pubkeys,height,pblock->nTime)) > 0 )
            {
                for (i=0; i<n; i++)
                    if ( memcmp(pubkey33,pubkeys[i],33) == 0 )
                    {
                        notaryid = i;
                        break;
                    }
            }
        }
        else if ( possible == 0 || ASSETCHAINS_SYMBOL[0] != 0 )
        {
<<<<<<< HEAD
            fprintf(stderr,"pow violation and no chance it is notary ht.%d %s\n",height,hash.ToString().c_str());
            return(-1);
        }
    }
    else if ( ASSETCHAINS_STAKED != 0 && height >= 2 ) // must PoS or have at least 16x better PoW
    {
        if ( (is_PoSblock= komodo_is_PoSblock(slowflag,height,pblock,bnTarget)) == 0 )
        {
            if ( ASSETCHAINS_STAKED == 100 && height > 100 )  // only PoS allowed!
                return(-1);
            else
            {
                if ( slowflag != 0 )
                    bnTarget = komodo_PoWtarget(&PoSperc,bnTarget,height,ASSETCHAINS_STAKED);
                else bnTarget = (bnTarget / arith_uint256(KOMODO_POWMINMULT)); // lower bound
=======
            if ( KOMODO_TEST_ASSETCHAIN_SKIP_POW )
                return(0);
            if ( ASSETCHAINS_STAKED == 0 ) // komodo_is_PoSblock will check bnTarget
                return(-1);
        }
    }
    if ( ASSETCHAINS_STAKED != 0 && height >= 2 ) // must PoS or have at least 16x better PoW
    {
        if ( (is_PoSblock= komodo_is_PoSblock(slowflag,height,pblock,bnTarget)) == 0 )
        {
            if ( ASSETCHAINS_STAKED == 100 && height > 100 )  // only PoS allowed! POSTEST64
                return(-1);
            else
            {
                if ( slowflag == 0 ) // need all past 100 blocks to calculate PoW target
                    return(0);
                if ( slowflag != 0 )
                    bnTarget = komodo_PoWtarget(&PoSperc,bnTarget,height,ASSETCHAINS_STAKED);
>>>>>>> bf109a68
                if ( bhash > bnTarget )
                {
                    for (i=31; i>=16; i--)
                        fprintf(stderr,"%02x",((uint8_t *)&bhash)[i]);
                    fprintf(stderr," > ");
                    for (i=31; i>=16; i--)
                        fprintf(stderr,"%02x",((uint8_t *)&bnTarget)[i]);
                    fprintf(stderr," ht.%d PoW diff violation PoSperc.%d vs goalperc.%d\n",height,PoSperc,(int32_t)ASSETCHAINS_STAKED);
                    return(-1);
<<<<<<< HEAD
                }
            }
        } else if ( is_PoSblock < 0 )
            return(-1);
    }
    if ( failed == 0 && ASSETCHAINS_OVERRIDE_PUBKEY33[0] != 0 && ASSETCHAINS_COMMISSION != 0 )
    {
        checktoshis = komodo_commission(pblock);
        if ( checktoshis > 10000 && pblock->vtx[0].vout.size() != 2 )
            return(-1);
        else if ( checktoshis != 0 )
        {
            script = (uint8_t *)pblock->vtx[0].vout[1].scriptPubKey.data();
            if ( script[0] != 33 || script[34] != OP_CHECKSIG || memcmp(script+1,ASSETCHAINS_OVERRIDE_PUBKEY33,33) != 0 )
                return(-1);
            if ( pblock->vtx[0].vout[1].nValue != checktoshis )
            {
                fprintf(stderr,"checktoshis %.8f vs actual vout[1] %.8f\n",dstr(checktoshis),dstr(pblock->vtx[0].vout[1].nValue));
                return(-1);
            }
=======
                } else failed = 0;
            }
        }
        else if ( is_PoSblock < 0 )
        {
            fprintf(stderr,"unexpected negative is_PoSblock.%d\n",is_PoSblock);
            return(-1);
        }
    }
    if ( failed == 0 && ASSETCHAINS_OVERRIDE_PUBKEY33[0] != 0 )
    {
        if ( height == 1 )
        {
            script = (uint8_t *)pblock->vtx[0].vout[0].scriptPubKey.data();
            if ( script[0] != 33 || script[34] != OP_CHECKSIG || memcmp(script+1,ASSETCHAINS_OVERRIDE_PUBKEY33,33) != 0 )
                return(-1);
        }
        else
        {
            if ( komodo_checkcommission(pblock,height) < 0 )
                return(-1);
>>>>>>> bf109a68
        }
    }
    //fprintf(stderr,"komodo_checkPOW possible.%d slowflag.%d ht.%d notaryid.%d failed.%d\n",possible,slowflag,height,notaryid,failed);
    if ( failed != 0 && possible == 0 && notaryid < 0 )
        return(-1);
    else return(0);
}

<<<<<<< HEAD
int64_t komodo_checkcommission(CBlock *pblock,int32_t height)
{
    int64_t checktoshis=0; uint8_t *script;
    if ( ASSETCHAINS_COMMISSION != 0 )
    {
        checktoshis = komodo_commission(pblock);
        if ( checktoshis > 10000 && pblock->vtx[0].vout.size() != 2 )
            return(-1);
        else if ( checktoshis != 0 )
        {
            script = (uint8_t *)pblock->vtx[0].vout[1].scriptPubKey.data();
            if ( script[0] != 33 || script[34] != OP_CHECKSIG || memcmp(script+1,ASSETCHAINS_OVERRIDE_PUBKEY33,33) != 0 )
                return(-1);
            if ( pblock->vtx[0].vout[1].nValue != checktoshis )
            {
                fprintf(stderr,"ht.%d checktoshis %.8f vs actual vout[1] %.8f\n",height,dstr(checktoshis),dstr(pblock->vtx[0].vout[1].nValue));
                return(-1);
            }
        }
    }
    return(checktoshis);
}
=======
int64_t komodo_newcoins(int64_t *zfundsp,int32_t nHeight,CBlock *pblock)
{
    CTxDestination address; int32_t i,j,m,n,vout; uint8_t *script; uint256 txid,hashBlock; int64_t zfunds=0,vinsum=0,voutsum=0;
    n = pblock->vtx.size();
    for (i=0; i<n; i++)
    {
        CTransaction vintx,&tx = pblock->vtx[i];
        zfunds += (tx.GetJoinSplitValueOut() - tx.GetJoinSplitValueIn());
        if ( (m= tx.vin.size()) > 0 )
        {
            for (j=0; j<m; j++)
            {
                if ( i == 0 )
                    continue;
                txid = tx.vin[j].prevout.hash;
                vout = tx.vin[j].prevout.n;
                if ( !GetTransaction(txid,vintx,hashBlock, false) || vout >= vintx.vout.size() )
                {
                    fprintf(stderr,"ERROR: %s/v%d cant find\n",txid.ToString().c_str(),vout);
                    return(0);
                }
                vinsum += vintx.vout[vout].nValue;
            }
        }
        if ( (m= tx.vout.size()) > 0 )
        {
            for (j=0; j<m-1; j++)
            {
                if ( ExtractDestination(tx.vout[j].scriptPubKey,address) != 0 && strcmp("RD6GgnrMpPaTSMn8vai6yiGA7mN4QGPVMY",CBitcoinAddress(address).ToString().c_str()) != 0 )
                    voutsum += tx.vout[j].nValue;
                else printf("skip %.8f -> %s\n",dstr(tx.vout[j].nValue),CBitcoinAddress(address).ToString().c_str());
            }
            script = (uint8_t *)tx.vout[j].scriptPubKey.data();
            if ( script == 0 || script[0] != 0x6a )
            {
                if ( ExtractDestination(tx.vout[j].scriptPubKey,address) != 0 && strcmp("RD6GgnrMpPaTSMn8vai6yiGA7mN4QGPVMY",CBitcoinAddress(address).ToString().c_str()) != 0 )
                    voutsum += tx.vout[j].nValue;
            }
        }
    }
    *zfundsp = zfunds;
    if ( ASSETCHAINS_SYMBOL[0] == 0 && (voutsum-vinsum) == 100003*SATOSHIDEN ) // 15 times
        return(3 * SATOSHIDEN);
    //if ( voutsum-vinsum+zfunds > 100000*SATOSHIDEN || voutsum-vinsum+zfunds < 0 )
    //.    fprintf(stderr,"ht.%d vins %.8f, vouts %.8f -> %.8f zfunds %.8f\n",nHeight,dstr(vinsum),dstr(voutsum),dstr(voutsum)-dstr(vinsum),dstr(zfunds));
    return(voutsum - vinsum);
}

int64_t komodo_coinsupply(int64_t *zfundsp,int32_t height)
{
    CBlockIndex *pindex; CBlock block; int64_t zfunds=0,supply = 0;
    //fprintf(stderr,"coinsupply %d\n",height);
    *zfundsp = 0;
    if ( (pindex= komodo_chainactive(height)) != 0 )
    {
        while ( pindex != 0 && pindex->nHeight > 0 )
        {
            if ( pindex->newcoins == 0 && pindex->zfunds == 0 )
            {
                if ( komodo_blockload(block,pindex) == 0 )
                    pindex->newcoins = komodo_newcoins(&pindex->zfunds,pindex->nHeight,&block);
                else
                {
                    fprintf(stderr,"error loading block.%d\n",pindex->nHeight);
                    return(0);
                }
            }
            supply += pindex->newcoins;
            zfunds += pindex->zfunds;
            //printf("start ht.%d new %.8f -> supply %.8f zfunds %.8f -> %.8f\n",pindex->nHeight,dstr(pindex->newcoins),dstr(supply),dstr(pindex->zfunds),dstr(zfunds));
            pindex = pindex->pprev;
        }
    }
    *zfundsp = zfunds;
    return(supply);
}
>>>>>>> bf109a68
<|MERGE_RESOLUTION|>--- conflicted
+++ resolved
@@ -932,25 +932,15 @@
                 {
                     if ( height > 792000 )
                     {
-<<<<<<< HEAD
-                        //for (j=0; j<66; j++)
-                        //    fprintf(stderr,"%d ",mids[j]);
-                        //fprintf(stderr,"ht.%d repeat notaryid.%d in mids[%d]\n",height,notaryid,i);
-=======
                         for (j=0; j<66; j++)
                             fprintf(stderr,"%d ",mids[j]);
                         fprintf(stderr,"ht.%d repeat notaryid.%d in mids[%d]\n",height,notaryid,i);
->>>>>>> bf109a68
                         return(-1);
                     } else break;
                 }
             }
             if ( blocktime != 0 && blocktimes[1] != 0 && blocktime < blocktimes[1]+57 )
             {
-<<<<<<< HEAD
-                //fprintf(stderr,"lag.%d ht.%d n.%d blocktimes[%u vs %u %u]\n",blocktime-blocktimes[1],height,notaryid,blocktime,blocktimes[0],blocktimes[1]);
-=======
->>>>>>> bf109a68
                 if ( height > 807000 )
                     return(-2);
             }
@@ -985,23 +975,6 @@
     return(0);
 }
 
-<<<<<<< HEAD
-/*int32_t komodo_MoM(int32_t *notarized_heightp,uint256 *MoMp,uint256 *kmdtxidp,int32_t nHeight,uint256 *MoMoMp,int32_t *MoMoMoffsetp,int32_t *MoMoMdepthp,int32_t *kmdstartip,int32_t *kmdendip)
- {
- int32_t depth,notarized_ht; uint256 MoM,kmdtxid;
- depth = komodo_MoMdata(&notarized_ht,&MoM,&kmdtxid,nHeight,MoMoMp,MoMoMoffsetp,MoMoMdepthp,kmdstartip,kmdendip);
- memset(MoMp,0,sizeof(*MoMp));
- memset(kmdtxidp,0,sizeof(*kmdtxidp));
- *notarized_heightp = 0;
- if ( depth > 0 && notarized_ht > 0 && nHeight > notarized_ht-depth && nHeight <= notarized_ht )
- {
- *MoMp = MoM;
- *notarized_heightp = notarized_ht;
- *kmdtxidp = kmdtxid;
- }
- return(depth);
- }*/
-=======
 int32_t komodo_MoM(int32_t *notarized_heightp,uint256 *MoMp,uint256 *kmdtxidp,int32_t nHeight,uint256 *MoMoMp,int32_t *MoMoMoffsetp,int32_t *MoMoMdepthp,int32_t *kmdstartip,int32_t *kmdendip)
 {
     int32_t depth,notarized_ht; uint256 MoM,kmdtxid;
@@ -1017,7 +990,6 @@
     }
     return(depth);
 }
->>>>>>> bf109a68
 
 int32_t komodo_checkpoint(int32_t *notarized_heightp,int32_t nHeight,uint256 hash)
 {
@@ -1125,10 +1097,6 @@
     return(0);
 }
 
-<<<<<<< HEAD
-
-=======
->>>>>>> bf109a68
 /*
  komodo_checkPOW (fast) is called early in the process and should only refer to data immediately available. it is a filter to prevent bad blocks from going into the local DB. The more blocks we can filter out at this stage, the less junk in the local DB that will just get purged later on.
  
@@ -1136,14 +1104,8 @@
  
  commission must be in coinbase.vout[1] and must be >= 10000 sats
  PoS stake must be without txfee and in the last tx in the block at vout[0]
-<<<<<<< HEAD
- PoW mining on PoS chain must solve a harder diff that adjusts, but never less than KOMODO_POWMINMULT
- */
-#define KOMODO_POWMINMULT 16
-=======
  */
 //#define KOMODO_POWMINMULT 16
->>>>>>> bf109a68
 
 uint64_t komodo_commission(const CBlock *pblock)
 {
@@ -1166,63 +1128,6 @@
     return(commission);
 }
 
-<<<<<<< HEAD
-uint32_t komodo_stake(int32_t validateflag,arith_uint256 bnTarget,int32_t nHeight,uint256 txid,int32_t vout,uint32_t blocktime,uint32_t prevtime,char *destaddr)
-{
-    bool fNegative,fOverflow; CBlockIndex *pindex; uint8_t hashbuf[128]; char address[64]; bits256 addrhash; arith_uint256 hashval; uint256 hash,pasthash; int64_t diff=0; int32_t segid,minage,i,iter=0; uint32_t txtime,winner = 0; arith_uint256 bnMaxPoSdiff; uint64_t value,coinage,supply = ASSETCHAINS_SUPPLY + nHeight*ASSETCHAINS_REWARD/SATOSHIDEN;
-    txtime = komodo_txtime(&value,txid,vout,address);
-    if ( value == 0 || txtime == 0 || blocktime == 0 || prevtime == 0 )
-        return(0);
-    bnMaxPoSdiff.SetCompact(KOMODO_MINDIFF_NBITS,&fNegative,&fOverflow);
-    bnMaxPoSdiff = (bnMaxPoSdiff / arith_uint256(4));
-    if ( bnTarget < bnMaxPoSdiff )
-        bnTarget = bnMaxPoSdiff;
-    if ( (minage= nHeight*3) > 6000 )
-        minage = 6000;
-    if ( blocktime < prevtime+57 )
-        blocktime = prevtime+57;
-    if ( blocktime > txtime+minage && (pindex= komodo_chainactive(nHeight>50?nHeight-50:1)) != 0 )
-    {
-        vcalc_sha256(0,(uint8_t *)&addrhash,(uint8_t *)address,(int32_t)strlen(address));
-        segid = ((nHeight + addrhash.uints[0]) & 0x3f);
-        pasthash = pindex->GetBlockHash();
-        memcpy(hashbuf,&pasthash,sizeof(pasthash));
-        memcpy(&hashbuf[sizeof(pasthash)],&addrhash,sizeof(addrhash));
-        vcalc_sha256(0,(uint8_t *)&hash,hashbuf,(int32_t)sizeof(uint256)*2);
-        //fprintf(stderr,"(%s) vs. (%s) %s %.8f txtime.%u\n",address,destaddr,hash.ToString().c_str(),dstr(value),txtime);
-        for (iter=0; iter<3600; iter++)
-        {
-            diff = (iter + blocktime - txtime - minage);
-            if ( diff > 3600*24 )
-                break;
-            coinage = (value * diff) * ((diff >> 16) + 1);
-            hashval = arith_uint256(supply * 64) * (UintToArith256(hash) / arith_uint256(coinage+1));
-            if ( hashval <= bnTarget )
-            {
-                winner = 1;
-                if ( validateflag == 0 )
-                {
-                    blocktime += iter;
-                    blocktime += segid * 2;
-                }
-                break;
-            }
-            if ( validateflag != 0 )
-            {
-                for (i=31; i>=24; i--)
-                    fprintf(stderr,"%02x",((uint8_t *)&hashval)[i]);
-                fprintf(stderr," vs target ");
-                for (i=31; i>=24; i--)
-                    fprintf(stderr,"%02x",((uint8_t *)&bnTarget)[i]);
-                fprintf(stderr," segid.%d iter.%d winner.%d coinage.%llu %d ht.%d gap.%d %.8f diff.%d\n",segid,iter,winner,(long long)coinage,(int32_t)(blocktime - txtime),nHeight,(int32_t)(blocktime - prevtime),dstr(value),(int32_t)diff);
-                break;
-            }
-        }
-        //fprintf(stderr,"iterated until i.%d winner.%d\n",i,winner);
-        if ( 0 )
-        {
-            for (i=31; i>=24; i--)
-=======
 uint32_t komodo_segid32(char *coinaddr)
 {
     bits256 addrhash;
@@ -1363,17 +1268,10 @@
         if ( validateflag != 0 )
         {
             /*for (i=31; i>=24; i--)
->>>>>>> bf109a68
                 fprintf(stderr,"%02x",((uint8_t *)&hashval)[i]);
             fprintf(stderr," vs ");
             for (i=31; i>=24; i--)
                 fprintf(stderr,"%02x",((uint8_t *)&bnTarget)[i]);
-<<<<<<< HEAD
-            fprintf(stderr," segid.%d iter.%d winner.%d coinage.%llu %d ht.%d t.%u %.8f diff.%d\n",segid,iter,winner,(long long)coinage,(int32_t)(blocktime - txtime),nHeight,blocktime,dstr(value),(int32_t)diff);
-        }
-    }
-    if ( nHeight < 2 )
-=======
             fprintf(stderr," segid.%d iter.%d winner.%d coinage.%llu %d ht.%d t.%u v%d diff.%d\n",segid,iter,winner,(long long)coinage,(int32_t)(blocktime - txtime),nHeight,blocktime,(int32_t)value,(int32_t)diff);*/
             break;
         }
@@ -1389,32 +1287,12 @@
         fprintf(stderr," segid.%d iter.%d winner.%d coinage.%llu %d ht.%d t.%u v%d diff.%d ht.%d\n",segid,iter,winner,(long long)coinage,(int32_t)(blocktime - txtime),nHeight,blocktime,(int32_t)value,(int32_t)diff,nHeight);
     }
     if ( nHeight < 10 )
->>>>>>> bf109a68
         return(blocktime);
     return(blocktime * winner);
 }
 
 arith_uint256 komodo_PoWtarget(int32_t *percPoSp,arith_uint256 target,int32_t height,int32_t goalperc)
 {
-<<<<<<< HEAD
-    CBlockIndex *pindex; arith_uint256 bnTarget,hashval,sum,ave; bool fNegative,fOverflow; int32_t i,n,ht,percPoS,diff,val;
-    *percPoSp = percPoS = 0;
-    if ( height < 3 )
-        return(target);
-    sum = arith_uint256(0);
-    ave = sum;
-    for (i=n=0; i<100; i++)
-    {
-        ht = height - 100 + i;
-        if ( (pindex= komodo_chainactive(ht)) != 0 )
-        {
-            bnTarget.SetCompact(pindex->nBits,&fNegative,&fOverflow);
-            bnTarget = (bnTarget / arith_uint256(KOMODO_POWMINMULT));
-            hashval = UintToArith256(pindex->GetBlockHash());
-            if ( hashval <= bnTarget ) // PoW is never as easy as PoS/64, some PoS will be counted as PoW
-            {
-                fprintf(stderr,"1");
-=======
     int32_t oldflag = 0;
     CBlockIndex *pindex; arith_uint256 easydiff,bnTarget,hashval,sum,ave; bool fNegative,fOverflow; int32_t i,n,m,ht,percPoS,diff,val;
     *percPoSp = percPoS = 0;
@@ -1454,44 +1332,11 @@
             {
                 if ( ASSETCHAINS_STAKED < 100 )
                     fprintf(stderr,"1");
->>>>>>> bf109a68
                 sum += hashval;
                 n++;
             }
             else
             {
-<<<<<<< HEAD
-                percPoS++;
-                fprintf(stderr,"0");
-            }
-            if ( (i % 10) == 9 )
-                fprintf(stderr," %d, ",percPoS);
-        }
-    }
-    fprintf(stderr," -> %d%% percPoS ht.%d\n",percPoS,height);
-    *percPoSp = percPoS;
-    target = (target / arith_uint256(KOMODO_POWMINMULT));
-    if ( n > 0 )
-    {
-        ave = (sum / arith_uint256(n));
-        if ( ave > target )
-            ave = target;
-    } else return(target);
-    if ( percPoS < goalperc ) // increase PoW diff -> lower bnTarget
-    {
-        bnTarget = (ave * arith_uint256(percPoS * percPoS)) / arith_uint256((goalperc) * (goalperc));
-        /*if ( height > 1165 )
-         {
-         if ( height > 1180 )
-         {
-         if ( height > 1230 )
-         bnTarget = (ave * arith_uint256(percPoS * percPoS)) / arith_uint256((goalperc) * (goalperc));
-         else bnTarget = (ave * arith_uint256(percPoS * percPoS)) / arith_uint256(goalperc * goalperc);
-         }
-         else bnTarget = (ave * arith_uint256(goalperc * goalperc)) / arith_uint256(2 * (percPoS + goalperc) * (percPoS + goalperc));
-         } else bnTarget = (ave * arith_uint256(goalperc)) / arith_uint256(percPoS + goalperc);*/
-        if ( 1 )
-=======
                 n++;
                 percPoS++;
                 if ( ASSETCHAINS_STAKED < 100 )
@@ -1521,7 +1366,6 @@
             bnTarget = (ave * arith_uint256(percPoS * percPoS)) / arith_uint256(goalperc * goalperc * goalperc);
         else bnTarget = (ave / arith_uint256(goalperc * goalperc * goalperc)) * arith_uint256(percPoS * percPoS);
         if ( ASSETCHAINS_STAKED < 100 )
->>>>>>> bf109a68
         {
             for (i=31; i>=24; i--)
                 fprintf(stderr,"%02x",((uint8_t *)&ave)[i]);
@@ -1536,9 +1380,6 @@
     }
     else if ( percPoS > goalperc ) // decrease PoW diff -> raise bnTarget
     {
-<<<<<<< HEAD
-        bnTarget = ((ave * arith_uint256(goalperc)) + (target * arith_uint256(percPoS))) / arith_uint256(percPoS + goalperc);
-=======
         if ( oldflag != 0 )
         {
             bnTarget = ((ave * arith_uint256(goalperc)) + (easydiff * arith_uint256(percPoS))) / arith_uint256(percPoS + goalperc);
@@ -1553,7 +1394,6 @@
             if ( bnTarget < ave )
                 bnTarget = ave;
         }
->>>>>>> bf109a68
         if ( 1 )
         {
             for (i=31; i>=24; i--)
@@ -1573,17 +1413,11 @@
 
 int32_t komodo_is_PoSblock(int32_t slowflag,int32_t height,CBlock *pblock,arith_uint256 bnTarget)
 {
-<<<<<<< HEAD
-    CBlockIndex *previndex; char voutaddr[64],destaddr[64]; uint256 txid; uint32_t txtime,prevtime=0; int32_t vout,txn_count,eligible,isPoS = 0; uint64_t value; CTxDestination voutaddress;
-    txn_count = pblock->vtx.size();
-    if ( txn_count > 1 )
-=======
     CBlockIndex *previndex; char voutaddr[64],destaddr[64]; uint256 txid; uint32_t txtime,prevtime=0; int32_t vout,txn_count,eligible=0,isPoS = 0; uint64_t value; CTxDestination voutaddress;
     if ( ASSETCHAINS_STAKED == 100 && height <= 10 )
         return(1);
     txn_count = pblock->vtx.size();
     if ( txn_count > 1 && pblock->vtx[txn_count-1].vin.size() == 1 && pblock->vtx[txn_count-1].vout.size() == 1 )
->>>>>>> bf109a68
     {
         if ( prevtime == 0 )
         {
@@ -1594,17 +1428,6 @@
         vout = pblock->vtx[txn_count-1].vin[0].prevout.n;
         if ( prevtime != 0 )
         {
-<<<<<<< HEAD
-            eligible = komodo_stake(1,bnTarget,height,txid,vout,pblock->nTime,prevtime,(char *)"");
-            if ( eligible == 0 || eligible > pblock->nTime )
-            {
-                fprintf(stderr,"komodo_is_PoSblock PoS failure ht.%d eligible.%u vs blocktime.%u, lag.%d -> check to see if it is PoW block\n",height,eligible,(uint32_t)pblock->nTime,(int32_t)(eligible - pblock->nTime));
-            } else isPoS = 1;
-        }
-        else if ( slowflag == 0 ) // maybe previous block is not seen yet, do the best approx
-        {
-            txtime = komodo_txtime(&value,txid,vout,destaddr);
-=======
             if ( komodo_isPoS(pblock) != 0 )
                 eligible = komodo_stake(1,bnTarget,height,txid,vout,pblock->nTime,prevtime+27,(char *)"");
             if ( eligible == 0 || eligible > pblock->nTime )
@@ -1618,21 +1441,11 @@
             if ( komodo_isPoS(pblock) != 0 )
                 isPoS = 1;
             /*txtime = komodo_txtime(&value,txid,vout,destaddr);
->>>>>>> bf109a68
             if ( ExtractDestination(pblock->vtx[txn_count-1].vout[0].scriptPubKey,voutaddress) )
             {
                 strcpy(voutaddr,CBitcoinAddress(voutaddress).ToString().c_str());
                 if ( strcmp(destaddr,voutaddr) == 0 && pblock->vtx[txn_count-1].vout[0].nValue == value )
                     isPoS = 1; // close enough for a pre-filter
-<<<<<<< HEAD
-                else fprintf(stderr,"komodo_is_PoSblock ht.%d (%s) != (%s) or %.8f != %.8f\n",height,destaddr,voutaddr,dstr(value),dstr(pblock->vtx[txn_count-1].vout[0].nValue));
-            } else fprintf(stderr,"komodo_is_PoSblock ht.%d couldnt extract voutaddress\n",height);
-        } else return(-1);
-    }
-    return(isPoS);
-}
-
-=======
                 //else fprintf(stderr,"komodo_is_PoSblock ht.%d (%s) != (%s) or %.8f != %.8f\n",height,destaddr,voutaddr,dstr(value),dstr(pblock->vtx[txn_count-1].vout[0].nValue));
             } else fprintf(stderr,"komodo_is_PoSblock ht.%d couldnt extract voutaddress\n",height);*/
         } //else return(-1);
@@ -1666,7 +1479,6 @@
 
 bool KOMODO_TEST_ASSETCHAIN_SKIP_POW = 0;
 
->>>>>>> bf109a68
 int32_t komodo_checkPOW(int32_t slowflag,CBlock *pblock,int32_t height)
 {
     uint256 hash; arith_uint256 bnTarget,bhash; bool fNegative,fOverflow; uint8_t *script,pubkey33[33],pubkeys[64][33]; int32_t i,possible,PoSperc,is_PoSblock=0,n,failed = 0,notaryid = -1; int64_t checktoshis,value; CBlockIndex *pprev;
@@ -1679,13 +1491,6 @@
     bnTarget.SetCompact(pblock->nBits,&fNegative,&fOverflow);
     bhash = UintToArith256(hash);
     possible = komodo_block2pubkey33(pubkey33,pblock);
-<<<<<<< HEAD
-    //fprintf(stderr,"height.%d slowflag.%d possible.%d cmp.%d\n",height,slowflag,possible,bhash > bnTarget);
-    if ( height == 0 )
-    {
-        if ( slowflag != 0 )
-            return(0);
-=======
     if ( height == 0 )
     {
         if ( slowflag != 0 )
@@ -1693,7 +1498,6 @@
             fprintf(stderr,"height.%d slowflag.%d possible.%d cmp.%d\n",height,slowflag,possible,bhash > bnTarget);
             return(0);
         }
->>>>>>> bf109a68
         if ( (pprev= mapBlockIndex[pblock->hashPrevBlock]) != 0 )
             height = pprev->nHeight + 1;
         if ( height == 0 )
@@ -1716,23 +1520,6 @@
         }
         else if ( possible == 0 || ASSETCHAINS_SYMBOL[0] != 0 )
         {
-<<<<<<< HEAD
-            fprintf(stderr,"pow violation and no chance it is notary ht.%d %s\n",height,hash.ToString().c_str());
-            return(-1);
-        }
-    }
-    else if ( ASSETCHAINS_STAKED != 0 && height >= 2 ) // must PoS or have at least 16x better PoW
-    {
-        if ( (is_PoSblock= komodo_is_PoSblock(slowflag,height,pblock,bnTarget)) == 0 )
-        {
-            if ( ASSETCHAINS_STAKED == 100 && height > 100 )  // only PoS allowed!
-                return(-1);
-            else
-            {
-                if ( slowflag != 0 )
-                    bnTarget = komodo_PoWtarget(&PoSperc,bnTarget,height,ASSETCHAINS_STAKED);
-                else bnTarget = (bnTarget / arith_uint256(KOMODO_POWMINMULT)); // lower bound
-=======
             if ( KOMODO_TEST_ASSETCHAIN_SKIP_POW )
                 return(0);
             if ( ASSETCHAINS_STAKED == 0 ) // komodo_is_PoSblock will check bnTarget
@@ -1751,7 +1538,6 @@
                     return(0);
                 if ( slowflag != 0 )
                     bnTarget = komodo_PoWtarget(&PoSperc,bnTarget,height,ASSETCHAINS_STAKED);
->>>>>>> bf109a68
                 if ( bhash > bnTarget )
                 {
                     for (i=31; i>=16; i--)
@@ -1761,28 +1547,6 @@
                         fprintf(stderr,"%02x",((uint8_t *)&bnTarget)[i]);
                     fprintf(stderr," ht.%d PoW diff violation PoSperc.%d vs goalperc.%d\n",height,PoSperc,(int32_t)ASSETCHAINS_STAKED);
                     return(-1);
-<<<<<<< HEAD
-                }
-            }
-        } else if ( is_PoSblock < 0 )
-            return(-1);
-    }
-    if ( failed == 0 && ASSETCHAINS_OVERRIDE_PUBKEY33[0] != 0 && ASSETCHAINS_COMMISSION != 0 )
-    {
-        checktoshis = komodo_commission(pblock);
-        if ( checktoshis > 10000 && pblock->vtx[0].vout.size() != 2 )
-            return(-1);
-        else if ( checktoshis != 0 )
-        {
-            script = (uint8_t *)pblock->vtx[0].vout[1].scriptPubKey.data();
-            if ( script[0] != 33 || script[34] != OP_CHECKSIG || memcmp(script+1,ASSETCHAINS_OVERRIDE_PUBKEY33,33) != 0 )
-                return(-1);
-            if ( pblock->vtx[0].vout[1].nValue != checktoshis )
-            {
-                fprintf(stderr,"checktoshis %.8f vs actual vout[1] %.8f\n",dstr(checktoshis),dstr(pblock->vtx[0].vout[1].nValue));
-                return(-1);
-            }
-=======
                 } else failed = 0;
             }
         }
@@ -1804,7 +1568,6 @@
         {
             if ( komodo_checkcommission(pblock,height) < 0 )
                 return(-1);
->>>>>>> bf109a68
         }
     }
     //fprintf(stderr,"komodo_checkPOW possible.%d slowflag.%d ht.%d notaryid.%d failed.%d\n",possible,slowflag,height,notaryid,failed);
@@ -1813,30 +1576,6 @@
     else return(0);
 }
 
-<<<<<<< HEAD
-int64_t komodo_checkcommission(CBlock *pblock,int32_t height)
-{
-    int64_t checktoshis=0; uint8_t *script;
-    if ( ASSETCHAINS_COMMISSION != 0 )
-    {
-        checktoshis = komodo_commission(pblock);
-        if ( checktoshis > 10000 && pblock->vtx[0].vout.size() != 2 )
-            return(-1);
-        else if ( checktoshis != 0 )
-        {
-            script = (uint8_t *)pblock->vtx[0].vout[1].scriptPubKey.data();
-            if ( script[0] != 33 || script[34] != OP_CHECKSIG || memcmp(script+1,ASSETCHAINS_OVERRIDE_PUBKEY33,33) != 0 )
-                return(-1);
-            if ( pblock->vtx[0].vout[1].nValue != checktoshis )
-            {
-                fprintf(stderr,"ht.%d checktoshis %.8f vs actual vout[1] %.8f\n",height,dstr(checktoshis),dstr(pblock->vtx[0].vout[1].nValue));
-                return(-1);
-            }
-        }
-    }
-    return(checktoshis);
-}
-=======
 int64_t komodo_newcoins(int64_t *zfundsp,int32_t nHeight,CBlock *pblock)
 {
     CTxDestination address; int32_t i,j,m,n,vout; uint8_t *script; uint256 txid,hashBlock; int64_t zfunds=0,vinsum=0,voutsum=0;
@@ -1912,5 +1651,4 @@
     }
     *zfundsp = zfunds;
     return(supply);
-}
->>>>>>> bf109a68
+}