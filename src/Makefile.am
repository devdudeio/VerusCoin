--- conflicted
+++ resolved
@@ -767,11 +767,7 @@
 	zcash/address/sapling.cpp \
 	zcash/address/sprout.cpp \
 	zcash/util.cpp \
-<<<<<<< HEAD
-        zcash/zip32.cpp \
-=======
-        zcash/address/zip32.cpp \
->>>>>>> 738eb29f
+  zcash/zip32.cpp \
 	zcash/circuit/commitment.tcc \
 	zcash/circuit/gadget.tcc \
 	zcash/circuit/merkle.tcc \
