--- conflicted
+++ resolved
@@ -157,25 +157,16 @@
     { "prioritisetransaction", 2 },
     { "setban", 2 },
     { "setban", 3 },
-<<<<<<< HEAD
-    { "getblockhashes", 0 },
-    { "getblockhashes", 1 },
-    { "getblockhashes", 2 },
-=======
->>>>>>> e3983afc
     { "getspentinfo", 0},
     { "getaddresstxids", 0},
     { "getaddressbalance", 0},
     { "getaddressdeltas", 0},
     { "getaddressutxos", 0},
     { "getaddressmempool", 0},
-<<<<<<< HEAD
-=======
     { "getblockhashes", 0},
     { "getblockhashes", 1},
     { "getblockhashes", 2},
     { "getblockdeltas", 0},
->>>>>>> e3983afc
     { "zcrawjoinsplit", 1 },
     { "zcrawjoinsplit", 2 },
     { "zcrawjoinsplit", 3 },
@@ -216,7 +207,6 @@
     { "z_importviewingkey", 2 },
     { "z_getpaymentdisclosure", 1},
     { "z_getpaymentdisclosure", 2},
-<<<<<<< HEAD
     // crosschain
     { "assetchainproof", 1},
     { "crosschainproof", 1},
@@ -227,9 +217,7 @@
     { "definechain", 0},
     { "getdefinedchains", 0},
     { "sendreserve", 0},
-=======
     { "z_setmigration", 0},
->>>>>>> e3983afc
 };
 
 class CRPCConvertTable
