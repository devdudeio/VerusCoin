--- conflicted
+++ resolved
@@ -18,12 +18,9 @@
 #include "komodo_defs.h"
 
 #include <stdarg.h>
-<<<<<<< HEAD
 #include <sstream>
 #include <vector>
-=======
 #include <stdio.h>
->>>>>>> 0e0f5e4e
 
 #if (defined(__FreeBSD__) || defined(__OpenBSD__) || defined(__DragonFly__))
 #include <pthread.h>
@@ -244,7 +241,7 @@
         // This helps prevent issues debugging global destructors,
         // where mapMultiArgs might be deleted before another
         // global destructor calls LogPrint()
-        static boost::thread_specific_ptr<set<string> > ptrCategory;
+        static boost::thread_specific_ptr<set<string>> ptrCategory;
         if (ptrCategory.get() == NULL)
         {
             const vector<string>& categories = mapMultiArgs["-debug"];
