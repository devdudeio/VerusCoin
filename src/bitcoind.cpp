// Copyright (c) 2009-2010 Satoshi Nakamoto
// Copyright (c) 2009-2013 The Bitcoin Core developers
// Distributed under the MIT software license, see the accompanying
// file COPYING or http://www.opensource.org/licenses/mit-license.php.

#include "clientversion.h"
#include "rpc/server.h"
#include "init.h"
#include "main.h"
#include "noui.h"
#include "scheduler.h"
#include "util.h"
#include "httpserver.h"
#include "httprpc.h"

#include <boost/algorithm/string/predicate.hpp>
#include <boost/filesystem.hpp>
#include <boost/thread.hpp>

#include <stdio.h>

#ifdef _WIN32
#define frpintf(...)
#define printf(...)
#endif

/* Introduction text for doxygen: */

/*! \mainpage Developer documentation
 *
 * \section intro_sec Introduction
 *
 * This is the developer documentation of the reference client for an experimental new digital currency called Bitcoin (https://www.bitcoin.org/),
 * which enables instant payments to anyone, anywhere in the world. Bitcoin uses peer-to-peer technology to operate
 * with no central authority: managing transactions and issuing money are carried out collectively by the network.
 *
 * The software is a community-driven open source project, released under the MIT license.
 *
 * \section Navigation
 * Use the buttons <code>Namespaces</code>, <code>Classes</code> or <code>Files</code> at the top of the page to start navigating the code.
 */

static bool fDaemon;
#define KOMODO_ASSETCHAIN_MAXLEN 65
extern char ASSETCHAINS_SYMBOL[KOMODO_ASSETCHAIN_MAXLEN];
void komodo_passport_iteration();
uint64_t komodo_interestsum();
int32_t komodo_longestchain();

void WaitForShutdown(boost::thread_group* threadGroup)
{
    bool fShutdown = ShutdownRequested();
    // Tell the main threads to shutdown.
    while (!fShutdown)
    {
        //fprintf(stderr,"call passport iteration\n");
        if ( ASSETCHAINS_SYMBOL[0] == 0 )
        {
            komodo_passport_iteration();
            MilliSleep(10000);
        }
        else
        {
            komodo_interestsum();
            komodo_longestchain();
            MilliSleep(20000);
        }
        fShutdown = ShutdownRequested();
    }
    if (threadGroup)
    {
        Interrupt(*threadGroup);
        threadGroup->join_all();
    }
}

//////////////////////////////////////////////////////////////////////////////
//
// Start
//
extern int32_t IS_KOMODO_NOTARY,USE_EXTERNAL_PUBKEY,ASSETCHAIN_INIT;
extern std::string NOTARY_PUBKEY;
int32_t komodo_is_issuer();
void komodo_passport_iteration();

bool AppInit(int argc, char* argv[])
{
    boost::thread_group threadGroup;
    CScheduler scheduler;

    bool fRet = false;

    //
    // Parameters
    //
    // If Qt is used, parameters/komodo.conf are parsed in qt/bitcoin.cpp's main()
    ParseParameters(argc, argv);

    // Process help and version before taking care about datadir
    if (mapArgs.count("-?") || mapArgs.count("-h") ||  mapArgs.count("-help") || mapArgs.count("-version"))
    {
<<<<<<< HEAD
        //std::string strUsage = _("Verus Daemon") + " " + _("version") + " " + FormatFullVersion() + "\n" + PrivacyInfo();
        std::string strUsage = _("Verus Daemon") + " " + _("version") + " " + _("0.5.7") + "\n" + PrivacyInfo();
=======
        std::string strUsage = _("Verus Daemon") + " " + _("version") + " " + _("0.5.7-1") + "\n" + PrivacyInfo();
>>>>>>> 5af83384
        if (mapArgs.count("-version"))
        {
            strUsage += LicenseInfo();
        }
        else
        {
            strUsage += "\n" + _("Usage:") + "\n" +
                  "  verusd [options]                     " + _("Start Verus Daemon") + "\n";

            strUsage += "\n" + HelpMessage(HMM_BITCOIND);
        }

        fprintf(stdout, "%s", strUsage.c_str());
        return true;
    }

    try
    {
        if (!AppInitNetworking())
            return false;

        void komodo_args(char *argv0);
        komodo_args(argv[0]);
        fprintf(stderr,"call komodo_args.(%s) NOTARY_PUBKEY.(%s)\n",argv[0],NOTARY_PUBKEY.c_str());
        while ( ASSETCHAIN_INIT == 0 )
        {
            //if ( komodo_is_issuer() != 0 )
            //    komodo_passport_iteration();
            #ifdef _WIN32
            boost::this_thread::sleep_for(boost::chrono::seconds(1));
            #else
            sleep(1);
            #endif
        }
        printf("initialized %s at %u\n",ASSETCHAINS_SYMBOL,(uint32_t)time(NULL));
        if (!boost::filesystem::is_directory(GetDataDir(false)))
        {
            fprintf(stderr, "Error: Specified data directory \"%s\" does not exist.\n", mapArgs["-datadir"].c_str());
            return false;
        }
        try
        {
            ReadConfigFile(mapArgs, mapMultiArgs);
        } catch (const missing_zcash_conf& e) {
            fprintf(stderr,
                (_("Before starting komodod, you need to create a configuration file:\n"
                   "%s\n"
                   "It can be completely empty! That indicates you are happy with the default\n"
                   "configuration of komodod. But requiring a configuration file to start ensures\n"
                   "that komodod won't accidentally compromise your privacy if there was a default\n"
                   "option you needed to change.\n"
                   "\n"
                   "You can look at the example configuration file for suggestions of default\n"
                   "options that you may want to change. It should be in one of these locations,\n"
                   "depending on how you installed Komodo:\n") +
                 _("- Source code:  %s\n"
                   "- .deb package: %s\n")).c_str(),
                GetConfigFile().string().c_str(),
                "contrib/debian/examples/komodo.conf",
                "/usr/share/doc/komodo/examples/komodo.conf");
            return false;
        } catch (const std::exception& e) {
            fprintf(stderr,"Error reading configuration file: %s\n", e.what());
            return false;
        }
        // Check for -testnet or -regtest parameter (Params() calls are only valid after this clause)
        if (!SelectParamsFromCommandLine()) {
            fprintf(stderr, "Error: Invalid combination of -regtest and -testnet.\n");
            return false;
        }

        // Command-line RPC
        bool fCommandLine = false;
        for (int i = 1; i < argc; i++)
            if (!IsSwitchChar(argv[i][0]) && !boost::algorithm::istarts_with(argv[i], "verus:"))
                fCommandLine = true;

        if (fCommandLine)
        {
            fprintf(stderr, "Error: There is no RPC client functionality in verusd. Use the verus utility instead.\n");
            exit(EXIT_FAILURE);
        }

#ifndef _WIN32
        fDaemon = GetBoolArg("-daemon", false);
        if (fDaemon)
        {
            fprintf(stdout, "verus %s server starting\n",ASSETCHAINS_SYMBOL);

            // Daemonize
            pid_t pid = fork();
            if (pid < 0)
            {
                fprintf(stderr, "Error: fork() returned %d errno %d\n", pid, errno);
                return false;
            }
            if (pid > 0) // Parent process, pid is child process id
            {
                return true;
            }
            // Child process falls through to rest of initialization

            pid_t sid = setsid();
            if (sid < 0)
                fprintf(stderr, "Error: setsid() returned %d errno %d\n", sid, errno);
        }
#endif
        SoftSetBoolArg("-server", true);

        fRet = AppInit2(threadGroup, scheduler);
    }
    catch (const std::exception& e) {
        PrintExceptionContinue(&e, "AppInit()");
    } catch (...) {
        PrintExceptionContinue(NULL, "AppInit()");
    }
    if (!fRet)
    {
        Interrupt(threadGroup);
        // threadGroup.join_all(); was left out intentionally here, because we didn't re-test all of
        // the startup-failure cases to make sure they don't result in a hang due to some
        // thread-blocking-waiting-for-another-thread-during-startup case
    } else {
        WaitForShutdown(&threadGroup);
    }
    Shutdown();

    return fRet;
}

int main(int argc, char* argv[])
{
    SetupEnvironment();

    // Connect bitcoind signal handlers
    noui_connect();

    return (AppInit(argc, argv) ? EXIT_SUCCESS : EXIT_FAILURE);
}<|MERGE_RESOLUTION|>--- conflicted
+++ resolved
@@ -99,12 +99,7 @@
     // Process help and version before taking care about datadir
     if (mapArgs.count("-?") || mapArgs.count("-h") ||  mapArgs.count("-help") || mapArgs.count("-version"))
     {
-<<<<<<< HEAD
-        //std::string strUsage = _("Verus Daemon") + " " + _("version") + " " + FormatFullVersion() + "\n" + PrivacyInfo();
-        std::string strUsage = _("Verus Daemon") + " " + _("version") + " " + _("0.5.7") + "\n" + PrivacyInfo();
-=======
         std::string strUsage = _("Verus Daemon") + " " + _("version") + " " + _("0.5.7-1") + "\n" + PrivacyInfo();
->>>>>>> 5af83384
         if (mapArgs.count("-version"))
         {
             strUsage += LicenseInfo();
