// Copyright (c) 2010 Satoshi Nakamoto
// Copyright (c) 2009-2014 The Bitcoin Core developers
// Distributed under the MIT software license, see the accompanying
// file COPYING or http://www.opensource.org/licenses/mit-license.php.

#include "rpcclient.h"

#include "rpcprotocol.h"
#include "util.h"

#include <set>
#include <stdint.h>

#include <univalue.h>

using namespace std;

class CRPCConvertParam
{
public:
    std::string methodName;            //! method whose params want conversion
    int paramIdx;                      //! 0-based idx of param to convert
};

static const CRPCConvertParam vRPCConvertParams[] =
{
    { "stop", 0 },
    { "setmocktime", 0 },
    { "getaddednodeinfo", 0 },
    { "setgenerate", 0 },
    { "setgenerate", 1 },
    { "generate", 0 },
    { "getnetworkhashps", 0 },
    { "getnetworkhashps", 1 },
    { "sendtoaddress", 1 },
    { "sendtoaddress", 4 },
    { "settxfee", 0 },
    { "getreceivedbyaddress", 1 },
    { "getreceivedbyaccount", 1 },
    { "listreceivedbyaddress", 0 },
    { "listreceivedbyaddress", 1 },
    { "listreceivedbyaddress", 2 },
    { "listreceivedbyaccount", 0 },
    { "listreceivedbyaccount", 1 },
    { "listreceivedbyaccount", 2 },
    { "getbalance", 1 },
    { "getbalance", 2 },
    { "getblockhash", 0 },
    { "move", 2 },
    { "move", 3 },
    { "sendfrom", 2 },
    { "sendfrom", 3 },
    { "listtransactions", 1 },
    { "listtransactions", 2 },
    { "listtransactions", 3 },
    { "listaccounts", 0 },
    { "listaccounts", 1 },
    { "walletpassphrase", 1 },
    { "getblocktemplate", 0 },
    { "listsinceblock", 1 },
    { "listsinceblock", 2 },
    { "sendmany", 1 },
    { "sendmany", 2 },
    { "sendmany", 4 },
    { "addmultisigaddress", 0 },
    { "addmultisigaddress", 1 },
    { "createmultisig", 0 },
    { "createmultisig", 1 },
    { "listunspent", 0 },
    { "listunspent", 1 },
    { "listunspent", 2 },
    { "getblock", 1 },
    { "getblockheader", 1 },
    { "gettransaction", 1 },
    { "getrawtransaction", 1 },
    { "createrawtransaction", 0 },
    { "createrawtransaction", 1 },
    { "signrawtransaction", 1 },
    { "signrawtransaction", 2 },
    { "sendrawtransaction", 1 },
    { "fundrawtransaction", 1 },
    { "gettxout", 1 },
    { "gettxout", 2 },
    { "gettxoutproof", 0 },
    { "lockunspent", 0 },
    { "lockunspent", 1 },
    { "importprivkey", 2 },
    { "importaddress", 2 },
    { "verifychain", 0 },
    { "verifychain", 1 },
    { "keypoolrefill", 0 },
    { "getrawmempool", 0 },
    { "estimatefee", 0 },
    { "estimatepriority", 0 },
    { "prioritisetransaction", 1 },
    { "prioritisetransaction", 2 },
    { "setban", 2 },
    { "setban", 3 },
    { "getblockhashes", 0 },
    { "getblockhashes", 1 },
    { "getblockhashes", 2 },
    { "getspentinfo", 0},
    { "getaddresstxids", 0},
    { "getaddressbalance", 0},
    { "getaddressdeltas", 0},
    { "getaddressutxos", 0},
    { "getaddressmempool", 0},
    { "zcrawjoinsplit", 1 },
    { "zcrawjoinsplit", 2 },
    { "zcrawjoinsplit", 3 },
    { "zcrawjoinsplit", 4 },
    { "zcbenchmark", 1 },
    { "zcbenchmark", 2 },
    { "getblocksubsidy", 0},
    { "z_listaddresses", 0},
    { "z_listreceivedbyaddress", 1},
    { "z_getbalance", 1},
    { "z_gettotalbalance", 0},
    { "z_gettotalbalance", 1},
    { "z_gettotalbalance", 2},
    { "z_mergetoaddress", 0},
    { "z_mergetoaddress", 2},
    { "z_mergetoaddress", 3},
    { "z_mergetoaddress", 4},
    { "z_sendmany", 1},
    { "z_sendmany", 2},
    { "z_sendmany", 3},
    { "z_shieldcoinbase", 2},
    { "z_shieldcoinbase", 3},
    { "z_getoperationstatus", 0},
    { "z_getoperationresult", 0},
    { "z_importkey", 1 },
    { "paxprice", 4 },
    { "paxprices", 3 },
    { "paxpending", 0 },
    { "notaries", 2 },
<<<<<<< HEAD
    //{ "height_MoM", 1 },
    //{ "txMoMproof", 1 },
=======
>>>>>>> bf109a68
    { "minerids", 1 },
    { "kvsearch", 1 },
    { "kvupdate", 4 },
    { "z_importkey", 2 },
    { "z_importviewingkey", 2 },
    { "z_getpaymentdisclosure", 1},
<<<<<<< HEAD
    { "z_getpaymentdisclosure", 2}
=======
    { "z_getpaymentdisclosure", 2},

    // crosschain
    { "assetchainproof", 1},
    { "crosschainproof", 1},
    { "getproofroot", 2},
    { "height_MoM", 1},
    { "calc_MoM", 2},
>>>>>>> bf109a68
};

class CRPCConvertTable
{
private:
    std::set<std::pair<std::string, int> > members;

public:
    CRPCConvertTable();

    bool convert(const std::string& method, int idx) {
        return (members.count(std::make_pair(method, idx)) > 0);
    }
};

CRPCConvertTable::CRPCConvertTable()
{
    const unsigned int n_elem =
        (sizeof(vRPCConvertParams) / sizeof(vRPCConvertParams[0]));

    for (unsigned int i = 0; i < n_elem; i++) {
        members.insert(std::make_pair(vRPCConvertParams[i].methodName,
                                      vRPCConvertParams[i].paramIdx));
    }
}

static CRPCConvertTable rpcCvtTable;

/** Non-RFC4627 JSON parser, accepts internal values (such as numbers, true, false, null)
 * as well as objects and arrays.
 */
UniValue ParseNonRFCJSONValue(const std::string& strVal)
{
    UniValue jVal;
    if (!jVal.read(std::string("[")+strVal+std::string("]")) ||
        !jVal.isArray() || jVal.size()!=1)
        throw runtime_error(string("Error JSON:")+strVal);
    return jVal[0];
}

/** Convert strings to command-specific RPC representation */
UniValue RPCConvertValues(const std::string &strMethod, const std::vector<std::string> &strParams)
{
    UniValue params(UniValue::VARR);

    for (unsigned int idx = 0; idx < strParams.size(); idx++) {
        const std::string& strVal = strParams[idx];

        if (!rpcCvtTable.convert(strMethod, idx)) {
            // insert string value directly
            params.push_back(strVal);
        } else {
            // parse string as JSON, insert bool/number/object/etc. value
            params.push_back(ParseNonRFCJSONValue(strVal));
        }
    }

    return params;
}
<|MERGE_RESOLUTION|>--- conflicted
+++ resolved
@@ -134,20 +134,12 @@
     { "paxprices", 3 },
     { "paxpending", 0 },
     { "notaries", 2 },
-<<<<<<< HEAD
-    //{ "height_MoM", 1 },
-    //{ "txMoMproof", 1 },
-=======
->>>>>>> bf109a68
     { "minerids", 1 },
     { "kvsearch", 1 },
     { "kvupdate", 4 },
     { "z_importkey", 2 },
     { "z_importviewingkey", 2 },
     { "z_getpaymentdisclosure", 1},
-<<<<<<< HEAD
-    { "z_getpaymentdisclosure", 2}
-=======
     { "z_getpaymentdisclosure", 2},
 
     // crosschain
@@ -156,7 +148,6 @@
     { "getproofroot", 2},
     { "height_MoM", 1},
     { "calc_MoM", 2},
->>>>>>> bf109a68
 };
 
 class CRPCConvertTable
