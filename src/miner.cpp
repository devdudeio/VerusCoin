--- conflicted
+++ resolved
@@ -108,17 +108,12 @@
 
 #include "komodo_defs.h"
 
-<<<<<<< HEAD
 extern CCriticalSection cs_metrics;
-extern int32_t ASSETCHAINS_SEED,IS_KOMODO_NOTARY,USE_EXTERNAL_PUBKEY,KOMODO_CHOSEN_ONE,ASSETCHAIN_INIT,KOMODO_INITDONE,KOMODO_ON_DEMAND,KOMODO_INITDONE,KOMODO_PASSPORT_INITDONE;
+extern int32_t KOMODO_LONGESTCHAIN,ASSETCHAINS_SEED,IS_KOMODO_NOTARY,USE_EXTERNAL_PUBKEY,KOMODO_CHOSEN_ONE,ASSETCHAIN_INIT,KOMODO_INITDONE,KOMODO_ON_DEMAND,KOMODO_INITDONE,KOMODO_PASSPORT_INITDONE;
 extern uint64_t ASSETCHAINS_COMMISSION, ASSETCHAINS_STAKED;
 extern uint64_t ASSETCHAINS_REWARD[ASSETCHAINS_MAX_ERAS], ASSETCHAINS_TIMELOCKGTE, ASSETCHAINS_NONCEMASK[];
 extern const char *ASSETCHAINS_ALGORITHMS[];
 extern int32_t VERUS_MIN_STAKEAGE, ASSETCHAINS_ALGO, ASSETCHAINS_EQUIHASH, ASSETCHAINS_VERUSHASH, ASSETCHAINS_LASTERA, ASSETCHAINS_LWMAPOS, ASSETCHAINS_NONCESHIFT[], ASSETCHAINS_HASHESPERROUND[];
-=======
-extern int32_t KOMODO_LONGESTCHAIN,ASSETCHAINS_SEED,IS_KOMODO_NOTARY,USE_EXTERNAL_PUBKEY,KOMODO_CHOSEN_ONE,ASSETCHAIN_INIT,KOMODO_INITDONE,KOMODO_ON_DEMAND,KOMODO_INITDONE,KOMODO_PASSPORT_INITDONE;
-extern uint64_t ASSETCHAINS_REWARD,ASSETCHAINS_COMMISSION,ASSETCHAINS_STAKED;
->>>>>>> cbd0560d
 extern char ASSETCHAINS_SYMBOL[KOMODO_ASSETCHAIN_MAXLEN];
 extern std::string NOTARY_PUBKEY,ASSETCHAINS_OVERRIDE_PUBKEY;
 void vcalc_sha256(char deprecated[(256 >> 3) * 2 + 1],uint8_t hash[256 >> 3],uint8_t *src,int32_t len);
@@ -132,15 +127,11 @@
 int32_t komodo_validate_interest(const CTransaction &tx,int32_t txheight,uint32_t nTime,int32_t dispflag);
 int64_t komodo_block_unlocktime(uint32_t nHeight);
 uint64_t komodo_commission(const CBlock *block);
-int32_t komodo_staked(CPubKey &pubkey, CMutableTransaction &txNew,uint32_t nBits,uint32_t *blocktimep,uint32_t *txtimep,uint256 *utxotxidp,int32_t *utxovoutp,uint64_t *utxovaluep,uint8_t *utxosig);
-int32_t verus_staked(CBlock *pBlock, CPubKey &pubkey, CMutableTransaction &txNew, uint32_t &nBits, arith_uint256 &hashResult, uint8_t *utxosig);
+int32_t komodo_staked(CMutableTransaction &txNew,uint32_t nBits,uint32_t *blocktimep,uint32_t *txtimep,uint256 *utxotxidp,int32_t *utxovoutp,uint64_t *utxovaluep,uint8_t *utxosig);
+int32_t verus_staked(CBlock *pBlock, CMutableTransaction &txNew, uint32_t &nBits, arith_uint256 &hashResult, uint8_t *utxosig);
 int32_t komodo_notaryvin(CMutableTransaction &txNew,uint8_t *notarypub33);
 
-<<<<<<< HEAD
-CBlockTemplate* CreateNewBlock(const CScript& _scriptPubKeyIn, bool isStake)
-=======
-CBlockTemplate* CreateNewBlock(const CScript& scriptPubKeyIn,int32_t gpucount)
->>>>>>> cbd0560d
+CBlockTemplate* CreateNewBlock(const CScript& _scriptPubKeyIn, int32_t gpucount, bool isStake)
 {
     CScript scriptPubKeyIn(_scriptPubKeyIn);
     uint64_t deposits; int32_t isrealtime,kmdheight; uint32_t blocktime; const CChainParams& chainparams = Params();
@@ -426,37 +417,10 @@
         pblock->nBits = GetNextWorkRequired(pindexPrev, pblock, Params().GetConsensus());
 
         //LogPrintf("CreateNewBlock(): total size %u blocktime.%u nBits.%08x\n", nBlockSize,blocktime,pblock->nBits);
-<<<<<<< HEAD
         if ( ASSETCHAINS_SYMBOL[0] != 0 && isStake )
-=======
-        if ( ASSETCHAINS_SYMBOL[0] != 0 && ASSETCHAINS_STAKED != 0 && GetArg("-genproclimit", 0) == 0 )
->>>>>>> cbd0560d
-        {
-            CPubKey key;
-
-            if ( NOTARY_PUBKEY33[0] != 0 )
-            {
-                key = CPubKey(ParseHex(NOTARY_PUBKEY));
-            }
-            else
-            {
-                vector<vector<unsigned char>> vSolutions;
-                txnouttype whichType;
-
-                if (Solver(scriptPubKeyIn, whichType, vSolutions) && !vSolutions.empty())
-                {
-                    key = CPubKey(vSolutions[0]);
-                }
-                else
-                {
-                    fprintf(stderr,"CreateNewBlock() invalid scriptPubKeyIn\n");
-                    return(0);
-                }
-            }
-
+        {
             uint64_t txfees,utxovalue; uint32_t txtime; uint256 utxotxid; int32_t i,siglen,numsigs,utxovout; uint8_t utxosig[128],*ptr;
             CMutableTransaction txStaked = CreateNewContextualCMutableTransaction(Params().GetConsensus(), chainActive.Height() + 1);
-<<<<<<< HEAD
 
             //if ( blocktime > pindexPrev->GetMedianTimePast()+60 )
             //    blocktime = pindexPrev->GetMedianTimePast() + 60;
@@ -465,7 +429,7 @@
                 uint32_t nBitsPOS;
                 arith_uint256 posHash;
 
-                siglen = verus_staked(pblock, key, txStaked, nBitsPOS, posHash, utxosig);
+                siglen = verus_staked(pblock, txStaked, nBitsPOS, posHash, utxosig);
                 blocktime = GetAdjustedTime();
 
                 // change the scriptPubKeyIn to the same output script exactly as the staking transaction
@@ -474,14 +438,10 @@
             }
             else
             {
-                siglen = komodo_staked(key, txStaked, pblock->nBits, &blocktime, &txtime, &utxotxid, &utxovout, &utxovalue, utxosig);
+                siglen = komodo_staked(txStaked, pblock->nBits, &blocktime, &txtime, &utxotxid, &utxovout, &utxovalue, utxosig);
             }
 
             if ( siglen > 0 )
-=======
-            sleep(1);
-            if ( (siglen= komodo_staked(txStaked,pblock->nBits,&blocktime,&txtime,&utxotxid,&utxovout,&utxovalue,utxosig)) > 0 )
->>>>>>> cbd0560d
             {
                 CAmount txfees = 0;
                 //if ( (int32_t)chainActive.LastTip()->nHeight+1 > 100 && GetAdjustedTime() < blocktime-157 )
@@ -491,11 +451,7 @@
                 pblocktemplate->vTxSigOps.push_back(GetLegacySigOpCount(txStaked));
                 nFees += txfees;
                 pblock->nTime = blocktime;
-<<<<<<< HEAD
-                //printf("PoS ht.%d t%u\n",(int32_t)chainActive.LastTip()->nHeight+1,blocktime);
-=======
                 //printf("staking PoS ht.%d t%u lag.%u\n",(int32_t)chainActive.LastTip()->nHeight+1,blocktime,(uint32_t)(GetAdjustedTime() - (blocktime-13)));
->>>>>>> cbd0560d
             } else return(0); //fprintf(stderr,"no utxos eligible for staking\n");
         }
         
@@ -507,10 +463,12 @@
 
         txNew.vout.resize(1);
         txNew.vout[0].scriptPubKey = scriptPubKeyIn;
-<<<<<<< HEAD
         txNew.vout[0].nValue = GetBlockSubsidy(nHeight,chainparams.GetConsensus()) + nFees;
         txNew.nExpiryHeight = 0;
         txNew.nLockTime = std::max(pindexPrev->GetMedianTimePast()+1, GetAdjustedTime());
+
+        if ( ASSETCHAINS_SYMBOL[0] == 0 && IS_KOMODO_NOTARY != 0 && My_notaryid >= 0 )
+            txNew.vout[0].nValue += 5000;
 
         // check if coinbase transactions must be time locked at current subsidy and prepend the time lock
         // to transaction if so, cast for GTE operator
@@ -531,20 +489,7 @@
             txNew.vout[1].scriptPubKey = CScriptExt().OpReturnScript(opretScript, OPRETTYPE_TIMELOCK);
             txNew.vout[1].nValue = 0;
         } // timelocks and commissions are currently incompatible due to validation complexity of the combination
-        else if ( ASSETCHAINS_SYMBOL[0] != 0 && ASSETCHAINS_OVERRIDE_PUBKEY33[0] != 0 && ASSETCHAINS_COMMISSION != 0 && (commission= komodo_commission((CBlock*)&pblocktemplate->block)) != 0 )
-=======
-        txNew.vout[0].nValue = GetBlockSubsidy(nHeight,chainparams.GetConsensus());
-        if ( ASSETCHAINS_SYMBOL[0] == 0 && IS_KOMODO_NOTARY != 0 && My_notaryid >= 0 )
-            txNew.vout[0].nValue += 5000;
-        txNew.nLockTime = std::max(pindexPrev->GetMedianTimePast()+1, GetAdjustedTime());
-        txNew.nExpiryHeight = 0;
-        // Add fees
-        txNew.vout[0].nValue += nFees;
-        txNew.vin[0].scriptSig = CScript() << nHeight << OP_0;
-                
-        pblock->vtx[0] = txNew;
-        if ( nHeight > 1 && ASSETCHAINS_SYMBOL[0] != 0 && ASSETCHAINS_OVERRIDE_PUBKEY33[0] != 0 && ASSETCHAINS_COMMISSION != 0 && (commission= komodo_commission((CBlock*)&pblocktemplate->block)) != 0 )
->>>>>>> cbd0560d
+        else if ( nHeight > 1 && ASSETCHAINS_SYMBOL[0] != 0 && ASSETCHAINS_OVERRIDE_PUBKEY33[0] != 0 && ASSETCHAINS_COMMISSION != 0 && (commission= komodo_commission((CBlock*)&pblocktemplate->block)) != 0 )
         {
             int32_t i; uint8_t *ptr;
             txNew.vout.resize(2);
@@ -576,12 +521,7 @@
         // Fill in header
         pblock->hashPrevBlock  = pindexPrev->GetBlockHash();
         pblock->hashReserved   = uint256();
-<<<<<<< HEAD
-
-        if ( ASSETCHAINS_SYMBOL[0] == 0 || ASSETCHAINS_STAKED == 0 || NOTARY_PUBKEY33[0] == 0 )
-=======
         if ( ASSETCHAINS_SYMBOL[0] == 0 || ASSETCHAINS_STAKED == 0 ||  GetArg("-genproclimit", 0) > 0 )
->>>>>>> cbd0560d
         {
             UpdateTime(pblock, Params().GetConsensus(), pindexPrev);
             pblock->nBits = GetNextWorkRequired(pindexPrev, pblock, Params().GetConsensus());
@@ -636,8 +576,6 @@
             //fprintf(stderr,"valid\n");
         }
     }
-<<<<<<< HEAD
-=======
     /* skip checking validity outside of lock. if inside lock and CC contract is being validated, can deadlock.
      if ( ASSETCHAINS_CC != 0 && pindexPrev != 0 && ASSETCHAINS_STAKED == 0 && (ASSETCHAINS_SYMBOL[0] != 0 || IS_KOMODO_NOTARY == 0 || My_notaryid < 0) )
     {
@@ -655,7 +593,6 @@
     }*/
     //fprintf(stderr,"done new block\n");
 
->>>>>>> cbd0560d
     return pblocktemplate.release();
 }
  
@@ -734,11 +671,7 @@
 // Internal miner
 //
 
-<<<<<<< HEAD
-CBlockTemplate* CreateNewBlockWithKey(CReserveKey& reservekey, bool isStake)
-=======
-CBlockTemplate* CreateNewBlockWithKey(CReserveKey& reservekey,int32_t nHeight,int32_t gpucount)
->>>>>>> cbd0560d
+CBlockTemplate* CreateNewBlockWithKey(CReserveKey& reservekey, int32_t nHeight, int32_t gpucount, bool isStake)
 {
     CPubKey pubkey; CScript scriptPubKey; uint8_t *script,*ptr; int32_t i;
     if ( nHeight == 1 && ASSETCHAINS_OVERRIDE_PUBKEY33[0] != 0 )
@@ -765,11 +698,7 @@
         script[34] = OP_CHECKSIG;
         //scriptPubKey = CScript() << ToByteVector(pubkey) << OP_CHECKSIG;
     }
-<<<<<<< HEAD
-    return CreateNewBlock(scriptPubKey, isStake);
-=======
-    return CreateNewBlock(scriptPubKey,gpucount);
->>>>>>> cbd0560d
+    return CreateNewBlock(scriptPubKey, gpucount, isStake);
 }
 
 void komodo_broadcast(CBlock *pblock,int32_t limit)
@@ -799,21 +728,12 @@
 #endif // ENABLE_WALLET
 {
     LogPrintf("%s\n", pblock->ToString());
-<<<<<<< HEAD
-    
-    // Found a solution
-    {
-        LOCK(cs_main);
-        LogPrintf("generated %s height.%d\n", FormatMoney(pblock->vtx[0].vout[0].nValue),chainActive.Tip()->nHeight+1);
-        if (pblock->hashPrevBlock != chainActive.Tip()->GetBlockHash())
-=======
     LogPrintf("generated %s height.%d\n", FormatMoney(pblock->vtx[0].vout[0].nValue),chainActive.LastTip()->nHeight+1);
     
     // Found a solution
     {
         //LOCK(cs_main);
         if (pblock->hashPrevBlock != chainActive.LastTip()->GetBlockHash())
->>>>>>> cbd0560d
         {
             uint256 hash; int32_t i;
             hash = pblock->hashPrevBlock;
@@ -980,7 +900,7 @@
             // try to stake a block
             CBlockTemplate *ptr = NULL;
             if (Mining_height > VERUS_MIN_STAKEAGE)
-                ptr = CreateNewBlockWithKey(reservekey, true);
+                ptr = CreateNewBlockWithKey(reservekey, Mining_height, 0, true);
 
             if ( ptr == 0 )
             {
@@ -1173,7 +1093,7 @@
             miningTimer.start();
 
 #ifdef ENABLE_WALLET
-            CBlockTemplate *ptr = CreateNewBlockWithKey(reservekey);
+            CBlockTemplate *ptr = CreateNewBlockWithKey(reservekey, Mining_height, 0);
 #else
             CBlockTemplate *ptr = CreateNewBlockWithKey();
 #endif
@@ -1360,13 +1280,13 @@
     catch (const boost::thread_interrupted&)
     {
         miningTimer.stop();
-        LogPrintf("KomodoMiner terminated\n");
+        LogPrintf("%s miner terminated\n", ASSETCHAINS_ALGORITHMS[ASSETCHAINS_ALGO]);
         throw;
     }
     catch (const std::runtime_error &e)
     {
         miningTimer.stop();
-        LogPrintf("KomodoMiner runtime error: %s\n", e.what());
+        LogPrintf("%s miner runtime error: %s\n", ASSETCHAINS_ALGORITHMS[ASSETCHAINS_ALGO], e.what());
         return;
     }
     miningTimer.stop();
@@ -1466,12 +1386,8 @@
             }
 
 #ifdef ENABLE_WALLET
-<<<<<<< HEAD
             // notaries always default to staking
-            CBlockTemplate *ptr = CreateNewBlockWithKey(reservekey, (ASSETCHAINS_STAKED != 0 && NOTARY_PUBKEY33[0] != 0));
-=======
-            CBlockTemplate *ptr = CreateNewBlockWithKey(reservekey,pindexPrev->nHeight+1,gpucount);
->>>>>>> cbd0560d
+            CBlockTemplate *ptr = CreateNewBlockWithKey(reservekey, pindexPrev->nHeight+1, gpucount, ASSETCHAINS_STAKED != 0 && GetArg("-genproclimit", 0) == 0);
 #else
             CBlockTemplate *ptr = CreateNewBlockWithKey();
 #endif
@@ -1611,11 +1527,7 @@
                 // (x_1, x_2, ...) = A(I, V, n, k)
                 LogPrint("pow", "Running Equihash solver \"%s\" with nNonce = %s\n",solver, pblock->nNonce.ToString());
                 arith_uint256 hashTarget;
-<<<<<<< HEAD
-                if ( NOTARY_PUBKEY33[0] == 0 && ASSETCHAINS_STAKED > 0 && ASSETCHAINS_STAKED <= 100 )
-=======
                 if (  GetArg("-genproclimit", 0) > 0 && ASSETCHAINS_STAKED > 0 && ASSETCHAINS_STAKED < 100 && Mining_height > 10 )
->>>>>>> cbd0560d
                     hashTarget = HASHTarget_POW;
                 else hashTarget = HASHTarget;
                 std::function<bool(std::vector<unsigned char>)> validBlock =
@@ -1671,17 +1583,7 @@
                     }
                     else
                     {
-<<<<<<< HEAD
-                        if ( NOTARY_PUBKEY33[0] != 0 )
-                        {
-                            printf("need to wait %d seconds to submit staked block\n",(int32_t)(B.nTime - GetAdjustedTime()));
-                            while ( GetAdjustedTime() < B.nTime )
-                                sleep(1);
-                        }
-                        else
-=======
                         while ( B.nTime-57 > GetAdjustedTime() )
->>>>>>> cbd0560d
                         {
                             sleep(1);
                             if ( chainActive.LastTip()->nHeight >= Mining_height )
@@ -1871,15 +1773,12 @@
             delete minerThreads;
             minerThreads = NULL;
         }
-<<<<<<< HEAD
+
+        //fprintf(stderr,"nThreads.%d fGenerate.%d\n",(int32_t)nThreads,fGenerate);
+        if ( nThreads == 0 && ASSETCHAINS_STAKED )
+            nThreads = 1;
 
         if ((nThreads == 0 && ASSETCHAINS_LWMAPOS == 0) || !fGenerate)
-=======
-        //fprintf(stderr,"nThreads.%d fGenerate.%d\n",(int32_t)nThreads,fGenerate);
-        if ( nThreads == 0 )
-            nThreads = 1;
-        if (nThreads == 0 || !fGenerate)
->>>>>>> cbd0560d
             return;
 
         minerThreads = new boost::thread_group();
