// Copyright (c) 2009-2010 Satoshi Nakamoto
// Copyright (c) 2009-2014 The Bitcoin Core developers
// Distributed under the MIT software license, see the accompanying
// file COPYING or http://www.opensource.org/licenses/mit-license.php.

#include "miner.h"
#ifdef ENABLE_MINING
#include "pow/tromp/equi_miner.h"
#endif

#include "amount.h"
#include "base58.h"
#include "chainparams.h"
#include "consensus/consensus.h"
#include "consensus/upgrades.h"
#include "consensus/validation.h"
#ifdef ENABLE_MINING
#include "crypto/equihash.h"
#include "crypto/verus_hash.h"
#endif
#include "hash.h"

#include "main.h"
#include "metrics.h"
#include "net.h"
#include "pow.h"
#include "primitives/transaction.h"
#include "random.h"
#include "timedata.h"
#include "ui_interface.h"
#include "util.h"
#include "utilmoneystr.h"
#ifdef ENABLE_WALLET
#include "wallet/wallet.h"
#endif

#include "sodium.h"

#include <boost/thread.hpp>
#include <boost/tuple/tuple.hpp>
#ifdef ENABLE_MINING
#include <functional>
#endif
#include <mutex>

using namespace std;

//////////////////////////////////////////////////////////////////////////////
//
// BitcoinMiner
//

//
// Unconfirmed transactions in the memory pool often depend on other
// transactions in the memory pool. When we select transactions from the
// pool, we select by highest priority or fee rate, so we might consider
// transactions that depend on transactions that aren't yet in the block.
// The COrphan class keeps track of these 'temporary orphans' while
// CreateBlock is figuring out which transactions to include.
//
class COrphan
{
public:
    const CTransaction* ptx;
    set<uint256> setDependsOn;
    CFeeRate feeRate;
    double dPriority;
    
    COrphan(const CTransaction* ptxIn) : ptx(ptxIn), feeRate(0), dPriority(0)
    {
    }
};

uint64_t nLastBlockTx = 0;
uint64_t nLastBlockSize = 0;

// We want to sort transactions by priority and fee rate, so:
typedef boost::tuple<double, CFeeRate, const CTransaction*> TxPriority;
class TxPriorityCompare
{
    bool byFee;
    
public:
    TxPriorityCompare(bool _byFee) : byFee(_byFee) { }
    
    bool operator()(const TxPriority& a, const TxPriority& b)
    {
        if (byFee)
        {
            if (a.get<1>() == b.get<1>())
                return a.get<0>() < b.get<0>();
            return a.get<1>() < b.get<1>();
        }
        else
        {
            if (a.get<0>() == b.get<0>())
                return a.get<1>() < b.get<1>();
            return a.get<0>() < b.get<0>();
        }
    }
};

void UpdateTime(CBlockHeader* pblock, const Consensus::Params& consensusParams, const CBlockIndex* pindexPrev)
{
    pblock->nTime = 1 + std::max(pindexPrev->GetMedianTimePast()+1, GetAdjustedTime());
}

#include "komodo_defs.h"

extern int32_t ASSETCHAINS_SEED,IS_KOMODO_NOTARY,USE_EXTERNAL_PUBKEY,KOMODO_CHOSEN_ONE,ASSETCHAIN_INIT,KOMODO_INITDONE,KOMODO_ON_DEMAND,KOMODO_INITDONE,KOMODO_PASSPORT_INITDONE;
extern uint64_t ASSETCHAINS_COMMISSION, ASSETCHAINS_STAKED;
extern uint64_t ASSETCHAINS_REWARD[ASSETCHAINS_MAX_ERAS], ASSETCHAINS_TIMELOCKGTE, ASSETCHAINS_NONCEMASK[];
extern const char *ASSETCHAINS_ALGORITHMS[];
extern int32_t ASSETCHAINS_ALGO, ASSETCHAINS_EQUIHASH, ASSETCHAINS_LASTERA, ASSETCHAINS_NONCESHIFT[], ASSETCHAINS_HASHESPERROUND[];
extern char ASSETCHAINS_SYMBOL[KOMODO_ASSETCHAIN_MAXLEN];
extern std::string NOTARY_PUBKEY;
extern uint8_t NOTARY_PUBKEY33[33],ASSETCHAINS_OVERRIDE_PUBKEY33[33];
uint32_t Mining_start,Mining_height;
int32_t komodo_chosennotary(int32_t *notaryidp,int32_t height,uint8_t *pubkey33,uint32_t timestamp);
int32_t komodo_pax_opreturn(int32_t height,uint8_t *opret,int32_t maxsize);
//uint64_t komodo_paxtotal();
int32_t komodo_baseid(char *origbase);
//int32_t komodo_is_issuer();
//int32_t komodo_gateway_deposits(CMutableTransaction *txNew,char *symbol,int32_t tokomodo);
//int32_t komodo_isrealtime(int32_t *kmdheightp);
int32_t komodo_validate_interest(const CTransaction &tx,int32_t txheight,uint32_t nTime,int32_t dispflag);
int64_t komodo_block_unlocktime(uint32_t nHeight);
uint64_t komodo_commission(const CBlock *block);
int32_t komodo_staked(CMutableTransaction &txNew,uint32_t nBits,uint32_t *blocktimep,uint32_t *txtimep,uint256 *utxotxidp,int32_t *utxovoutp,uint64_t *utxovaluep,uint8_t *utxosig);
int32_t komodo_notaryvin(CMutableTransaction &txNew,uint8_t *notarypub33);

CBlockTemplate* CreateNewBlock(const CScript& scriptPubKeyIn)
{
    uint64_t deposits; int32_t isrealtime,kmdheight; uint32_t blocktime; const CChainParams& chainparams = Params();
    // Create new block
    std::unique_ptr<CBlockTemplate> pblocktemplate(new CBlockTemplate());
    if(!pblocktemplate.get())
    {
        fprintf(stderr,"pblocktemplate.get() failure\n");
        return NULL;
    }
    CBlock *pblock = &pblocktemplate->block; // pointer for convenience
    /*if ( ASSETCHAINS_SYMBOL[0] != 0 && komodo_baseid(ASSETCHAINS_SYMBOL) >= 0 && chainActive.Tip()->nHeight >= ASSETCHAINS_MINHEIGHT )
    {
        isrealtime = komodo_isrealtime(&kmdheight);
        deposits = komodo_paxtotal();
        while ( KOMODO_ON_DEMAND == 0 && deposits == 0 && (int32_t)mempool.GetTotalTxSize() == 0 )
        {
            deposits = komodo_paxtotal();
            if ( KOMODO_PASSPORT_INITDONE == 0 || KOMODO_INITDONE == 0 || (komodo_baseid(ASSETCHAINS_SYMBOL) >= 0 && (isrealtime= komodo_isrealtime(&kmdheight)) == 0) )
            {
                //fprintf(stderr,"INITDONE.%d RT.%d deposits %.8f ht.%d\n",KOMODO_INITDONE,isrealtime,(double)deposits/COIN,kmdheight);
            }
            else if ( komodo_isrealtime(&kmdheight) != 0 && (deposits != 0 || (int32_t)mempool.GetTotalTxSize() > 0) )
            {
                fprintf(stderr,"start CreateNewBlock %s initdone.%d deposit %.8f mempool.%d RT.%u KOMODO_ON_DEMAND.%d\n",ASSETCHAINS_SYMBOL,KOMODO_INITDONE,(double)komodo_paxtotal()/COIN,(int32_t)mempool.GetTotalTxSize(),isrealtime,KOMODO_ON_DEMAND);
                break;
            }
            sleep(10);
        }
        KOMODO_ON_DEMAND = 0;
        if ( 0 && deposits != 0 )
            printf("miner KOMODO_DEPOSIT %llu pblock->nHeight %d mempool.GetTotalTxSize(%d)\n",(long long)komodo_paxtotal(),(int32_t)chainActive.Tip()->nHeight,(int32_t)mempool.GetTotalTxSize());
    }*/
    // -regtest only: allow overriding block.nVersion with
    // -blockversion=N to test forking scenarios
    if (Params().MineBlocksOnDemand())
        pblock->nVersion = GetArg("-blockversion", pblock->nVersion);
    
    // Add dummy coinbase tx as first transaction
    pblock->vtx.push_back(CTransaction());
    pblocktemplate->vTxFees.push_back(-1); // updated at end
    pblocktemplate->vTxSigOps.push_back(-1); // updated at end
    
    // Largest block you're willing to create:
    unsigned int nBlockMaxSize = GetArg("-blockmaxsize", DEFAULT_BLOCK_MAX_SIZE);
    // Limit to betweeen 1K and MAX_BLOCK_SIZE-1K for sanity:
    nBlockMaxSize = std::max((unsigned int)1000, std::min((unsigned int)(MAX_BLOCK_SIZE-1000), nBlockMaxSize));
    
    // How much of the block should be dedicated to high-priority transactions,
    // included regardless of the fees they pay
    unsigned int nBlockPrioritySize = GetArg("-blockprioritysize", DEFAULT_BLOCK_PRIORITY_SIZE);
    nBlockPrioritySize = std::min(nBlockMaxSize, nBlockPrioritySize);
    
    // Minimum block size you want to create; block will be filled with free transactions
    // until there are no more or the block reaches this size:
    unsigned int nBlockMinSize = GetArg("-blockminsize", DEFAULT_BLOCK_MIN_SIZE);
    nBlockMinSize = std::min(nBlockMaxSize, nBlockMinSize);
    
    // Collect memory pool transactions into the block
    CAmount nFees = 0;
    
    {
        LOCK2(cs_main, mempool.cs);
        CBlockIndex* pindexPrev = chainActive.Tip();
        const int nHeight = pindexPrev->nHeight + 1;
        uint32_t consensusBranchId = CurrentEpochBranchId(nHeight, chainparams.GetConsensus());

        const int64_t nMedianTimePast = pindexPrev->GetMedianTimePast();
        uint32_t proposedTime = GetAdjustedTime();
        if (proposedTime == nMedianTimePast)
        {
            // too fast or stuck, this addresses the too fast issue, while moving
            // forward as quickly as possible
            for (int i; i < 100; i++)
            {
                proposedTime = GetAdjustedTime();
                if (proposedTime == nMedianTimePast)
                    MilliSleep(10);
            }
        }
        pblock->nTime = GetAdjustedTime();

        CCoinsViewCache view(pcoinsTip);
        uint32_t expired; uint64_t commission;
        
        // Priority order to process transactions
        list<COrphan> vOrphan; // list memory doesn't move
        map<uint256, vector<COrphan*> > mapDependers;
        bool fPrintPriority = GetBoolArg("-printpriority", false);
        
        // This vector will be sorted into a priority queue:
        vector<TxPriority> vecPriority;
        vecPriority.reserve(mempool.mapTx.size());
        for (CTxMemPool::indexed_transaction_set::iterator mi = mempool.mapTx.begin();
             mi != mempool.mapTx.end(); ++mi)
        {
            const CTransaction& tx = mi->GetTx();
            
            int64_t nLockTimeCutoff = (STANDARD_LOCKTIME_VERIFY_FLAGS & LOCKTIME_MEDIAN_TIME_PAST)
            ? nMedianTimePast
            : pblock->GetBlockTime();
            
            if (tx.IsCoinBase() || !IsFinalTx(tx, nHeight, nLockTimeCutoff) || IsExpiredTx(tx, nHeight))
            {
                //fprintf(stderr,"coinbase.%d finaltx.%d expired.%d\n",tx.IsCoinBase(),IsFinalTx(tx, nHeight, nLockTimeCutoff),IsExpiredTx(tx, nHeight));
                continue;
            }
            if ( ASSETCHAINS_SYMBOL[0] == 0 && komodo_validate_interest(tx,nHeight,(uint32_t)pblock->nTime,0) < 0 )
            {
                //fprintf(stderr,"CreateNewBlock: komodo_validate_interest failure nHeight.%d nTime.%u vs locktime.%u\n",nHeight,(uint32_t)pblock->nTime,(uint32_t)tx.nLockTime);
                continue;
            }
            COrphan* porphan = NULL;
            double dPriority = 0;
            CAmount nTotalIn = 0;
            bool fMissingInputs = false;
            BOOST_FOREACH(const CTxIn& txin, tx.vin)
            {
                // Read prev transaction
                if (!view.HaveCoins(txin.prevout.hash))
                {
                    // This should never happen; all transactions in the memory
                    // pool should connect to either transactions in the chain
                    // or other transactions in the memory pool.
                    if (!mempool.mapTx.count(txin.prevout.hash))
                    {
                        LogPrintf("ERROR: mempool transaction missing input\n");
                        if (fDebug) assert("mempool transaction missing input" == 0);
                        fMissingInputs = true;
                        if (porphan)
                            vOrphan.pop_back();
                        break;
                    }
                    
                    // Has to wait for dependencies
                    if (!porphan)
                    {
                        // Use list for automatic deletion
                        vOrphan.push_back(COrphan(&tx));
                        porphan = &vOrphan.back();
                    }
                    mapDependers[txin.prevout.hash].push_back(porphan);
                    porphan->setDependsOn.insert(txin.prevout.hash);
                    nTotalIn += mempool.mapTx.find(txin.prevout.hash)->GetTx().vout[txin.prevout.n].nValue;
                    continue;
                }
                const CCoins* coins = view.AccessCoins(txin.prevout.hash);
                assert(coins);
                
                CAmount nValueIn = coins->vout[txin.prevout.n].nValue;
                nTotalIn += nValueIn;
                
                int nConf = nHeight - coins->nHeight;
                
                dPriority += (double)nValueIn * nConf;
            }
            nTotalIn += tx.GetJoinSplitValueIn();
            
            if (fMissingInputs) continue;
            
            // Priority is sum(valuein * age) / modified_txsize
            unsigned int nTxSize = ::GetSerializeSize(tx, SER_NETWORK, PROTOCOL_VERSION);
            dPriority = tx.ComputePriority(dPriority, nTxSize);
            
            uint256 hash = tx.GetHash();
            mempool.ApplyDeltas(hash, dPriority, nTotalIn);
            
            CFeeRate feeRate(nTotalIn-tx.GetValueOut(), nTxSize);
            
            if (porphan)
            {
                porphan->dPriority = dPriority;
                porphan->feeRate = feeRate;
            }
            else
                vecPriority.push_back(TxPriority(dPriority, feeRate, &(mi->GetTx())));
        }
        
        // Collect transactions into block
        uint64_t nBlockSize = 1000;
        uint64_t nBlockTx = 0;
        int64_t interest;
        int nBlockSigOps = 100;
        bool fSortedByFee = (nBlockPrioritySize <= 0);
        
        TxPriorityCompare comparer(fSortedByFee);
        std::make_heap(vecPriority.begin(), vecPriority.end(), comparer);
        
        while (!vecPriority.empty())
        {
            // Take highest priority transaction off the priority queue:
            double dPriority = vecPriority.front().get<0>();
            CFeeRate feeRate = vecPriority.front().get<1>();
            const CTransaction& tx = *(vecPriority.front().get<2>());
            
            std::pop_heap(vecPriority.begin(), vecPriority.end(), comparer);
            vecPriority.pop_back();
            
            // Size limits
            unsigned int nTxSize = ::GetSerializeSize(tx, SER_NETWORK, PROTOCOL_VERSION);
            if (nBlockSize + nTxSize >= nBlockMaxSize-512) // room for extra autotx
            {
                //fprintf(stderr,"nBlockSize %d + %d nTxSize >= %d nBlockMaxSize\n",(int32_t)nBlockSize,(int32_t)nTxSize,(int32_t)nBlockMaxSize);
                continue;
            }
            
            // Legacy limits on sigOps:
            unsigned int nTxSigOps = GetLegacySigOpCount(tx);
            if (nBlockSigOps + nTxSigOps >= MAX_BLOCK_SIGOPS-1)
            {
                //fprintf(stderr,"A nBlockSigOps %d + %d nTxSigOps >= %d MAX_BLOCK_SIGOPS-1\n",(int32_t)nBlockSigOps,(int32_t)nTxSigOps,(int32_t)MAX_BLOCK_SIGOPS);
                continue;
            }
            // Skip free transactions if we're past the minimum block size:
            const uint256& hash = tx.GetHash();
            double dPriorityDelta = 0;
            CAmount nFeeDelta = 0;
            mempool.ApplyDeltas(hash, dPriorityDelta, nFeeDelta);
            if (fSortedByFee && (dPriorityDelta <= 0) && (nFeeDelta <= 0) && (feeRate < ::minRelayTxFee) && (nBlockSize + nTxSize >= nBlockMinSize))
            {
                //fprintf(stderr,"fee rate skip\n");
                continue;
            }
            // Prioritise by fee once past the priority size or we run out of high-priority
            // transactions:
            if (!fSortedByFee &&
                ((nBlockSize + nTxSize >= nBlockPrioritySize) || !AllowFree(dPriority)))
            {
                fSortedByFee = true;
                comparer = TxPriorityCompare(fSortedByFee);
                std::make_heap(vecPriority.begin(), vecPriority.end(), comparer);
            }
            
            if (!view.HaveInputs(tx))
            {
                //fprintf(stderr,"dont have inputs\n");
                continue;
            }
            CAmount nTxFees = view.GetValueIn(chainActive.Tip()->nHeight,&interest,tx,chainActive.Tip()->nTime)-tx.GetValueOut();
            
            nTxSigOps += GetP2SHSigOpCount(tx, view);
            if (nBlockSigOps + nTxSigOps >= MAX_BLOCK_SIGOPS-1)
            {
                //fprintf(stderr,"B nBlockSigOps %d + %d nTxSigOps >= %d MAX_BLOCK_SIGOPS-1\n",(int32_t)nBlockSigOps,(int32_t)nTxSigOps,(int32_t)MAX_BLOCK_SIGOPS);
                continue;
            }
            // Note that flags: we don't want to set mempool/IsStandard()
            // policy here, but we still have to ensure that the block we
            // create only contains transactions that are valid in new blocks.
            CValidationState state;
            PrecomputedTransactionData txdata(tx);
            if (!ContextualCheckInputs(tx, state, view, true, MANDATORY_SCRIPT_VERIFY_FLAGS, true, txdata, Params().GetConsensus(), consensusBranchId))
            {
                //fprintf(stderr,"context failure\n");
                continue;
            }
            UpdateCoins(tx, view, nHeight);
            
            // Added
            pblock->vtx.push_back(tx);
            pblocktemplate->vTxFees.push_back(nTxFees);
            pblocktemplate->vTxSigOps.push_back(nTxSigOps);
            nBlockSize += nTxSize;
            ++nBlockTx;
            nBlockSigOps += nTxSigOps;
            nFees += nTxFees;
            
            if (fPrintPriority)
            {
                LogPrintf("priority %.1f fee %s txid %s\n",dPriority, feeRate.ToString(), tx.GetHash().ToString());
            }
            
            // Add transactions that depend on this one to the priority queue
            if (mapDependers.count(hash))
            {
                BOOST_FOREACH(COrphan* porphan, mapDependers[hash])
                {
                    if (!porphan->setDependsOn.empty())
                    {
                        porphan->setDependsOn.erase(hash);
                        if (porphan->setDependsOn.empty())
                        {
                            vecPriority.push_back(TxPriority(porphan->dPriority, porphan->feeRate, porphan->ptx));
                            std::push_heap(vecPriority.begin(), vecPriority.end(), comparer);
                        }
                    }
                }
            }
        }
        
        nLastBlockTx = nBlockTx;
        nLastBlockSize = nBlockSize;
        blocktime = 1 + std::max(pindexPrev->GetMedianTimePast()+1, GetAdjustedTime());
        //pblock->nTime = blocktime + 1;
        pblock->nBits         = GetNextWorkRequired(pindexPrev, pblock, Params().GetConsensus());
        //LogPrintf("CreateNewBlock(): total size %u blocktime.%u nBits.%08x\n", nBlockSize,blocktime,pblock->nBits);
        if ( ASSETCHAINS_SYMBOL[0] != 0 && ASSETCHAINS_STAKED != 0 && NOTARY_PUBKEY33[0] != 0 )
        {
            uint64_t txfees,utxovalue; uint32_t txtime; uint256 utxotxid,revtxid; int32_t i,siglen,numsigs,utxovout; uint8_t utxosig[128],*ptr;
            CMutableTransaction txStaked = CreateNewContextualCMutableTransaction(Params().GetConsensus(), chainActive.Height() + 1);
            //if ( blocktime > pindexPrev->GetMedianTimePast()+60 )
            //    blocktime = pindexPrev->GetMedianTimePast() + 60;
            if ( (siglen= komodo_staked(txStaked,pblock->nBits,&blocktime,&txtime,&utxotxid,&utxovout,&utxovalue,utxosig)) > 0 )
            {
                CAmount txfees = 0;
                if ( GetAdjustedTime() < blocktime-13 )
                    return(0);
                pblock->vtx.push_back(txStaked);
                pblocktemplate->vTxFees.push_back(txfees);
                pblocktemplate->vTxSigOps.push_back(GetLegacySigOpCount(txStaked));
                nFees += txfees;
                pblock->nTime = blocktime;
                //printf("PoS ht.%d t%u\n",(int32_t)chainActive.Tip()->nHeight+1,blocktime);
            } else return(0); //fprintf(stderr,"no utxos eligible for staking\n");
        }
        
        // Create coinbase tx
        CMutableTransaction txNew = CreateNewContextualCMutableTransaction(chainparams.GetConsensus(), nHeight);
        txNew.vin.resize(1);
        txNew.vin[0].prevout.SetNull();
        txNew.vin[0].scriptSig = CScript() << nHeight << OP_0;

        txNew.vout.resize(1);
        txNew.vout[0].scriptPubKey = scriptPubKeyIn;
        txNew.vout[0].nValue = GetBlockSubsidy(nHeight,chainparams.GetConsensus()) + nFees;
        txNew.nExpiryHeight = 0;
        txNew.nLockTime = std::max(pindexPrev->GetMedianTimePast()+1, GetAdjustedTime());

        // check if coinbase transactions must be time locked at current subsidy and prepend the time lock
        // to transaction if so, cast for GTE operator
        if ((uint64_t)(txNew.vout[0].nValue) >= ASSETCHAINS_TIMELOCKGTE)
        {
            int32_t opretlen, p2shlen, scriptlen;
            CScriptExt opretScript = CScriptExt();

            txNew.vout.resize(2);

            // prepend time lock to original script unless original script is P2SH, in which case, we will leave the coins
            // protected only by the time lock rather than 100% inaccessible
            opretScript.AddCheckLockTimeVerify(komodo_block_unlocktime(nHeight));
            if (!scriptPubKeyIn.IsPayToScriptHash())
                opretScript += scriptPubKeyIn;

            txNew.vout[0].scriptPubKey = CScriptExt().PayToScriptHash(CScriptID(opretScript));
            txNew.vout[1].scriptPubKey = CScriptExt().OpReturnScript(opretScript, OPRETTYPE_TIMELOCK);
            txNew.vout[1].nValue = 0;
        } // timelocks and commissions are currently incompatible due to validation complexity of the combination
        else if ( ASSETCHAINS_SYMBOL[0] != 0 && ASSETCHAINS_OVERRIDE_PUBKEY33[0] != 0 && ASSETCHAINS_COMMISSION != 0 && (commission= komodo_commission((CBlock*)&pblocktemplate->block)) != 0 )
        {
            int32_t i; uint8_t *ptr;
            txNew.vout.resize(2);
            txNew.vout[1].nValue = commission;
            txNew.vout[1].scriptPubKey.resize(35);
            ptr = (uint8_t *)txNew.vout[1].scriptPubKey.data();
            ptr[0] = 33;
            for (i=0; i<33; i++)
                ptr[i+1] = ASSETCHAINS_OVERRIDE_PUBKEY33[i];
            ptr[34] = OP_CHECKSIG;
            //printf("autocreate commision vout\n");
        }

        pblock->vtx[0] = txNew;
        pblocktemplate->vTxFees[0] = -nFees;

        // Randomise nonce
        arith_uint256 nonce = UintToArith256(GetRandHash());

        // Clear the top 16 and bottom 16 or 24 bits (for local use as thread flags and counters)
        nonce <<= ASSETCHAINS_NONCESHIFT[ASSETCHAINS_ALGO];
        nonce >>= 16;
        pblock->nNonce = ArithToUint256(nonce);
        
        // Fill in header
        pblock->hashPrevBlock  = pindexPrev->GetBlockHash();
        pblock->hashReserved   = uint256();
        if ( ASSETCHAINS_SYMBOL[0] == 0 || ASSETCHAINS_STAKED == 0 || NOTARY_PUBKEY33[0] == 0 )
        {
            UpdateTime(pblock, Params().GetConsensus(), pindexPrev);
            pblock->nBits         = GetNextWorkRequired(pindexPrev, pblock, Params().GetConsensus());
        }
        pblock->nSolution.clear();
        pblocktemplate->vTxSigOps[0] = GetLegacySigOpCount(pblock->vtx[0]);
        if ( ASSETCHAINS_SYMBOL[0] == 0 && NOTARY_PUBKEY33[0] != 0 )
        {
<<<<<<< HEAD
            pblock->nTime = pindexPrev->nTime + 60;
            //while ( pblock->GetBlockTime() > GetAdjustedTime() + 10 )
            //    sleep(1);
            //fprintf(stderr,"block.nTime %u vs prev.%u, gettime.%u vs adjusted.%u\n",(uint32_t)pblock->nTime,(uint32_t)(pindexPrev->nTime + 60),(uint32_t)pblock->GetBlockTime(),(uint32_t)(GetAdjustedTime() + 60));
=======
            CMutableTransaction txNotary = CreateNewContextualCMutableTransaction(Params().GetConsensus(), chainActive.Height() + 1);
            if ( pblock->nTime < pindexPrev->nTime+65 )
                pblock->nTime = pindexPrev->nTime + 65;
            if ( komodo_notaryvin(txNotary,NOTARY_PUBKEY33) > 0 )
            {
                CAmount txfees = 0;
                pblock->vtx.push_back(txNotary);
                pblocktemplate->vTxFees.push_back(txfees);
                pblocktemplate->vTxSigOps.push_back(GetLegacySigOpCount(txNotary));
                nFees += txfees;
                //fprintf(stderr,"added notaryvin\n");
            }
            else
            {
                fprintf(stderr,"error adding notaryvin, need to create 0.0001 utxos\n");
                return(0);
            }
>>>>>>> ccb805c9
        }
        else
        {
            CValidationState state;
            if ( !TestBlockValidity(state, *pblock, pindexPrev, false, false))
            {
                //static uint32_t counter;
                //if ( counter++ < 100 && ASSETCHAINS_STAKED == 0 )
                //    fprintf(stderr,"warning: miner testblockvalidity failed\n");
                return(0);
            }
        }
    }
    
    return pblocktemplate.release();
}
 
/*
 #ifdef ENABLE_WALLET
 boost::optional<CScript> GetMinerScriptPubKey(CReserveKey& reservekey)
 #else
 boost::optional<CScript> GetMinerScriptPubKey()
 #endif
 {
 CKeyID keyID;
 CBitcoinAddress addr;
 if (addr.SetString(GetArg("-mineraddress", ""))) {
 addr.GetKeyID(keyID);
 } else {
 #ifdef ENABLE_WALLET
 CPubKey pubkey;
 if (!reservekey.GetReservedKey(pubkey)) {
 return boost::optional<CScript>();
 }
 keyID = pubkey.GetID();
 #else
 return boost::optional<CScript>();
 #endif
 }
 
 CScript scriptPubKey = CScript() << OP_DUP << OP_HASH160 << ToByteVector(keyID) << OP_EQUALVERIFY << OP_CHECKSIG;
 return scriptPubKey;
 }
 
 #ifdef ENABLE_WALLET
 CBlockTemplate* CreateNewBlockWithKey(CReserveKey& reservekey)
 {
 boost::optional<CScript> scriptPubKey = GetMinerScriptPubKey(reservekey);
 #else
 CBlockTemplate* CreateNewBlockWithKey()
 {
 boost::optional<CScript> scriptPubKey = GetMinerScriptPubKey();
 #endif
 
 if (!scriptPubKey) {
 return NULL;
 }
 return CreateNewBlock(*scriptPubKey);
 }*/

//////////////////////////////////////////////////////////////////////////////
//
// Internal miner
//

#ifdef ENABLE_MINING

void IncrementExtraNonce(CBlock* pblock, CBlockIndex* pindexPrev, unsigned int& nExtraNonce)
{
    // Update nExtraNonce
    static uint256 hashPrevBlock;
    if (hashPrevBlock != pblock->hashPrevBlock)
    {
        nExtraNonce = 0;
        hashPrevBlock = pblock->hashPrevBlock;
    }
    ++nExtraNonce;
    unsigned int nHeight = pindexPrev->nHeight+1; // Height first in coinbase required for block.version=2
    CMutableTransaction txCoinbase(pblock->vtx[0]);
    txCoinbase.vin[0].scriptSig = (CScript() << nHeight << CScriptNum(nExtraNonce)) + COINBASE_FLAGS;
    assert(txCoinbase.vin[0].scriptSig.size() <= 100);
    
    pblock->vtx[0] = txCoinbase;
    pblock->hashMerkleRoot = pblock->BuildMerkleTree();
}

#ifdef ENABLE_WALLET
//////////////////////////////////////////////////////////////////////////////
//
// Internal miner
//

CBlockTemplate* CreateNewBlockWithKey(CReserveKey& reservekey)
{
    CPubKey pubkey; CScript scriptPubKey; uint8_t *script,*ptr; int32_t i;
    if ( USE_EXTERNAL_PUBKEY != 0 )
    {
        //fprintf(stderr,"use notary pubkey\n");
        scriptPubKey = CScript() << ParseHex(NOTARY_PUBKEY) << OP_CHECKSIG;
    }
    else
    {
        if (!reservekey.GetReservedKey(pubkey))
        {
            return NULL;
        }
        scriptPubKey.resize(35);
        ptr = (uint8_t *)pubkey.begin();
        script = (uint8_t *)scriptPubKey.data();
        script[0] = 33;
        for (i=0; i<33; i++)
            script[i+1] = ptr[i];
        script[34] = OP_CHECKSIG;
        //scriptPubKey = CScript() << ToByteVector(pubkey) << OP_CHECKSIG;
    }
    return CreateNewBlock(scriptPubKey);
}

void komodo_broadcast(CBlock *pblock,int32_t limit)
{
    int32_t n = 1;
    //fprintf(stderr,"broadcast new block t.%u\n",(uint32_t)time(NULL));
    {
        LOCK(cs_vNodes);
        BOOST_FOREACH(CNode* pnode, vNodes)
        {
            if ( pnode->hSocket == INVALID_SOCKET )
                continue;
            if ( (rand() % n) == 0 )
            {
                pnode->PushMessage("block", *pblock);
                if ( n++ > limit )
                    break;
            }
        }
    }
    //fprintf(stderr,"finished broadcast new block t.%u\n",(uint32_t)time(NULL));
}

static bool ProcessBlockFound(CBlock* pblock, CWallet& wallet, CReserveKey& reservekey)
#else
static bool ProcessBlockFound(CBlock* pblock)
#endif // ENABLE_WALLET
{
    LogPrintf("%s\n", pblock->ToString());
    LogPrintf("generated %s height.%d\n", FormatMoney(pblock->vtx[0].vout[0].nValue),chainActive.Tip()->nHeight+1);
    
    // Found a solution
    {
        LOCK(cs_main);
        if (pblock->hashPrevBlock != chainActive.Tip()->GetBlockHash())
        {
            uint256 hash; int32_t i;
            hash = pblock->hashPrevBlock;
            for (i=31; i>=0; i--)
                fprintf(stderr,"%02x",((uint8_t *)&hash)[i]);
            fprintf(stderr," <- prev (stale)\n");
            hash = chainActive.Tip()->GetBlockHash();
            for (i=31; i>=0; i--)
                fprintf(stderr,"%02x",((uint8_t *)&hash)[i]);
            fprintf(stderr," <- chainTip (stale)\n");
            
            return error("KomodoMiner: generated block is stale");
        }
    }
    
#ifdef ENABLE_WALLET
    // Remove key from key pool
    if ( IS_KOMODO_NOTARY == 0 )
    {
        if (GetArg("-mineraddress", "").empty()) {
            // Remove key from key pool
            reservekey.KeepKey();
        }
    }
    // Track how many getdata requests this block gets
    //if ( 0 )
    {
        LOCK(wallet.cs_wallet);
        wallet.mapRequestCount[pblock->GetHash()] = 0;
    }
#endif
    
    // Process this block the same as if we had received it from another node
    CValidationState state;
    if (!ProcessNewBlock(1,chainActive.Tip()->nHeight+1,state, NULL, pblock, true, NULL))
        return error("KomodoMiner: ProcessNewBlock, block not accepted");
    
    TrackMinedBlock(pblock->GetHash());
    komodo_broadcast(pblock,16);
    return true;
}

int32_t komodo_baseid(char *origbase);
int32_t komodo_eligiblenotary(uint8_t pubkeys[66][33],int32_t *mids,uint32_t *blocktimes,int32_t *nonzpkeysp,int32_t height);
arith_uint256 komodo_PoWtarget(int32_t *percPoSp,arith_uint256 target,int32_t height,int32_t goalperc);
int32_t FOUND_BLOCK,KOMODO_MAYBEMINED;
extern int32_t KOMODO_LASTMINED;
int32_t roundrobin_delay;
arith_uint256 HASHTarget,HASHTarget_POW;

// wait for peers to connect
int32_t waitForPeers(const CChainParams &chainparams)
{
    if (chainparams.MiningRequiresPeers())
    {
        do {
            bool fvNodesEmpty;
            {
                LOCK(cs_vNodes);
                fvNodesEmpty = vNodes.empty();
            }
            if (!fvNodesEmpty )
                break;
            MilliSleep(1000);
        } while (true);
    }
}

#ifdef ENABLE_WALLET
void static BitcoinMiner_noeq(CWallet *pwallet)
#else
void static BitcoinMiner_noeq()
#endif
{
    LogPrintf("%s miner started\n", ASSETCHAINS_ALGORITHMS[ASSETCHAINS_ALGO]);
    RenameThread("verushash-miner");

#ifdef ENABLE_WALLET
    // Each thread has its own key
    CReserveKey reservekey(pwallet);
#endif

    const CChainParams& chainparams = Params();
    // Each thread has its own counter
    unsigned int nExtraNonce = 0;
    std::vector<unsigned char> solnPlaceholder = std::vector<unsigned char>();
    solnPlaceholder.resize(Eh200_9.SolutionWidth);
    uint8_t *script; uint64_t total,checktoshis; int32_t i,j;

    while ( (ASSETCHAIN_INIT == 0 || KOMODO_INITDONE == 0) ) //chainActive.Tip()->nHeight != 235300 &&
    {
        sleep(1);
        if ( komodo_baseid(ASSETCHAINS_SYMBOL) < 0 )
            break;
    }

    // try a nice clean peer connection to start
    waitForPeers(chainparams);
    sleep(5);
    CBlockIndex* curTip;
    do {
        curTip = chainActive.Tip();
        printf("Verifying block height %d         \n", chainActive.Tip()->nHeight);
        MilliSleep(100 + rand() % 1900);
    } while (curTip != chainActive.Tip());

    SetThreadPriority(THREAD_PRIORITY_LOWEST);

    sleep(5);
    printf("Mining height %d\n", chainActive.Tip()->nHeight + 1);

    miningTimer.start();

    try {
        fprintf(stderr,"Mining %s with %s\n", ASSETCHAINS_SYMBOL, ASSETCHAINS_ALGORITHMS[ASSETCHAINS_ALGO]);
        while (true)
        {
            miningTimer.stop();
            waitForPeers(chainparams);
            miningTimer.start();

            // Create new block
            unsigned int nTransactionsUpdatedLast = mempool.GetTransactionsUpdated();
            CBlockIndex* pindexPrev = chainActive.Tip();
            if ( Mining_height != pindexPrev->nHeight+1 )
            {
                Mining_height = pindexPrev->nHeight+1;
                Mining_start = (uint32_t)time(NULL);
            }

            //fprintf(stderr,"%s create new block ht.%d\n",ASSETCHAINS_SYMBOL,Mining_height);

#ifdef ENABLE_WALLET
            CBlockTemplate *ptr = CreateNewBlockWithKey(reservekey);
#else
            CBlockTemplate *ptr = CreateNewBlockWithKey();
#endif
            if ( ptr == 0 )
            {
                static uint32_t counter;
                if ( counter++ < 100 )
                    fprintf(stderr,"created illegal block, retry\n");
                continue;
            }
            unique_ptr<CBlockTemplate> pblocktemplate(ptr);
            if (!pblocktemplate.get())
            {
                if (GetArg("-mineraddress", "").empty()) {
                    LogPrintf("Error in %s miner: Keypool ran out, please call keypoolrefill before restarting the mining thread\n",
                              ASSETCHAINS_ALGORITHMS[ASSETCHAINS_ALGO]);
                } else {
                    // Should never reach here, because -mineraddress validity is checked in init.cpp
                    LogPrintf("Error in %s miner: Invalid %s -mineraddress\n", ASSETCHAINS_ALGORITHMS[ASSETCHAINS_ALGO], ASSETCHAINS_SYMBOL);
                }
                return;
            }
            CBlock *pblock = &pblocktemplate->block;
            if ( ASSETCHAINS_SYMBOL[0] != 0 )
            {
                if ( ASSETCHAINS_REWARD[0] == 0 && !ASSETCHAINS_LASTERA )
                {
                    if ( pblock->vtx.size() == 1 && pblock->vtx[0].vout.size() == 1 && Mining_height > ASSETCHAINS_MINHEIGHT )
                    {
                        static uint32_t counter;
                        if ( counter++ < 10 )
                            fprintf(stderr,"skip generating %s on-demand block, no tx avail\n",ASSETCHAINS_SYMBOL);
                        sleep(10);
                        continue;
                    } else fprintf(stderr,"%s vouts.%d mining.%d vs %d\n",ASSETCHAINS_SYMBOL,(int32_t)pblock->vtx[0].vout.size(),Mining_height,ASSETCHAINS_MINHEIGHT);
                }
            }
            IncrementExtraNonce(pblock, pindexPrev, nExtraNonce);
            LogPrintf("Running %s miner with %u transactions in block (%u bytes)\n",ASSETCHAINS_ALGORITHMS[ASSETCHAINS_ALGO],
                       pblock->vtx.size(),::GetSerializeSize(*pblock,SER_NETWORK,PROTOCOL_VERSION));
            //
            // Search
            //
            uint32_t savebits; int64_t nStart = GetTime();

            pblock->nSolution = solnPlaceholder;
            savebits = pblock->nBits;
            arith_uint256 hashTarget = arith_uint256().SetCompact(pblock->nBits);
            arith_uint256 mask(ASSETCHAINS_NONCEMASK[ASSETCHAINS_ALGO]);

            Mining_start = 0;

            if ( pindexPrev != chainActive.Tip() )
            {
                printf("Block %d added to chain\n", chainActive.Tip()->nHeight);
                MilliSleep(250);
                continue;
            }

            while (true)
            {
                // for speed check multiples at a time
                for (int i = 0; i < ASSETCHAINS_HASHESPERROUND[ASSETCHAINS_ALGO]; i++)
                {
                    solutionTargetChecks.increment();

                    // Update nNonce and nTime
                    pblock->nNonce = ArithToUint256(UintToArith256(pblock->nNonce) + 1);

                    if ( UintToArith256(pblock->GetHash()) <= hashTarget )
                    {
                        SetThreadPriority(THREAD_PRIORITY_NORMAL);

                        int32_t unlockTime = komodo_block_unlocktime(Mining_height);
                        int64_t subsidy = (int64_t)(pblock->vtx[0].vout[0].nValue);

                        LogPrintf("KomodoMiner using %s algorithm:\n", ASSETCHAINS_ALGORITHMS[ASSETCHAINS_ALGO]);
                        LogPrintf("proof-of-work found  \n  hash: %s  \ntarget: %s\n", pblock->GetHash().GetHex(), hashTarget.GetHex());
                        printf("Found block %d \n", Mining_height );
                        printf("mining reward %.8f %s!\n", (double)subsidy / (double)COIN, ASSETCHAINS_SYMBOL);
                        printf("  hash: %s  \ntarget: %s\n", pblock->GetHash().GetHex().c_str(), hashTarget.GetHex().c_str());
                        if (unlockTime > Mining_height && subsidy >= ASSETCHAINS_TIMELOCKGTE)
                            printf("- timelocked until block %i\n", unlockTime);
                        else
                            printf("\n");

#ifdef ENABLE_WALLET
                        ProcessBlockFound(pblock, *pwallet, reservekey);
#else
                        ProcessBlockFound(pblock));
#endif
                        SetThreadPriority(THREAD_PRIORITY_LOWEST);

                        // In regression test mode, stop mining after a block is found.
                        if (chainparams.MineBlocksOnDemand()) {
                            throw boost::thread_interrupted();
                        }
                        break;
                    }
                    else
                    {
                        if ((UintToArith256(pblock->nNonce) & mask) == mask)
                        {
                            break;
                        }
                    }
                }

                // Check for stop or if block needs to be rebuilt
                boost::this_thread::interruption_point();

                if (vNodes.empty() && chainparams.MiningRequiresPeers())
                {
                    if ( Mining_height > ASSETCHAINS_MINHEIGHT )
                    {
                        fprintf(stderr,"no nodes, attempting reconnect\n");
                        break;
                    }
                }

                if ((UintToArith256(pblock->nNonce) & mask) == mask)
                {
                    fprintf(stderr,"%lu mega hashes complete - working\n", (ASSETCHAINS_NONCEMASK[ASSETCHAINS_ALGO] + 1) / 1048576);
                    break;
                }

                if (mempool.GetTransactionsUpdated() != nTransactionsUpdatedLast && GetTime() - nStart > 60)
                {
                    fprintf(stderr,"timeout, retrying\n");
                    break;
                }

                if ( pindexPrev != chainActive.Tip() )
                {
                    printf("Block %d added to chain\n", chainActive.Tip()->nHeight);
                    break;
                }

                pblock->nBits = savebits;
                UpdateTime(pblock, chainparams.GetConsensus(), pindexPrev);
                if (chainparams.GetConsensus().fPowAllowMinDifficultyBlocks)
                {
                    // Changing pblock->nTime can change work required on testnet:
                    hashTarget.SetCompact(pblock->nBits);
                }
            }
        }
    }
    catch (const boost::thread_interrupted&)
    {
        miningTimer.stop();
        LogPrintf("KomodoMiner terminated\n");
        throw;
    }
    catch (const std::runtime_error &e)
    {
        miningTimer.stop();
        LogPrintf("KomodoMiner runtime error: %s\n", e.what());
        return;
    }
    miningTimer.stop();
}

#ifdef ENABLE_WALLET
void static BitcoinMiner(CWallet *pwallet)
#else
void static BitcoinMiner()
#endif
{
    LogPrintf("KomodoMiner started\n");
    SetThreadPriority(THREAD_PRIORITY_LOWEST);
    RenameThread("komodo-miner");
    const CChainParams& chainparams = Params();
    
#ifdef ENABLE_WALLET
    // Each thread has its own key
    CReserveKey reservekey(pwallet);
#endif
    
    // Each thread has its own counter
    unsigned int nExtraNonce = 0;
    
    unsigned int n = chainparams.EquihashN();
    unsigned int k = chainparams.EquihashK();
    uint8_t *script; uint64_t total,checktoshis; int32_t i,j,notaryid = -1;
    while ( (ASSETCHAIN_INIT == 0 || KOMODO_INITDONE == 0) ) //chainActive.Tip()->nHeight != 235300 &&
    {
        sleep(1);
        if ( komodo_baseid(ASSETCHAINS_SYMBOL) < 0 )
            break;
    }
    komodo_chosennotary(&notaryid,chainActive.Tip()->nHeight,NOTARY_PUBKEY33,(uint32_t)chainActive.Tip()->GetBlockTime());
    
    std::string solver;
    //if ( notaryid >= 0 || ASSETCHAINS_SYMBOL[0] != 0 )
    solver = "tromp";
    //else solver = "default";
    assert(solver == "tromp" || solver == "default");
    LogPrint("pow", "Using Equihash solver \"%s\" with n = %u, k = %u\n", solver, n, k);
    if ( ASSETCHAINS_SYMBOL[0] != 0 )
        fprintf(stderr,"notaryid.%d Mining.%s with %s\n",notaryid,ASSETCHAINS_SYMBOL,solver.c_str());
    std::mutex m_cs;
    bool cancelSolver = false;
    boost::signals2::connection c = uiInterface.NotifyBlockTip.connect(
                                                                       [&m_cs, &cancelSolver](const uint256& hashNewTip) mutable {
                                                                           std::lock_guard<std::mutex> lock{m_cs};
                                                                           cancelSolver = true;
                                                                       }
                                                                       );
    miningTimer.start();
    
    try {
        if ( ASSETCHAINS_SYMBOL[0] != 0 )
            fprintf(stderr,"try %s Mining with %s\n",ASSETCHAINS_SYMBOL,solver.c_str());
        while (true)
        {
            if (chainparams.MiningRequiresPeers()) //chainActive.Tip()->nHeight != 235300 &&
            {
                //if ( ASSETCHAINS_SEED != 0 && chainActive.Tip()->nHeight < 100 )
                //    break;
                // Busy-wait for the network to come online so we don't waste time mining
                // on an obsolete chain. In regtest mode we expect to fly solo.
                miningTimer.stop();
                do {
                    bool fvNodesEmpty;
                    {
                        //LOCK(cs_vNodes);
                        fvNodesEmpty = vNodes.empty();
                    }
                    if (!fvNodesEmpty )//&& !IsInitialBlockDownload())
                        break;
                    MilliSleep(5000);
                    //fprintf(stderr,"fvNodesEmpty %d IsInitialBlockDownload(%s) %d\n",(int32_t)fvNodesEmpty,ASSETCHAINS_SYMBOL,(int32_t)IsInitialBlockDownload());
                    
                } while (true);
                //fprintf(stderr,"%s Found peers\n",ASSETCHAINS_SYMBOL);
                miningTimer.start();
            }
            /*while ( ASSETCHAINS_SYMBOL[0] != 0 && chainActive.Tip()->nHeight < ASSETCHAINS_MINHEIGHT )
             {
             fprintf(stderr,"%s waiting for block 100, ht.%d\n",ASSETCHAINS_SYMBOL,chainActive.Tip()->nHeight);
             sleep(3);
             }*/
            //
            // Create new block
            //
            unsigned int nTransactionsUpdatedLast = mempool.GetTransactionsUpdated();
            CBlockIndex* pindexPrev = chainActive.Tip();
            if ( Mining_height != pindexPrev->nHeight+1 )
            {
                Mining_height = pindexPrev->nHeight+1;
                Mining_start = (uint32_t)time(NULL);
            }
            if ( ASSETCHAINS_SYMBOL[0] != 0 && ASSETCHAINS_STAKED == 0 )
            {
                //fprintf(stderr,"%s create new block ht.%d\n",ASSETCHAINS_SYMBOL,Mining_height);
                sleep(3);
            }
#ifdef ENABLE_WALLET
            CBlockTemplate *ptr = CreateNewBlockWithKey(reservekey);
#else
            CBlockTemplate *ptr = CreateNewBlockWithKey();
#endif
            if ( ptr == 0 )
            {
                static uint32_t counter;
                if ( counter++ < 100 && ASSETCHAINS_STAKED == 0 )
                    fprintf(stderr,"created illegal block, retry\n");
                sleep(1);
                continue;
            }
            unique_ptr<CBlockTemplate> pblocktemplate(ptr);
            if (!pblocktemplate.get())
            {
                if (GetArg("-mineraddress", "").empty()) {
                    LogPrintf("Error in KomodoMiner: Keypool ran out, please call keypoolrefill before restarting the mining thread\n");
                } else {
                    // Should never reach here, because -mineraddress validity is checked in init.cpp
                    LogPrintf("Error in KomodoMiner: Invalid -mineraddress\n");
                }
                return;
            }
            CBlock *pblock = &pblocktemplate->block;
            if ( ASSETCHAINS_SYMBOL[0] != 0 )
            {
                if ( ASSETCHAINS_REWARD[0] == 0 && !ASSETCHAINS_LASTERA )
                {
                    if ( pblock->vtx.size() == 1 && pblock->vtx[0].vout.size() == 1 && Mining_height > ASSETCHAINS_MINHEIGHT )
                    {
                        static uint32_t counter;
                        if ( counter++ < 10 )
                            fprintf(stderr,"skip generating %s on-demand block, no tx avail\n",ASSETCHAINS_SYMBOL);
                        sleep(10);
                        continue;
                    } else fprintf(stderr,"%s vouts.%d mining.%d vs %d\n",ASSETCHAINS_SYMBOL,(int32_t)pblock->vtx[0].vout.size(),Mining_height,ASSETCHAINS_MINHEIGHT);
                }
            }
            IncrementExtraNonce(pblock, pindexPrev, nExtraNonce);
            LogPrintf("Running KomodoMiner.%s with %u transactions in block (%u bytes)\n",solver.c_str(),pblock->vtx.size(),::GetSerializeSize(*pblock,SER_NETWORK,PROTOCOL_VERSION));
            //
            // Search
            //
            uint8_t pubkeys[66][33]; uint32_t blocktimes[66]; int mids[256],gpucount,nonzpkeys,i,j,externalflag; uint32_t savebits; int64_t nStart = GetTime();
            savebits = pblock->nBits;
            HASHTarget = arith_uint256().SetCompact(pblock->nBits);
            roundrobin_delay = ROUNDROBIN_DELAY;
            if ( ASSETCHAINS_SYMBOL[0] == 0 && notaryid >= 0 )
            {
                j = 65;
                if ( (Mining_height >= 235300 && Mining_height < 236000) || (Mining_height % KOMODO_ELECTION_GAP) > 64 || (Mining_height % KOMODO_ELECTION_GAP) == 0 )
                {
                    int32_t dispflag = 0;
                    if ( notaryid <= 3 || notaryid == 32 || (notaryid >= 43 && notaryid <= 45) &&notaryid == 51 || notaryid == 52 || notaryid == 56 || notaryid == 57 )
                        dispflag = 1;
                    komodo_eligiblenotary(pubkeys,mids,blocktimes,&nonzpkeys,pindexPrev->nHeight);
                    if ( nonzpkeys > 0 )
                    {
                        for (i=0; i<33; i++)
                            if( pubkeys[0][i] != 0 )
                                break;
                        if ( i == 33 )
                            externalflag = 1;
                        else externalflag = 0;
                        if ( NOTARY_PUBKEY33[0] != 0 )
                        {
                            for (i=1; i<66; i++)
                                if ( memcmp(pubkeys[i],pubkeys[0],33) == 0 )
                                    break;
                            if ( externalflag == 0 && i != 66 && mids[i] >= 0 )
                                printf("VIOLATION at %d, notaryid.%d\n",i,mids[i]);
                            for (j=gpucount=0; j<65; j++)
                            {
                                if ( dispflag != 0 )
                                {
                                    if ( mids[j] >= 0 )
                                        fprintf(stderr,"%d ",mids[j]);
                                    else fprintf(stderr,"GPU ");
                                }
                                if ( mids[j] == -1 )
                                    gpucount++;
                            }
                            if ( gpucount > j/2 )
                            {
                                double delta;
                                if ( notaryid < 0 )
                                    i = (rand() % 64);
                                else i = ((Mining_height + notaryid) % 64);
                                delta = sqrt((double)gpucount - j/2) / 2.;
                                roundrobin_delay += ((delta * i) / 64) - delta;
                                //fprintf(stderr,"delta.%f %f %f\n",delta,(double)(gpucount - j/3) / 2,(delta * i) / 64);
                            }
                            if ( dispflag != 0 )
                                fprintf(stderr," <- prev minerids from ht.%d notary.%d gpucount.%d %.2f%% t.%u %d\n",pindexPrev->nHeight,notaryid,gpucount,100.*(double)gpucount/j,(uint32_t)time(NULL),roundrobin_delay);
                        }
                        for (j=0; j<65; j++)
                            if ( mids[j] == notaryid )
                                break;
                        if ( j == 65 )
                            KOMODO_LASTMINED = 0;
                    } else fprintf(stderr,"no nonz pubkeys\n");
                    if ( (Mining_height >= 235300 && Mining_height < 236000) || (j == 65 && Mining_height > KOMODO_MAYBEMINED+1 && Mining_height > KOMODO_LASTMINED+64) )
                    {
                        HASHTarget = arith_uint256().SetCompact(KOMODO_MINDIFF_NBITS);
                        fprintf(stderr,"I am the chosen one for %s ht.%d\n",ASSETCHAINS_SYMBOL,pindexPrev->nHeight+1);
                    } //else fprintf(stderr,"duplicate at j.%d\n",j);
                } else Mining_start = 0;
            } else Mining_start = 0;
            if ( ASSETCHAINS_STAKED != 0 && NOTARY_PUBKEY33[0] == 0 )
            {
                int32_t percPoS,z;
                /*if ( Mining_height <= 100 )
                {
                    sleep(60);
                    continue;
                }*/
                HASHTarget_POW = komodo_PoWtarget(&percPoS,HASHTarget,Mining_height,ASSETCHAINS_STAKED);
                for (z=31; z>=0; z--)
                    fprintf(stderr,"%02x",((uint8_t *)&HASHTarget_POW)[z]);
                fprintf(stderr," PoW for staked coin PoS %d%% vs target %d%%\n",percPoS,(int32_t)ASSETCHAINS_STAKED);
            }
            while (true)
            {
                /*if ( 0 && ASSETCHAINS_SYMBOL[0] != 0 && pblock->vtx[0].vout.size() == 1 && Mining_height > ASSETCHAINS_MINHEIGHT ) // skips when it shouldnt
                 {
                 fprintf(stderr,"skip generating %s on-demand block, no tx avail\n",ASSETCHAINS_SYMBOL);
                 sleep(10);
                 break;
                 }*/
                // Hash state
                KOMODO_CHOSEN_ONE = 0;
                
                crypto_generichash_blake2b_state state;
                EhInitialiseState(n, k, state);
                // I = the block header minus nonce and solution.
                CEquihashInput I{*pblock};
                CDataStream ss(SER_NETWORK, PROTOCOL_VERSION);
                ss << I;
                // H(I||...
                crypto_generichash_blake2b_update(&state, (unsigned char*)&ss[0], ss.size());
                // H(I||V||...
                crypto_generichash_blake2b_state curr_state;
                curr_state = state;
                crypto_generichash_blake2b_update(&curr_state,pblock->nNonce.begin(),pblock->nNonce.size());
                // (x_1, x_2, ...) = A(I, V, n, k)
                LogPrint("pow", "Running Equihash solver \"%s\" with nNonce = %s\n",solver, pblock->nNonce.ToString());
                arith_uint256 hashTarget;
                if ( NOTARY_PUBKEY33[0] == 0 && ASSETCHAINS_STAKED > 0 && ASSETCHAINS_STAKED < 100 )
                    hashTarget = HASHTarget_POW;
                else hashTarget = HASHTarget;
                std::function<bool(std::vector<unsigned char>)> validBlock =
#ifdef ENABLE_WALLET
                [&pblock, &hashTarget, &pwallet, &reservekey, &m_cs, &cancelSolver, &chainparams]
#else
                [&pblock, &hashTarget, &m_cs, &cancelSolver, &chainparams]
#endif
                (std::vector<unsigned char> soln) {
                    int32_t z; arith_uint256 h; CBlock B;
                    // Write the solution to the hash and compute the result.
                    LogPrint("pow", "- Checking solution against target\n");
                    pblock->nSolution = soln;
                    solutionTargetChecks.increment();
                    B = *pblock;
                    h = UintToArith256(B.GetHash());
                    if ( h > hashTarget )
                        return false;
                    /*for (z=31; z>=16; z--)
                        fprintf(stderr,"%02x",((uint8_t *)&h)[z]);
                    fprintf(stderr," mined ");
                    for (z=31; z>=16; z--)
                        fprintf(stderr,"%02x",((uint8_t *)&HASHTarget)[z]);
                    fprintf(stderr," hashTarget ");
                    for (z=31; z>=16; z--)
                        fprintf(stderr,"%02x",((uint8_t *)&HASHTarget_POW)[z]);
                    fprintf(stderr," POW\n");*/
<<<<<<< HEAD
                    if ( ASSETCHAINS_STAKED == 0 )
                    {
                        if ( Mining_start != 0 && time(NULL) < Mining_start+roundrobin_delay )
                        {
                            //printf("Round robin diff sleep %d\n",(int32_t)(Mining_start+roundrobin_delay-time(NULL)));
                            //int32_t nseconds = Mining_start+roundrobin_delay-time(NULL);
                            //if ( nseconds > 0 )
                            //    sleep(nseconds);
                            MilliSleep((rand() % 1700) + 1);
                        }
                        else if ( ASSETCHAINS_SYMBOL[0] != 0 )
                        {
                            sleep(rand() % 30);
                        }
=======
                    if ( NOTARY_PUBKEY33[0] != 0 && B.nTime > GetAdjustedTime() )
                    {
                        fprintf(stderr,"need to wait %d seconds to submit block\n",(int32_t)(B.nTime - GetAdjustedTime()));
                        while ( GetAdjustedTime() < B.nTime-2 )
                        {
                            sleep(1);
                            if ( chainActive.Tip()->nHeight >= Mining_height )
                            {
                                fprintf(stderr,"new block arrived\n");
                                return(false);
                            }
                        }
                    }
                    if ( ASSETCHAINS_STAKED == 0 )
                    {
                        if ( NOTARY_PUBKEY33[0] != 0 )
                        {
                            int32_t r;
                            if ( (r= ((Mining_height + NOTARY_PUBKEY33[16]) % 64) / 8) > 0 )
                                MilliSleep((rand() % (r * 1000)) + 1000);
                        }
>>>>>>> ccb805c9
                    }
                    else
                    {
                        if ( NOTARY_PUBKEY33[0] != 0 )
                        {
                            printf("need to wait %d seconds to submit staked block\n",(int32_t)(B.nTime - GetAdjustedTime()));
                            while ( GetAdjustedTime() < B.nTime )
                                sleep(1);
                        }
                        else
                        {
                            uint256 tmp = B.GetHash();
                            int32_t z; for (z=31; z>=0; z--)
                                fprintf(stderr,"%02x",((uint8_t *)&tmp)[z]);
                            fprintf(stderr," mined block!\n");
                        }
                    }
                    CValidationState state;
                    if ( !TestBlockValidity(state,B, chainActive.Tip(), true, false))
                    {
                        h = UintToArith256(B.GetHash());
                        for (z=31; z>=0; z--)
                            fprintf(stderr,"%02x",((uint8_t *)&h)[z]);
                        fprintf(stderr," Invalid block mined, try again\n");
                        return(false);
                    }
                    KOMODO_CHOSEN_ONE = 1;
                    // Found a solution
                    SetThreadPriority(THREAD_PRIORITY_NORMAL);
                    LogPrintf("KomodoMiner:\n");
                    LogPrintf("proof-of-work found  \n  hash: %s  \ntarget: %s\n", B.GetHash().GetHex(), HASHTarget.GetHex());
#ifdef ENABLE_WALLET
                    if (ProcessBlockFound(&B, *pwallet, reservekey)) {
#else
                        if (ProcessBlockFound(&B)) {
#endif
                            // Ignore chain updates caused by us
                            std::lock_guard<std::mutex> lock{m_cs};
                            cancelSolver = false;
                        }
                        KOMODO_CHOSEN_ONE = 0;
                        SetThreadPriority(THREAD_PRIORITY_LOWEST);
                        // In regression test mode, stop mining after a block is found.
                        if (chainparams.MineBlocksOnDemand()) {
                            // Increment here because throwing skips the call below
                            ehSolverRuns.increment();
                            throw boost::thread_interrupted();
                        }
                        //if ( ASSETCHAINS_SYMBOL[0] == 0 && NOTARY_PUBKEY33[0] != 0 )
                        //    sleep(1800);
                        return true;
                    };
                    std::function<bool(EhSolverCancelCheck)> cancelled = [&m_cs, &cancelSolver](EhSolverCancelCheck pos) {
                        std::lock_guard<std::mutex> lock{m_cs};
                        return cancelSolver;
                    };
                    
                    // TODO: factor this out into a function with the same API for each solver.
                    if (solver == "tromp" ) { //&& notaryid >= 0 ) {
                        // Create solver and initialize it.
                        equi eq(1);
                        eq.setstate(&curr_state);
                        
                        // Initialization done, start algo driver.
                        eq.digit0(0);
                        eq.xfull = eq.bfull = eq.hfull = 0;
                        eq.showbsizes(0);
                        for (u32 r = 1; r < WK; r++) {
                            (r&1) ? eq.digitodd(r, 0) : eq.digiteven(r, 0);
                            eq.xfull = eq.bfull = eq.hfull = 0;
                            eq.showbsizes(r);
                        }
                        eq.digitK(0);
                        ehSolverRuns.increment();
                        
                        // Convert solution indices to byte array (decompress) and pass it to validBlock method.
                        for (size_t s = 0; s < eq.nsols; s++) {
                            LogPrint("pow", "Checking solution %d\n", s+1);
                            std::vector<eh_index> index_vector(PROOFSIZE);
                            for (size_t i = 0; i < PROOFSIZE; i++) {
                                index_vector[i] = eq.sols[s][i];
                            }
                            std::vector<unsigned char> sol_char = GetMinimalFromIndices(index_vector, DIGITBITS);
                            
                            if (validBlock(sol_char)) {
                                // If we find a POW solution, do not try other solutions
                                // because they become invalid as we created a new block in blockchain.
                                break;
                            }
                        }
                    } else {
                        try {
                            // If we find a valid block, we rebuild
                            bool found = EhOptimisedSolve(n, k, curr_state, validBlock, cancelled);
                            ehSolverRuns.increment();
                            if (found) {
                                int32_t i; uint256 hash = pblock->GetHash();
                                for (i=0; i<32; i++)
                                    fprintf(stderr,"%02x",((uint8_t *)&hash)[i]);
                                fprintf(stderr," <- %s Block found %d\n",ASSETCHAINS_SYMBOL,Mining_height);
                                FOUND_BLOCK = 1;
                                KOMODO_MAYBEMINED = Mining_height;
                                break;
                            }
                        } catch (EhSolverCancelledException&) {
                            LogPrint("pow", "Equihash solver cancelled\n");
                            std::lock_guard<std::mutex> lock{m_cs};
                            cancelSolver = false;
                        }
                    }
                    
                    // Check for stop or if block needs to be rebuilt
                    boost::this_thread::interruption_point();
                    // Regtest mode doesn't require peers
                    if ( FOUND_BLOCK != 0 )
                    {
                        FOUND_BLOCK = 0;
                        fprintf(stderr,"FOUND_BLOCK!\n");
                        //sleep(2000);
                    }
                    if (vNodes.empty() && chainparams.MiningRequiresPeers())
                    {
                        if ( ASSETCHAINS_SYMBOL[0] == 0 || Mining_height > ASSETCHAINS_MINHEIGHT )
                        {
                            fprintf(stderr,"no nodes, break\n");
                            break;
                        }
                    }
                    if ((UintToArith256(pblock->nNonce) & 0xffff) == 0xffff)
                    {
                        //if ( 0 && ASSETCHAINS_SYMBOL[0] != 0 )
                        fprintf(stderr,"0xffff, break\n");
                        break;
                    }
                    if (mempool.GetTransactionsUpdated() != nTransactionsUpdatedLast && GetTime() - nStart > 60)
                    {
                        if ( 0 && ASSETCHAINS_SYMBOL[0] != 0 )
                            fprintf(stderr,"timeout, break\n");
                        break;
                    }
                    if ( pindexPrev != chainActive.Tip() )
                    {
                        if ( 0 && ASSETCHAINS_SYMBOL[0] != 0 )
                            fprintf(stderr,"Tip advanced, break\n");
                        break;
                    }
                    // Update nNonce and nTime
                    pblock->nNonce = ArithToUint256(UintToArith256(pblock->nNonce) + 1);
                    pblock->nBits = savebits;
                    /*if ( NOTARY_PUBKEY33[0] == 0 )
                    {
                        int32_t percPoS;
                        UpdateTime(pblock, chainparams.GetConsensus(), pindexPrev);
                        if (chainparams.GetConsensus().fPowAllowMinDifficultyBlocks)
                        {
                            // Changing pblock->nTime can change work required on testnet:
                            HASHTarget.SetCompact(pblock->nBits);
                            HASHTarget_POW = komodo_PoWtarget(&percPoS,HASHTarget,Mining_height,ASSETCHAINS_STAKED);
                        }
                    }*/
                }
            }
        }
        catch (const boost::thread_interrupted&)
        {
            miningTimer.stop();
            c.disconnect();
            LogPrintf("KomodoMiner terminated\n");
            throw;
        }
        catch (const std::runtime_error &e)
        {
            miningTimer.stop();
            c.disconnect();
            LogPrintf("KomodoMiner runtime error: %s\n", e.what());
            return;
        }
        miningTimer.stop();
        c.disconnect();
    }
    
#ifdef ENABLE_WALLET
    void GenerateBitcoins(bool fGenerate, CWallet* pwallet, int nThreads)
#else
    void GenerateBitcoins(bool fGenerate, int nThreads)
#endif
    {
        static boost::thread_group* minerThreads = NULL;
        
        if (nThreads < 0)
            nThreads = GetNumCores();
        
        if (minerThreads != NULL)
        {
            minerThreads->interrupt_all();
            delete minerThreads;
            minerThreads = NULL;
        }
        
        if (nThreads == 0 || !fGenerate)
            return;
        
        minerThreads = new boost::thread_group();
        for (int i = 0; i < nThreads; i++) {
#ifdef ENABLE_WALLET
        if (ASSETCHAINS_ALGO == ASSETCHAINS_EQUIHASH)
            minerThreads->create_thread(boost::bind(&BitcoinMiner, pwallet));
        else
            minerThreads->create_thread(boost::bind(&BitcoinMiner_noeq, pwallet));
#else
        if (ASSETCHAINS_ALGO == ASSETCHAINS_EQUIHASH)
            minerThreads->create_thread(&BitcoinMiner);
        else
            minerThreads->create_thread(&BitcoinMiner_noeq);
#endif
        }
    }
    
#endif // ENABLE_MINING<|MERGE_RESOLUTION|>--- conflicted
+++ resolved
@@ -513,12 +513,6 @@
         pblocktemplate->vTxSigOps[0] = GetLegacySigOpCount(pblock->vtx[0]);
         if ( ASSETCHAINS_SYMBOL[0] == 0 && NOTARY_PUBKEY33[0] != 0 )
         {
-<<<<<<< HEAD
-            pblock->nTime = pindexPrev->nTime + 60;
-            //while ( pblock->GetBlockTime() > GetAdjustedTime() + 10 )
-            //    sleep(1);
-            //fprintf(stderr,"block.nTime %u vs prev.%u, gettime.%u vs adjusted.%u\n",(uint32_t)pblock->nTime,(uint32_t)(pindexPrev->nTime + 60),(uint32_t)pblock->GetBlockTime(),(uint32_t)(GetAdjustedTime() + 60));
-=======
             CMutableTransaction txNotary = CreateNewContextualCMutableTransaction(Params().GetConsensus(), chainActive.Height() + 1);
             if ( pblock->nTime < pindexPrev->nTime+65 )
                 pblock->nTime = pindexPrev->nTime + 65;
@@ -536,7 +530,6 @@
                 fprintf(stderr,"error adding notaryvin, need to create 0.0001 utxos\n");
                 return(0);
             }
->>>>>>> ccb805c9
         }
         else
         {
@@ -1256,22 +1249,6 @@
                     for (z=31; z>=16; z--)
                         fprintf(stderr,"%02x",((uint8_t *)&HASHTarget_POW)[z]);
                     fprintf(stderr," POW\n");*/
-<<<<<<< HEAD
-                    if ( ASSETCHAINS_STAKED == 0 )
-                    {
-                        if ( Mining_start != 0 && time(NULL) < Mining_start+roundrobin_delay )
-                        {
-                            //printf("Round robin diff sleep %d\n",(int32_t)(Mining_start+roundrobin_delay-time(NULL)));
-                            //int32_t nseconds = Mining_start+roundrobin_delay-time(NULL);
-                            //if ( nseconds > 0 )
-                            //    sleep(nseconds);
-                            MilliSleep((rand() % 1700) + 1);
-                        }
-                        else if ( ASSETCHAINS_SYMBOL[0] != 0 )
-                        {
-                            sleep(rand() % 30);
-                        }
-=======
                     if ( NOTARY_PUBKEY33[0] != 0 && B.nTime > GetAdjustedTime() )
                     {
                         fprintf(stderr,"need to wait %d seconds to submit block\n",(int32_t)(B.nTime - GetAdjustedTime()));
@@ -1293,7 +1270,6 @@
                             if ( (r= ((Mining_height + NOTARY_PUBKEY33[16]) % 64) / 8) > 0 )
                                 MilliSleep((rand() % (r * 1000)) + 1000);
                         }
->>>>>>> ccb805c9
                     }
                     else
                     {
