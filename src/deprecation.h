--- conflicted
+++ resolved
@@ -6,19 +6,11 @@
 #define ZCASH_DEPRECATION_H
 
 // Deprecation policy:
-<<<<<<< HEAD
-// * Shut down WEEKS_UNTIL_DEPRECATION weeks' worth of blocks after the estimated release block height.
-// * A warning is shown during the DEPRECATION_WARN_LIMIT worth of blocks prior to shut down.
-static const int WEEKS_UNTIL_DEPRECATION = 52;
-static const int DEPRECATION_HEIGHT = 1400000;
-static const int APPROX_RELEASE_HEIGHT = DEPRECATION_HEIGHT - (WEEKS_UNTIL_DEPRECATION * 7 * 24 * 60);
-=======
 // * Shut down 16 weeks' worth of blocks after the estimated release block height.
 // * A warning is shown during the 2 weeks' worth of blocks prior to shut down.
-static const int APPROX_RELEASE_HEIGHT = 407600;
-static const int WEEKS_UNTIL_DEPRECATION = 16;
-static const int DEPRECATION_HEIGHT = APPROX_RELEASE_HEIGHT + (WEEKS_UNTIL_DEPRECATION * 7 * 24 * 24);
->>>>>>> 2b4c89c5
+static const int APPROX_RELEASE_HEIGHT = 200000;
+static const int WEEKS_UNTIL_DEPRECATION = 24;
+static const int DEPRECATION_HEIGHT = APPROX_RELEASE_HEIGHT + (WEEKS_UNTIL_DEPRECATION * 7 * 60 * 24);
 
 // Number of blocks before deprecation to warn users
 static const int DEPRECATION_WARN_LIMIT = 60 * 24 * 60; // 2 months
