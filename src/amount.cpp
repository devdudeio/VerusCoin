--- conflicted
+++ resolved
@@ -7,11 +7,7 @@
 
 #include "tinyformat.h"
 
-<<<<<<< HEAD
-const std::string CURRENCY_UNIT = "ZEC";
-=======
 const std::string CURRENCY_UNIT = "KMD";
->>>>>>> bf109a68
 
 CFeeRate::CFeeRate(const CAmount& nFeePaid, size_t nSize)
 {
