// Copyright (c) 2010 Satoshi Nakamoto
// Copyright (c) 2009-2014 The Bitcoin Core developers
// Distributed under the MIT software license, see the accompanying
// file COPYING or http://www.opensource.org/licenses/mit-license.php.

#include "amount.h"
#include "chain.h"
#include "chainparams.h"
#include "checkpoints.h"
#include "crosschain.h"
#include "base58.h"
#include "consensus/validation.h"
#include "cc/eval.h"
#include "main.h"
#include "primitives/transaction.h"
#include "rpcserver.h"
#include "sync.h"
#include "util.h"
#include "script/script.h"
#include "script/script_error.h"
#include "script/sign.h"
#include "script/standard.h"

#include <stdint.h>

#include <univalue.h>

#include <regex>

using namespace std;

extern void TxToJSON(const CTransaction& tx, const uint256 hashBlock, UniValue& entry);
void ScriptPubKeyToJSON(const CScript& scriptPubKey, UniValue& out, bool fIncludeHex);

double GetDifficultyINTERNAL(const CBlockIndex* blockindex, bool networkDifficulty)
{
    // Floating point number that is a multiple of the minimum difficulty,
    // minimum difficulty = 1.0.
    if (blockindex == NULL)
    {
        if (chainActive.Tip() == NULL)
            return 1.0;
        else
            blockindex = chainActive.Tip();
    }

    uint32_t bits;
    if (networkDifficulty) {
        bits = GetNextWorkRequired(blockindex, nullptr, Params().GetConsensus());
    } else {
        bits = blockindex->nBits;
    }

    uint32_t powLimit =
        UintToArith256(Params().GetConsensus().powLimit).GetCompact();
    int nShift = (bits >> 24) & 0xff;
    int nShiftAmount = (powLimit >> 24) & 0xff;

    double dDiff =
        (double)(powLimit & 0x00ffffff) /
        (double)(bits & 0x00ffffff);

    while (nShift < nShiftAmount)
    {
        dDiff *= 256.0;
        nShift++;
    }
    while (nShift > nShiftAmount)
    {
        dDiff /= 256.0;
        nShift--;
    }

    return dDiff;
}

double GetDifficulty(const CBlockIndex* blockindex)
{
    return GetDifficultyINTERNAL(blockindex, false);
}

double GetNetworkDifficulty(const CBlockIndex* blockindex)
{
    return GetDifficultyINTERNAL(blockindex, true);
}

static UniValue ValuePoolDesc(
    const std::string &name,
    const boost::optional<CAmount> chainValue,
    const boost::optional<CAmount> valueDelta)
{
    UniValue rv(UniValue::VOBJ);
    rv.push_back(Pair("id", name));
    rv.push_back(Pair("monitored", (bool)chainValue));
    if (chainValue) {
        rv.push_back(Pair("chainValue", ValueFromAmount(*chainValue)));
        rv.push_back(Pair("chainValueZat", *chainValue));
    }
    if (valueDelta) {
        rv.push_back(Pair("valueDelta", ValueFromAmount(*valueDelta)));
        rv.push_back(Pair("valueDeltaZat", *valueDelta));
    }
    return rv;
}

UniValue blockheaderToJSON(const CBlockIndex* blockindex)
{
    UniValue result(UniValue::VOBJ);
    result.push_back(Pair("hash", blockindex->GetBlockHash().GetHex()));
    int confirmations = -1;
    // Only report confirmations if the block is on the main chain
    if (chainActive.Contains(blockindex))
        confirmations = chainActive.Height() - blockindex->nHeight + 1;
    result.push_back(Pair("confirmations", confirmations));
    result.push_back(Pair("height", blockindex->nHeight));
    result.push_back(Pair("version", blockindex->nVersion));
    result.push_back(Pair("merkleroot", blockindex->hashMerkleRoot.GetHex()));
    result.push_back(Pair("time", (int64_t)blockindex->nTime));
    result.push_back(Pair("nonce", blockindex->nNonce.GetHex()));
    result.push_back(Pair("solution", HexStr(blockindex->nSolution)));
    result.push_back(Pair("bits", strprintf("%08x", blockindex->nBits)));
    result.push_back(Pair("difficulty", GetDifficulty(blockindex)));
    result.push_back(Pair("chainwork", blockindex->nChainWork.GetHex()));

    if (blockindex->pprev)
        result.push_back(Pair("previousblockhash", blockindex->pprev->GetBlockHash().GetHex()));
    CBlockIndex *pnext = chainActive.Next(blockindex);
    if (pnext)
        result.push_back(Pair("nextblockhash", pnext->GetBlockHash().GetHex()));
    return result;
}

UniValue blockToDeltasJSON(const CBlock& block, const CBlockIndex* blockindex)
{
    UniValue result(UniValue::VOBJ);
    result.push_back(Pair("hash", block.GetHash().GetHex()));
    int confirmations = -1;
    // Only report confirmations if the block is on the main chain
    if (chainActive.Contains(blockindex)) {
        confirmations = chainActive.Height() - blockindex->nHeight + 1;
    } else {
        throw JSONRPCError(RPC_INVALID_ADDRESS_OR_KEY, "Block is an orphan");
    }
    result.push_back(Pair("confirmations", confirmations));
    result.push_back(Pair("size", (int)::GetSerializeSize(block, SER_NETWORK, PROTOCOL_VERSION)));
    result.push_back(Pair("height", blockindex->nHeight));
    result.push_back(Pair("version", block.nVersion));
    result.push_back(Pair("merkleroot", block.hashMerkleRoot.GetHex()));

    UniValue deltas(UniValue::VARR);

    for (unsigned int i = 0; i < block.vtx.size(); i++) {
        const CTransaction &tx = block.vtx[i];
        const uint256 txhash = tx.GetHash();

        UniValue entry(UniValue::VOBJ);
        entry.push_back(Pair("txid", txhash.GetHex()));
        entry.push_back(Pair("index", (int)i));

        UniValue inputs(UniValue::VARR);

        if (!tx.IsCoinBase()) {

            for (size_t j = 0; j < tx.vin.size(); j++) {
                const CTxIn input = tx.vin[j];

                UniValue delta(UniValue::VOBJ);

                CSpentIndexValue spentInfo;
                CSpentIndexKey spentKey(input.prevout.hash, input.prevout.n);

                if (GetSpentIndex(spentKey, spentInfo)) {
                    if (spentInfo.addressType == 1) {
                        delta.push_back(Pair("address", CBitcoinAddress(CKeyID(spentInfo.addressHash)).ToString()));
                    } else if (spentInfo.addressType == 2)  {
                        delta.push_back(Pair("address", CBitcoinAddress(CScriptID(spentInfo.addressHash)).ToString()));
                    } else {
                        continue;
                    }
                    delta.push_back(Pair("satoshis", -1 * spentInfo.satoshis));
                    delta.push_back(Pair("index", (int)j));
                    delta.push_back(Pair("prevtxid", input.prevout.hash.GetHex()));
                    delta.push_back(Pair("prevout", (int)input.prevout.n));

                    inputs.push_back(delta);
                } else {
                    throw JSONRPCError(RPC_INTERNAL_ERROR, "Spent information not available");
                }

            }
        }

        entry.push_back(Pair("inputs", inputs));

        UniValue outputs(UniValue::VARR);

        for (unsigned int k = 0; k < tx.vout.size(); k++) {
            const CTxOut &out = tx.vout[k];

            UniValue delta(UniValue::VOBJ);

            if (out.scriptPubKey.IsPayToScriptHash()) {
                vector<unsigned char> hashBytes(out.scriptPubKey.begin()+2, out.scriptPubKey.begin()+22);
                delta.push_back(Pair("address", CBitcoinAddress(CScriptID(uint160(hashBytes))).ToString()));

            } else if (out.scriptPubKey.IsPayToPublicKeyHash()) {
                vector<unsigned char> hashBytes(out.scriptPubKey.begin()+3, out.scriptPubKey.begin()+23);
                delta.push_back(Pair("address", CBitcoinAddress(CKeyID(uint160(hashBytes))).ToString()));
            } else {
                continue;
            }

            delta.push_back(Pair("satoshis", out.nValue));
            delta.push_back(Pair("index", (int)k));

            outputs.push_back(delta);
        }

        entry.push_back(Pair("outputs", outputs));
        deltas.push_back(entry);

    }
    result.push_back(Pair("deltas", deltas));
    result.push_back(Pair("time", block.GetBlockTime()));
    result.push_back(Pair("mediantime", (int64_t)blockindex->GetMedianTimePast()));
    result.push_back(Pair("nonce", block.nNonce.GetHex()));
    result.push_back(Pair("bits", strprintf("%08x", block.nBits)));
    result.push_back(Pair("difficulty", GetDifficulty(blockindex)));
    result.push_back(Pair("chainwork", blockindex->nChainWork.GetHex()));

    if (blockindex->pprev)
        result.push_back(Pair("previousblockhash", blockindex->pprev->GetBlockHash().GetHex()));
    CBlockIndex *pnext = chainActive.Next(blockindex);
    if (pnext)
        result.push_back(Pair("nextblockhash", pnext->GetBlockHash().GetHex()));
    return result;
}

UniValue blockToJSON(const CBlock& block, const CBlockIndex* blockindex, bool txDetails = false)
{
    UniValue result(UniValue::VOBJ);
    result.push_back(Pair("hash", block.GetHash().GetHex()));
    int confirmations = -1;
    // Only report confirmations if the block is on the main chain
    if (chainActive.Contains(blockindex))
        confirmations = chainActive.Height() - blockindex->nHeight + 1;
    result.push_back(Pair("confirmations", confirmations));
    result.push_back(Pair("size", (int)::GetSerializeSize(block, SER_NETWORK, PROTOCOL_VERSION)));
    result.push_back(Pair("height", blockindex->nHeight));
    result.push_back(Pair("version", block.nVersion));
    result.push_back(Pair("merkleroot", block.hashMerkleRoot.GetHex()));
    UniValue txs(UniValue::VARR);
    BOOST_FOREACH(const CTransaction&tx, block.vtx)
    {
        if(txDetails)
        {
            UniValue objTx(UniValue::VOBJ);
            TxToJSON(tx, uint256(), objTx);
            txs.push_back(objTx);
        }
        else
            txs.push_back(tx.GetHash().GetHex());
    }
    result.push_back(Pair("tx", txs));
    result.push_back(Pair("time", block.GetBlockTime()));
    result.push_back(Pair("nonce", block.nNonce.GetHex()));
    result.push_back(Pair("solution", HexStr(block.nSolution)));
    result.push_back(Pair("bits", strprintf("%08x", block.nBits)));
    result.push_back(Pair("difficulty", GetDifficulty(blockindex)));
    result.push_back(Pair("chainwork", blockindex->nChainWork.GetHex()));
    result.push_back(Pair("anchor", blockindex->hashAnchorEnd.GetHex()));

    UniValue valuePools(UniValue::VARR);
    valuePools.push_back(ValuePoolDesc("sprout", blockindex->nChainSproutValue, blockindex->nSproutValue));
    result.push_back(Pair("valuePools", valuePools));

    if (blockindex->pprev)
        result.push_back(Pair("previousblockhash", blockindex->pprev->GetBlockHash().GetHex()));
    CBlockIndex *pnext = chainActive.Next(blockindex);
    if (pnext)
        result.push_back(Pair("nextblockhash", pnext->GetBlockHash().GetHex()));
    return result;
}

UniValue getblockcount(const UniValue& params, bool fHelp)
{
    if (fHelp || params.size() != 0)
        throw runtime_error(
            "getblockcount\n"
            "\nReturns the number of blocks in the best valid block chain.\n"
            "\nResult:\n"
            "n    (numeric) The current block count\n"
            "\nExamples:\n"
            + HelpExampleCli("getblockcount", "")
            + HelpExampleRpc("getblockcount", "")
        );

    LOCK(cs_main);
    return chainActive.Height();
}

UniValue getbestblockhash(const UniValue& params, bool fHelp)
{
    if (fHelp || params.size() != 0)
        throw runtime_error(
            "getbestblockhash\n"
            "\nReturns the hash of the best (tip) block in the longest block chain.\n"
            "\nResult\n"
            "\"hex\"      (string) the block hash hex encoded\n"
            "\nExamples\n"
            + HelpExampleCli("getbestblockhash", "")
            + HelpExampleRpc("getbestblockhash", "")
        );

    LOCK(cs_main);
    return chainActive.Tip()->GetBlockHash().GetHex();
}

UniValue getdifficulty(const UniValue& params, bool fHelp)
{
    if (fHelp || params.size() != 0)
        throw runtime_error(
            "getdifficulty\n"
            "\nReturns the proof-of-work difficulty as a multiple of the minimum difficulty.\n"
            "\nResult:\n"
            "n.nnn       (numeric) the proof-of-work difficulty as a multiple of the minimum difficulty.\n"
            "\nExamples:\n"
            + HelpExampleCli("getdifficulty", "")
            + HelpExampleRpc("getdifficulty", "")
        );

    LOCK(cs_main);
    return GetNetworkDifficulty();
}

UniValue mempoolToJSON(bool fVerbose = false)
{
    if (fVerbose)
    {
        LOCK(mempool.cs);
        UniValue o(UniValue::VOBJ);
        BOOST_FOREACH(const CTxMemPoolEntry& e, mempool.mapTx)
        {
            const uint256& hash = e.GetTx().GetHash();
            UniValue info(UniValue::VOBJ);
            info.push_back(Pair("size", (int)e.GetTxSize()));
            info.push_back(Pair("fee", ValueFromAmount(e.GetFee())));
            info.push_back(Pair("time", e.GetTime()));
            info.push_back(Pair("height", (int)e.GetHeight()));
            info.push_back(Pair("startingpriority", e.GetPriority(e.GetHeight())));
            info.push_back(Pair("currentpriority", e.GetPriority(chainActive.Height())));
            const CTransaction& tx = e.GetTx();
            set<string> setDepends;
            BOOST_FOREACH(const CTxIn& txin, tx.vin)
            {
                if (mempool.exists(txin.prevout.hash))
                    setDepends.insert(txin.prevout.hash.ToString());
            }

            UniValue depends(UniValue::VARR);
            BOOST_FOREACH(const string& dep, setDepends)
            {
                depends.push_back(dep);
            }

            info.push_back(Pair("depends", depends));
            o.push_back(Pair(hash.ToString(), info));
        }
        return o;
    }
    else
    {
        vector<uint256> vtxid;
        mempool.queryHashes(vtxid);

        UniValue a(UniValue::VARR);
        BOOST_FOREACH(const uint256& hash, vtxid)
            a.push_back(hash.ToString());

        return a;
    }
}

UniValue getrawmempool(const UniValue& params, bool fHelp)
{
    if (fHelp || params.size() > 1)
        throw runtime_error(
            "getrawmempool ( verbose )\n"
            "\nReturns all transaction ids in memory pool as a json array of string transaction ids.\n"
            "\nArguments:\n"
            "1. verbose           (boolean, optional, default=false) true for a json object, false for array of transaction ids\n"
            "\nResult: (for verbose = false):\n"
            "[                     (json array of string)\n"
            "  \"transactionid\"     (string) The transaction id\n"
            "  ,...\n"
            "]\n"
            "\nResult: (for verbose = true):\n"
            "{                           (json object)\n"
            "  \"transactionid\" : {       (json object)\n"
            "    \"size\" : n,             (numeric) transaction size in bytes\n"
            "    \"fee\" : n,              (numeric) transaction fee in " + CURRENCY_UNIT + "\n"
            "    \"time\" : n,             (numeric) local time transaction entered pool in seconds since 1 Jan 1970 GMT\n"
            "    \"height\" : n,           (numeric) block height when transaction entered pool\n"
            "    \"startingpriority\" : n, (numeric) priority when transaction entered pool\n"
            "    \"currentpriority\" : n,  (numeric) transaction priority now\n"
            "    \"depends\" : [           (array) unconfirmed transactions used as inputs for this transaction\n"
            "        \"transactionid\",    (string) parent transaction id\n"
            "       ... ]\n"
            "  }, ...\n"
            "}\n"
            "\nExamples\n"
            + HelpExampleCli("getrawmempool", "true")
            + HelpExampleRpc("getrawmempool", "true")
        );

    LOCK(cs_main);

    bool fVerbose = false;
    if (params.size() > 0)
        fVerbose = params[0].get_bool();

    return mempoolToJSON(fVerbose);
}

UniValue getblockdeltas(const UniValue& params, bool fHelp)
{
    if (fHelp || params.size() != 1)
        throw runtime_error("");

    std::string strHash = params[0].get_str();
    uint256 hash(uint256S(strHash));

    if (mapBlockIndex.count(hash) == 0)
        throw JSONRPCError(RPC_INVALID_ADDRESS_OR_KEY, "Block not found");

    CBlock block;
    CBlockIndex* pblockindex = mapBlockIndex[hash];

    if (fHavePruned && !(pblockindex->nStatus & BLOCK_HAVE_DATA) && pblockindex->nTx > 0)
        throw JSONRPCError(RPC_INTERNAL_ERROR, "Block not available (pruned data)");

    if(!ReadBlockFromDisk(block, pblockindex,1))
        throw JSONRPCError(RPC_INTERNAL_ERROR, "Can't read block from disk");

    return blockToDeltasJSON(block, pblockindex);
}

UniValue getblockhashes(const UniValue& params, bool fHelp)
{
    if (fHelp || params.size() < 2)
        throw runtime_error(
            "getblockhashes timestamp\n"
            "\nReturns array of hashes of blocks within the timestamp range provided.\n"
            "\nArguments:\n"
            "1. high         (numeric, required) The newer block timestamp\n"
            "2. low          (numeric, required) The older block timestamp\n"
            "3. options      (string, required) A json object\n"
            "    {\n"
            "      \"noOrphans\":true   (boolean) will only include blocks on the main chain\n"
            "      \"logicalTimes\":true   (boolean) will include logical timestamps with hashes\n"
            "    }\n"
            "\nResult:\n"
            "[\n"
            "  \"hash\"         (string) The block hash\n"
            "]\n"
            "[\n"
            "  {\n"
            "    \"blockhash\": (string) The block hash\n"
            "    \"logicalts\": (numeric) The logical timestamp\n"
            "  }\n"
            "]\n"
            "\nExamples:\n"
            + HelpExampleCli("getblockhashes", "1231614698 1231024505")
            + HelpExampleRpc("getblockhashes", "1231614698, 1231024505")
            + HelpExampleCli("getblockhashes", "1231614698 1231024505 '{\"noOrphans\":false, \"logicalTimes\":true}'")
            );

    unsigned int high = params[0].get_int();
    unsigned int low = params[1].get_int();
    bool fActiveOnly = false;
    bool fLogicalTS = false;

    if (params.size() > 2) {
        if (params[2].isObject()) {
            UniValue noOrphans = find_value(params[2].get_obj(), "noOrphans");
            UniValue returnLogical = find_value(params[2].get_obj(), "logicalTimes");

            if (noOrphans.isBool())
                fActiveOnly = noOrphans.get_bool();

            if (returnLogical.isBool())
                fLogicalTS = returnLogical.get_bool();
        }
    }

    std::vector<std::pair<uint256, unsigned int> > blockHashes;

    if (fActiveOnly)
        LOCK(cs_main);

    if (!GetTimestampIndex(high, low, fActiveOnly, blockHashes)) {
        throw JSONRPCError(RPC_INVALID_ADDRESS_OR_KEY, "No information available for block hashes");
    }

    UniValue result(UniValue::VARR);

    for (std::vector<std::pair<uint256, unsigned int> >::const_iterator it=blockHashes.begin(); it!=blockHashes.end(); it++) {
        if (fLogicalTS) {
            UniValue item(UniValue::VOBJ);
            item.push_back(Pair("blockhash", it->first.GetHex()));
            item.push_back(Pair("logicalts", (int)it->second));
            result.push_back(item);
        } else {
            result.push_back(it->first.GetHex());
        }
    }

    return result;
}

UniValue getblockhash(const UniValue& params, bool fHelp)
{
    if (fHelp || params.size() != 1)
        throw runtime_error(
            "getblockhash index\n"
            "\nReturns hash of block in best-block-chain at index provided.\n"
            "\nArguments:\n"
            "1. index         (numeric, required) The block index\n"
            "\nResult:\n"
            "\"hash\"         (string) The block hash\n"
            "\nExamples:\n"
            + HelpExampleCli("getblockhash", "1000")
            + HelpExampleRpc("getblockhash", "1000")
        );

    LOCK(cs_main);

    int nHeight = params[0].get_int();
    if (nHeight < 0 || nHeight > chainActive.Height())
        throw JSONRPCError(RPC_INVALID_PARAMETER, "Block height out of range");

    CBlockIndex* pblockindex = chainActive[nHeight];
    return pblockindex->GetBlockHash().GetHex();
}

/*uint256 _komodo_getblockhash(int32_t nHeight)
{
    uint256 hash;
    LOCK(cs_main);
    if ( nHeight >= 0 && nHeight <= chainActive.Height() )
    {
        CBlockIndex* pblockindex = chainActive[nHeight];
        hash = pblockindex->GetBlockHash();
        int32_t i;
        for (i=0; i<32; i++)
            printf("%02x",((uint8_t *)&hash)[i]);
        printf(" blockhash.%d\n",nHeight);
    } else memset(&hash,0,sizeof(hash));
    return(hash);
}*/

UniValue getblockheader(const UniValue& params, bool fHelp)
{
    if (fHelp || params.size() < 1 || params.size() > 2)
        throw runtime_error(
            "getblockheader \"hash\" ( verbose )\n"
            "\nIf verbose is false, returns a string that is serialized, hex-encoded data for blockheader 'hash'.\n"
            "If verbose is true, returns an Object with information about blockheader <hash>.\n"
            "\nArguments:\n"
            "1. \"hash\"          (string, required) The block hash\n"
            "2. verbose           (boolean, optional, default=true) true for a json object, false for the hex encoded data\n"
            "\nResult (for verbose = true):\n"
            "{\n"
            "  \"hash\" : \"hash\",     (string) the block hash (same as provided)\n"
            "  \"confirmations\" : n,   (numeric) The number of confirmations, or -1 if the block is not on the main chain\n"
            "  \"height\" : n,          (numeric) The block height or index\n"
            "  \"version\" : n,         (numeric) The block version\n"
            "  \"merkleroot\" : \"xxxx\", (string) The merkle root\n"
            "  \"time\" : ttt,          (numeric) The block time in seconds since epoch (Jan 1 1970 GMT)\n"
            "  \"nonce\" : n,           (numeric) The nonce\n"
            "  \"bits\" : \"1d00ffff\", (string) The bits\n"
            "  \"difficulty\" : x.xxx,  (numeric) The difficulty\n"
            "  \"previousblockhash\" : \"hash\",  (string) The hash of the previous block\n"
            "  \"nextblockhash\" : \"hash\"       (string) The hash of the next block\n"
            "}\n"
            "\nResult (for verbose=false):\n"
            "\"data\"             (string) A string that is serialized, hex-encoded data for block 'hash'.\n"
            "\nExamples:\n"
            + HelpExampleCli("getblockheader", "\"00000000c937983704a73af28acdec37b049d214adbda81d7e2a3dd146f6ed09\"")
            + HelpExampleRpc("getblockheader", "\"00000000c937983704a73af28acdec37b049d214adbda81d7e2a3dd146f6ed09\"")
        );

    LOCK(cs_main);

    std::string strHash = params[0].get_str();
    uint256 hash(uint256S(strHash));

    bool fVerbose = true;
    if (params.size() > 1)
        fVerbose = params[1].get_bool();

    if (mapBlockIndex.count(hash) == 0)
        throw JSONRPCError(RPC_INVALID_ADDRESS_OR_KEY, "Block not found");

    CBlockIndex* pblockindex = mapBlockIndex[hash];

    if (!fVerbose)
    {
        CDataStream ssBlock(SER_NETWORK, PROTOCOL_VERSION);
        ssBlock << pblockindex->GetBlockHeader();
        std::string strHex = HexStr(ssBlock.begin(), ssBlock.end());
        return strHex;
    }

    return blockheaderToJSON(pblockindex);
}

UniValue getblock(const UniValue& params, bool fHelp)
{
    if (fHelp || params.size() < 1 || params.size() > 2)
        throw runtime_error(
            "getblock \"hash|height\" ( verbose )\n"
            "\nIf verbose is false, returns a string that is serialized, hex-encoded data for block 'hash|height'.\n"
            "If verbose is true, returns an Object with information about block <hash|height>.\n"
            "\nArguments:\n"
            "1. \"hash|height\"     (string, required) The block hash or height\n"
            "2. verbose           (boolean, optional, default=true) true for a json object, false for the hex encoded data\n"
            "\nResult (for verbose = true):\n"
            "{\n"
            "  \"hash\" : \"hash\",       (string) the block hash (same as provided hash)\n"
            "  \"confirmations\" : n,   (numeric) The number of confirmations, or -1 if the block is not on the main chain\n"
            "  \"size\" : n,            (numeric) The block size\n"
            "  \"height\" : n,          (numeric) The block height or index (same as provided height)\n"
            "  \"version\" : n,         (numeric) The block version\n"
            "  \"merkleroot\" : \"xxxx\", (string) The merkle root\n"
            "  \"tx\" : [               (array of string) The transaction ids\n"
            "     \"transactionid\"     (string) The transaction id\n"
            "     ,...\n"
            "  ],\n"
            "  \"time\" : ttt,          (numeric) The block time in seconds since epoch (Jan 1 1970 GMT)\n"
            "  \"nonce\" : n,           (numeric) The nonce\n"
            "  \"bits\" : \"1d00ffff\",   (string) The bits\n"
            "  \"difficulty\" : x.xxx,  (numeric) The difficulty\n"
            "  \"previousblockhash\" : \"hash\",  (string) The hash of the previous block\n"
            "  \"nextblockhash\" : \"hash\"       (string) The hash of the next block\n"
            "}\n"
            "\nResult (for verbose=false):\n"
            "\"data\"             (string) A string that is serialized, hex-encoded data for block 'hash'.\n"
            "\nExamples:\n"
            + HelpExampleCli("getblock", "\"00000000c937983704a73af28acdec37b049d214adbda81d7e2a3dd146f6ed09\"")
            + HelpExampleRpc("getblock", "\"00000000c937983704a73af28acdec37b049d214adbda81d7e2a3dd146f6ed09\"")
            + HelpExampleCli("getblock", "12800")
            + HelpExampleRpc("getblock", "12800")
        );

    LOCK(cs_main);

    std::string strHash = params[0].get_str();

    // If height is supplied, find the hash
    if (strHash.size() < (2 * sizeof(uint256))) {
        // std::stoi allows characters, whereas we want to be strict
        regex r("[[:digit:]]+");
        if (!regex_match(strHash, r)) {
            throw JSONRPCError(RPC_INVALID_PARAMETER, "Invalid block height parameter");
        }

        int nHeight = -1;
        try {
            nHeight = std::stoi(strHash);
        }
        catch (const std::exception &e) {
            throw JSONRPCError(RPC_INVALID_PARAMETER, "Invalid block height parameter");
        }

        if (nHeight < 0 || nHeight > chainActive.Height()) {
            throw JSONRPCError(RPC_INVALID_PARAMETER, "Block height out of range");
        }
        strHash = chainActive[nHeight]->GetBlockHash().GetHex();
    }

    uint256 hash(uint256S(strHash));

    bool fVerbose = true;
    if (params.size() > 1)
        fVerbose = params[1].get_bool();

    if (mapBlockIndex.count(hash) == 0)
        throw JSONRPCError(RPC_INVALID_ADDRESS_OR_KEY, "Block not found");

    CBlock block;
    CBlockIndex* pblockindex = mapBlockIndex[hash];

    if (fHavePruned && !(pblockindex->nStatus & BLOCK_HAVE_DATA) && pblockindex->nTx > 0)
        throw JSONRPCError(RPC_INTERNAL_ERROR, "Block not available (pruned data)");

    if(!ReadBlockFromDisk(block, pblockindex,1))
        throw JSONRPCError(RPC_INTERNAL_ERROR, "Can't read block from disk");

    if (!fVerbose)
    {
        CDataStream ssBlock(SER_NETWORK, PROTOCOL_VERSION);
        ssBlock << block;
        std::string strHex = HexStr(ssBlock.begin(), ssBlock.end());
        return strHex;
    }

    return blockToJSON(block, pblockindex);
}

UniValue gettxoutsetinfo(const UniValue& params, bool fHelp)
{
    if (fHelp || params.size() != 0)
        throw runtime_error(
            "gettxoutsetinfo\n"
            "\nReturns statistics about the unspent transaction output set.\n"
            "Note this call may take some time.\n"
            "\nResult:\n"
            "{\n"
            "  \"height\":n,     (numeric) The current block height (index)\n"
            "  \"bestblock\": \"hex\",   (string) the best block hash hex\n"
            "  \"transactions\": n,      (numeric) The number of transactions\n"
            "  \"txouts\": n,            (numeric) The number of output transactions\n"
            "  \"bytes_serialized\": n,  (numeric) The serialized size\n"
            "  \"hash_serialized\": \"hash\",   (string) The serialized hash\n"
            "  \"total_amount\": x.xxx          (numeric) The total amount\n"
            "}\n"
            "\nExamples:\n"
            + HelpExampleCli("gettxoutsetinfo", "")
            + HelpExampleRpc("gettxoutsetinfo", "")
        );

    UniValue ret(UniValue::VOBJ);

    CCoinsStats stats;
    FlushStateToDisk();
    if (pcoinsTip->GetStats(stats)) {
        ret.push_back(Pair("height", (int64_t)stats.nHeight));
        ret.push_back(Pair("bestblock", stats.hashBlock.GetHex()));
        ret.push_back(Pair("transactions", (int64_t)stats.nTransactions));
        ret.push_back(Pair("txouts", (int64_t)stats.nTransactionOutputs));
        ret.push_back(Pair("bytes_serialized", (int64_t)stats.nSerializedSize));
        ret.push_back(Pair("hash_serialized", stats.hashSerialized.GetHex()));
        ret.push_back(Pair("total_amount", ValueFromAmount(stats.nTotalAmount)));
    }
    return ret;
}

#include "komodo_defs.h"
#include "komodo_structs.h"

#define IGUANA_MAXSCRIPTSIZE 10001
#define KOMODO_KVDURATION 1440
#define KOMODO_KVBINARY 2
extern char ASSETCHAINS_SYMBOL[KOMODO_ASSETCHAIN_MAXLEN];
uint64_t komodo_paxprice(uint64_t *seedp,int32_t height,char *base,char *rel,uint64_t basevolume);
int32_t komodo_paxprices(int32_t *heights,uint64_t *prices,int32_t max,char *base,char *rel);
int32_t komodo_notaries(uint8_t pubkeys[64][33],int32_t height,uint32_t timestamp);
char *bitcoin_address(char *coinaddr,uint8_t addrtype,uint8_t *pubkey_or_rmd160,int32_t len);
int32_t komodo_minerids(uint8_t *minerids,int32_t height,int32_t width);
int32_t komodo_kvsearch(uint256 *refpubkeyp,int32_t current_height,uint32_t *flagsp,int32_t *heightp,uint8_t value[IGUANA_MAXSCRIPTSIZE],uint8_t *key,int32_t keylen);

UniValue kvsearch(const UniValue& params, bool fHelp)
{
    UniValue ret(UniValue::VOBJ); uint32_t flags; uint8_t value[IGUANA_MAXSCRIPTSIZE],key[IGUANA_MAXSCRIPTSIZE]; int32_t duration,j,height,valuesize,keylen; uint256 refpubkey; static uint256 zeroes;
    if (fHelp || params.size() != 1 )
        throw runtime_error("kvsearch key");
    LOCK(cs_main);
    if ( (keylen= (int32_t)strlen(params[0].get_str().c_str())) > 0 )
    {
        ret.push_back(Pair("coin",(char *)(ASSETCHAINS_SYMBOL[0] == 0 ? "KMD" : ASSETCHAINS_SYMBOL)));
        ret.push_back(Pair("currentheight", (int64_t)chainActive.Tip()->nHeight));
        ret.push_back(Pair("key",params[0].get_str()));
        ret.push_back(Pair("keylen",keylen));
        if ( keylen < sizeof(key) )
        {
            memcpy(key,params[0].get_str().c_str(),keylen);
            if ( (valuesize= komodo_kvsearch(&refpubkey,chainActive.Tip()->nHeight,&flags,&height,value,key,keylen)) >= 0 )
            {
                std::string val; char *valuestr;
                val.resize(valuesize);
                valuestr = (char *)val.data();
                memcpy(valuestr,value,valuesize);
                if ( memcmp(&zeroes,&refpubkey,sizeof(refpubkey)) != 0 )
                    ret.push_back(Pair("owner",refpubkey.GetHex()));
                ret.push_back(Pair("height",height));
                duration = ((flags >> 2) + 1) * KOMODO_KVDURATION;
                ret.push_back(Pair("expiration", (int64_t)(height+duration)));
                ret.push_back(Pair("flags",(int64_t)flags));
                ret.push_back(Pair("value",val));
                ret.push_back(Pair("valuesize",valuesize));
            } else ret.push_back(Pair("error",(char *)"cant find key"));
        } else ret.push_back(Pair("error",(char *)"key too big"));
    } else ret.push_back(Pair("error",(char *)"null key"));
    return ret;
}

<<<<<<< HEAD
=======
UniValue allMoMs(const UniValue& params, bool fHelp)
{
    struct komodo_ccdata_entry *allMoMs; uint256 MoMoM; int32_t num,i,kmdstarti,kmdendi; UniValue ret(UniValue::VOBJ); UniValue a(UniValue::VARR);
    if ( fHelp || params.size() != 2 )
        throw runtime_error("allMoMs kmdstarti kmdendi\n");
    LOCK(cs_main);
    kmdstarti = atoi(params[0].get_str().c_str());
    kmdendi = atoi(params[1].get_str().c_str());
    ret.push_back(Pair("kmdstarti",kmdstarti));
    ret.push_back(Pair("kmdendi",kmdendi));
    if ( (allMoMs= komodo_allMoMs(&num,&MoMoM,kmdstarti,kmdendi)) != 0 )
    {
        for (i=0; i<num; i++)
        {
            UniValue item(UniValue::VOBJ);
            item.push_back(Pair("MoM",allMoMs[i].MoM.ToString()));
            item.push_back(Pair("coin",allMoMs[i].symbol));
            item.push_back(Pair("notarized_height",allMoMs[i].notarized_height));
            item.push_back(Pair("kmdheight",allMoMs[i].kmdheight));
            item.push_back(Pair("txi",allMoMs[i].txi));
            a.push_back(item);
        }
        ret.push_back(Pair("MoMs",a));
        ret.push_back(Pair("MoMoM",MoMoM.ToString()));
        ret.push_back(Pair("MoMoMdepth",(int)num));
        free(allMoMs);
    }
    return(ret);
}

UniValue MoMoMdata(const UniValue& params, bool fHelp)
{
    char *symbol,hexstr[16384+1]; struct komodo_ccdataMoMoM mdata; int32_t i,kmdheight,notarized_height; UniValue ret(UniValue::VOBJ); UniValue a(UniValue::VARR);
    if ( fHelp || params.size() != 3 )
        throw runtime_error("MoMoMdata symbol kmdheight notarized_height\n");
    LOCK(cs_main);
    symbol = (char *)params[0].get_str().c_str();
    kmdheight = atoi(params[1].get_str().c_str());
    notarized_height = atoi(params[2].get_str().c_str());
    ret.push_back(Pair("coin",symbol));
    ret.push_back(Pair("kmdheight",kmdheight));
    ret.push_back(Pair("notarized_height",notarized_height));
    memset(&mdata,0,sizeof(mdata));
    if ( komodo_MoMoMdata(hexstr,sizeof(hexstr),&mdata,symbol,kmdheight,notarized_height) == 0 )
    {
        ret.push_back(Pair("kmdstarti",mdata.kmdstarti));
        ret.push_back(Pair("kmdendi",mdata.kmdendi));
        ret.push_back(Pair("MoMoM",mdata.MoMoM.ToString()));
        ret.push_back(Pair("MoMoMdepth",mdata.MoMoMdepth));
        ret.push_back(Pair("numnotarizations",mdata.numpairs));
        if ( mdata.pairs != 0 )
        {
            //fprintf(stderr,"mdata.pairs free %p, numpairs.%d\n",mdata.pairs,mdata.numpairs);
            for (i=0; i<mdata.numpairs; i++)
            {
                UniValue item(UniValue::VOBJ);
                item.push_back(Pair("height",(int)mdata.pairs[i].notarized_height));
                item.push_back(Pair("MoMoMoffset",(int)mdata.pairs[i].MoMoMoffset));
                a.push_back(item);
            }
            free(mdata.pairs);
        }
        ret.push_back(Pair("notarizations",a));
        ret.push_back(Pair("data",hexstr));
    } else ret.push_back(Pair("error","cant calculate MoMoM"));
    return(ret);
}

UniValue calc_MoM(const UniValue& params, bool fHelp)
{
    int32_t height,MoMdepth; uint256 MoM; UniValue ret(UniValue::VOBJ); UniValue a(UniValue::VARR);
    if ( fHelp || params.size() != 2 )
        throw runtime_error("calc_MoM height MoMdepth\n");
    LOCK(cs_main);
    height = atoi(params[0].get_str().c_str());
    MoMdepth = atoi(params[1].get_str().c_str());
    if ( height <= 0 || MoMdepth <= 0 || MoMdepth >= height )
        throw runtime_error("calc_MoM illegal height or MoMdepth\n");
    //fprintf(stderr,"height_MoM height.%d\n",height);
    MoM = komodo_calcMoM(height,MoMdepth);
    ret.push_back(Pair("coin",(char *)(ASSETCHAINS_SYMBOL[0] == 0 ? "KMD" : ASSETCHAINS_SYMBOL)));
    ret.push_back(Pair("height",height));
    ret.push_back(Pair("MoMdepth",MoMdepth));
    ret.push_back(Pair("MoM",MoM.GetHex()));
    return ret;
}

UniValue height_MoM(const UniValue& params, bool fHelp)
{
    int32_t height,depth,notarized_height,MoMoMdepth,MoMoMoffset,kmdstarti,kmdendi; uint256 MoM,MoMoM,kmdtxid; uint32_t timestamp = 0; UniValue ret(UniValue::VOBJ); UniValue a(UniValue::VARR);
    if ( fHelp || params.size() != 1 )
        throw runtime_error("height_MoM height\n");
    LOCK(cs_main);
    height = atoi(params[0].get_str().c_str());
    if ( height <= 0 )
    {
        if ( chainActive.Tip() == 0 )
        {
            ret.push_back(Pair("error",(char *)"no active chain yet"));
            return(ret);
        }
        height = chainActive.Tip()->nHeight;
    }
    //fprintf(stderr,"height_MoM height.%d\n",height);
    depth = komodo_MoM(&notarized_height,&MoM,&kmdtxid,height,&MoMoM,&MoMoMoffset,&MoMoMdepth,&kmdstarti,&kmdendi);
    ret.push_back(Pair("coin",(char *)(ASSETCHAINS_SYMBOL[0] == 0 ? "KMD" : ASSETCHAINS_SYMBOL)));
    ret.push_back(Pair("height",height));
    ret.push_back(Pair("timestamp",(uint64_t)timestamp));
    if ( depth > 0 )
    {
        ret.push_back(Pair("depth",depth));
        ret.push_back(Pair("notarized_height",notarized_height));
        ret.push_back(Pair("MoM",MoM.GetHex()));
        ret.push_back(Pair("kmdtxid",kmdtxid.GetHex()));
        if ( ASSETCHAINS_SYMBOL[0] != 0 )
        {
            ret.push_back(Pair("MoMoM",MoMoM.GetHex()));
            ret.push_back(Pair("MoMoMoffset",MoMoMoffset));
            ret.push_back(Pair("MoMoMdepth",MoMoMdepth));
            ret.push_back(Pair("kmdstarti",kmdstarti));
            ret.push_back(Pair("kmdendi",kmdendi));
        }
    } else ret.push_back(Pair("error",(char *)"no MoM for height"));

    return ret;
}

UniValue txMoMproof(const UniValue& params, bool fHelp)
{
    uint256 hash, notarisationHash, MoM,MoMoM; int32_t notarisedHeight, depth; CBlockIndex* blockIndex;
    std::vector<uint256> branch;
    int nIndex,MoMoMdepth,MoMoMoffset,kmdstarti,kmdendi;

    // parse params and get notarisation data for tx
    {
        if ( fHelp || params.size() != 1)
            throw runtime_error("txMoMproof needs a txid");

        hash = uint256S(params[0].get_str());

        uint256 blockHash;
        CTransaction tx;
        if (!GetTransaction(hash, tx, blockHash, true))
            throw runtime_error("cannot find transaction");

        blockIndex = mapBlockIndex[blockHash];

        depth = komodo_MoM(&notarisedHeight, &MoM, &notarisationHash, blockIndex->nHeight,&MoMoM,&MoMoMoffset,&MoMoMdepth,&kmdstarti,&kmdendi);

        if (!depth)
            throw runtime_error("notarisation not found");

        // index of block in MoM leaves
        nIndex = notarisedHeight - blockIndex->nHeight;
    }

    // build merkle chain from blocks to MoM
    {
        // since the merkle branch code is tied up in a block class
        // and we want to make a merkle branch for something that isnt transactions
        CBlock fakeBlock;
        for (int i=0; i<depth; i++) {
            uint256 mRoot = chainActive[notarisedHeight - i]->hashMerkleRoot;
            CTransaction fakeTx;
            // first value in CTransaction memory is it's hash
            memcpy((void*)&fakeTx, mRoot.begin(), 32);
            fakeBlock.vtx.push_back(fakeTx);
        }
        branch = fakeBlock.GetMerkleBranch(nIndex);

        // Check branch
        if (MoM != CBlock::CheckMerkleBranch(blockIndex->hashMerkleRoot, branch, nIndex))
            throw JSONRPCError(RPC_INTERNAL_ERROR, "Failed merkle block->MoM");
    }

    // Now get the tx merkle branch
    {
        CBlock block;

        if (fHavePruned && !(blockIndex->nStatus & BLOCK_HAVE_DATA) && blockIndex->nTx > 0)
            throw JSONRPCError(RPC_INTERNAL_ERROR, "Block not available (pruned data)");

        if(!ReadBlockFromDisk(block, blockIndex,1))
            throw JSONRPCError(RPC_INTERNAL_ERROR, "Can't read block from disk");

        // Locate the transaction in the block
        int nTxIndex;
        for (nTxIndex = 0; nTxIndex < (int)block.vtx.size(); nTxIndex++)
            if (block.vtx[nTxIndex].GetHash() == hash)
                break;

        if (nTxIndex == (int)block.vtx.size())
            throw JSONRPCError(RPC_INTERNAL_ERROR, "Error locating tx in block");

        std::vector<uint256> txBranch = block.GetMerkleBranch(nTxIndex);

        // Check branch
        if (block.hashMerkleRoot != CBlock::CheckMerkleBranch(hash, txBranch, nTxIndex))
            throw JSONRPCError(RPC_INTERNAL_ERROR, "Failed merkle tx->block");

        // concatenate branches
        nIndex = (nIndex << txBranch.size()) + nTxIndex;
        branch.insert(branch.begin(), txBranch.begin(), txBranch.end());
    }

    // Check the proof
    if (MoM != CBlock::CheckMerkleBranch(hash, branch, nIndex))
        throw JSONRPCError(RPC_INTERNAL_ERROR, "Failed validating MoM");

    // Encode and return
    CDataStream ssProof(SER_NETWORK, PROTOCOL_VERSION);
    ssProof << MoMProof(nIndex, branch, notarisationHash);
    return HexStr(ssProof.begin(), ssProof.end());
}

>>>>>>> 05ee6677
UniValue minerids(const UniValue& params, bool fHelp)
{
    uint32_t timestamp = 0; UniValue ret(UniValue::VOBJ); UniValue a(UniValue::VARR); uint8_t minerids[2000],pubkeys[65][33]; int32_t i,j,n,numnotaries,tally[129];
    if ( fHelp || params.size() != 1 )
        throw runtime_error("minerids needs height\n");
    LOCK(cs_main);
    int32_t height = atoi(params[0].get_str().c_str());
    if ( height <= 0 )
        height = chainActive.Tip()->nHeight;
    else
    {
        CBlockIndex *pblockindex = chainActive[height];
        if ( pblockindex != 0 )
            timestamp = pblockindex->GetBlockTime();
    }
    if ( (n= komodo_minerids(minerids,height,(int32_t)(sizeof(minerids)/sizeof(*minerids)))) > 0 )
    {
        memset(tally,0,sizeof(tally));
        numnotaries = komodo_notaries(pubkeys,height,timestamp);
        if ( numnotaries > 0 )
        {
            for (i=0; i<n; i++)
            {
                if ( minerids[i] >= numnotaries )
                    tally[128]++;
                else tally[minerids[i]]++;
            }
            for (i=0; i<64; i++)
            {
                UniValue item(UniValue::VOBJ); std::string hex,kmdaddress; char *hexstr,kmdaddr[64],*ptr; int32_t m;
                hex.resize(66);
                hexstr = (char *)hex.data();
                for (j=0; j<33; j++)
                    sprintf(&hexstr[j*2],"%02x",pubkeys[i][j]);
                item.push_back(Pair("notaryid", i));

                bitcoin_address(kmdaddr,60,pubkeys[i],33);
                m = (int32_t)strlen(kmdaddr);
                kmdaddress.resize(m);
                ptr = (char *)kmdaddress.data();
                memcpy(ptr,kmdaddr,m);
                item.push_back(Pair("KMDaddress", kmdaddress));

                item.push_back(Pair("pubkey", hex));
                item.push_back(Pair("blocks", tally[i]));
                a.push_back(item);
            }
            UniValue item(UniValue::VOBJ);
            item.push_back(Pair("pubkey", (char *)"external miners"));
            item.push_back(Pair("blocks", tally[128]));
            a.push_back(item);
        }
        ret.push_back(Pair("mined", a));
        ret.push_back(Pair("numnotaries", numnotaries));
    } else ret.push_back(Pair("error", (char *)"couldnt extract minerids"));
    return ret;
}

UniValue notaries(const UniValue& params, bool fHelp)
{
    UniValue a(UniValue::VARR); uint32_t timestamp=0; UniValue ret(UniValue::VOBJ); int32_t i,j,n,m; char *hexstr;  uint8_t pubkeys[64][33]; char btcaddr[64],kmdaddr[64],*ptr;
    if ( fHelp || (params.size() != 1 && params.size() != 2) )
        throw runtime_error("notaries height timestamp\n");
    LOCK(cs_main);
    int32_t height = atoi(params[0].get_str().c_str());
    if ( params.size() == 2 )
        timestamp = (uint32_t)atol(params[1].get_str().c_str());
    else timestamp = (uint32_t)time(NULL);
    if ( height < 0 )
    {
        height = chainActive.Tip()->nHeight;
        timestamp = chainActive.Tip()->GetBlockTime();
    }
    else if ( params.size() < 2 )
    {
        CBlockIndex *pblockindex = chainActive[height];
        if ( pblockindex != 0 )
            timestamp = pblockindex->GetBlockTime();
    }
    if ( (n= komodo_notaries(pubkeys,height,timestamp)) > 0 )
    {
        for (i=0; i<n; i++)
        {
            UniValue item(UniValue::VOBJ);
            std::string btcaddress,kmdaddress,hex;
            hex.resize(66);
            hexstr = (char *)hex.data();
            for (j=0; j<33; j++)
                sprintf(&hexstr[j*2],"%02x",pubkeys[i][j]);
            item.push_back(Pair("pubkey", hex));

            bitcoin_address(btcaddr,0,pubkeys[i],33);
            m = (int32_t)strlen(btcaddr);
            btcaddress.resize(m);
            ptr = (char *)btcaddress.data();
            memcpy(ptr,btcaddr,m);
            item.push_back(Pair("BTCaddress", btcaddress));

            bitcoin_address(kmdaddr,60,pubkeys[i],33);
            m = (int32_t)strlen(kmdaddr);
            kmdaddress.resize(m);
            ptr = (char *)kmdaddress.data();
            memcpy(ptr,kmdaddr,m);
            item.push_back(Pair("KMDaddress", kmdaddress));
            a.push_back(item);
        }
    }
    ret.push_back(Pair("notaries", a));
    ret.push_back(Pair("numnotaries", n));
    ret.push_back(Pair("height", height));
    ret.push_back(Pair("timestamp", (uint64_t)timestamp));
    return ret;
}

int32_t komodo_pending_withdraws(char *opretstr);
int32_t pax_fiatstatus(uint64_t *available,uint64_t *deposited,uint64_t *issued,uint64_t *withdrawn,uint64_t *approved,uint64_t *redeemed,char *base);
extern char CURRENCIES[][8];

UniValue paxpending(const UniValue& params, bool fHelp)
{
    UniValue ret(UniValue::VOBJ); UniValue a(UniValue::VARR); char opretbuf[10000*2]; int32_t opretlen,baseid; uint64_t available,deposited,issued,withdrawn,approved,redeemed;
    if ( fHelp || params.size() != 0 )
        throw runtime_error("paxpending needs no args\n");
    LOCK(cs_main);
    if ( (opretlen= komodo_pending_withdraws(opretbuf)) > 0 )
        ret.push_back(Pair("withdraws", opretbuf));
    else ret.push_back(Pair("withdraws", (char *)""));
    for (baseid=0; baseid<32; baseid++)
    {
        UniValue item(UniValue::VOBJ); UniValue obj(UniValue::VOBJ);
        if ( pax_fiatstatus(&available,&deposited,&issued,&withdrawn,&approved,&redeemed,CURRENCIES[baseid]) == 0 )
        {
            if ( deposited != 0 || issued != 0 || withdrawn != 0 || approved != 0 || redeemed != 0 )
            {
                item.push_back(Pair("available", ValueFromAmount(available)));
                item.push_back(Pair("deposited", ValueFromAmount(deposited)));
                item.push_back(Pair("issued", ValueFromAmount(issued)));
                item.push_back(Pair("withdrawn", ValueFromAmount(withdrawn)));
                item.push_back(Pair("approved", ValueFromAmount(approved)));
                item.push_back(Pair("redeemed", ValueFromAmount(redeemed)));
                obj.push_back(Pair(CURRENCIES[baseid],item));
                a.push_back(obj);
            }
        }
    }
    ret.push_back(Pair("fiatstatus", a));
    return ret;
}

UniValue paxprice(const UniValue& params, bool fHelp)
{
    if ( fHelp || params.size() > 4 || params.size() < 2 )
        throw runtime_error("paxprice \"base\" \"rel\" height\n");
    LOCK(cs_main);
    UniValue ret(UniValue::VOBJ); uint64_t basevolume=0,relvolume,seed;
    std::string base = params[0].get_str();
    std::string rel = params[1].get_str();
    int32_t height;
    if ( params.size() == 2 )
        height = chainActive.Tip()->nHeight;
    else height = atoi(params[2].get_str().c_str());
    //if ( params.size() == 3 || (basevolume= COIN * atof(params[3].get_str().c_str())) == 0 )
        basevolume = 100000;
    relvolume = komodo_paxprice(&seed,height,(char *)base.c_str(),(char *)rel.c_str(),basevolume);
    ret.push_back(Pair("base", base));
    ret.push_back(Pair("rel", rel));
    ret.push_back(Pair("height", height));
    char seedstr[32];
    sprintf(seedstr,"%llu",(long long)seed);
    ret.push_back(Pair("seed", seedstr));
    if ( height < 0 || height > chainActive.Height() )
        throw JSONRPCError(RPC_INVALID_PARAMETER, "Block height out of range");
    else
    {
        CBlockIndex *pblockindex = chainActive[height];
        if ( pblockindex != 0 )
            ret.push_back(Pair("timestamp", (int64_t)pblockindex->nTime));
        if ( basevolume != 0 && relvolume != 0 )
        {
            ret.push_back(Pair("price",((double)relvolume / (double)basevolume)));
            ret.push_back(Pair("invprice",((double)basevolume / (double)relvolume)));
            ret.push_back(Pair("basevolume",ValueFromAmount(basevolume)));
            ret.push_back(Pair("relvolume",ValueFromAmount(relvolume)));
        } else ret.push_back(Pair("error", "overflow or error in one or more of parameters"));
    }
    return ret;
}

UniValue paxprices(const UniValue& params, bool fHelp)
{
    if ( fHelp || params.size() != 3 )
        throw runtime_error("paxprices \"base\" \"rel\" maxsamples\n");
    LOCK(cs_main);
    UniValue ret(UniValue::VOBJ); uint64_t relvolume,prices[4096]; uint32_t i,n; int32_t heights[sizeof(prices)/sizeof(*prices)];
    std::string base = params[0].get_str();
    std::string rel = params[1].get_str();
    int32_t maxsamples = atoi(params[2].get_str().c_str());
    if ( maxsamples < 1 )
        maxsamples = 1;
    else if ( maxsamples > sizeof(heights)/sizeof(*heights) )
        maxsamples = sizeof(heights)/sizeof(*heights);
    ret.push_back(Pair("base", base));
    ret.push_back(Pair("rel", rel));
    n = komodo_paxprices(heights,prices,maxsamples,(char *)base.c_str(),(char *)rel.c_str());
    UniValue a(UniValue::VARR);
    for (i=0; i<n; i++)
    {
        UniValue item(UniValue::VOBJ);
        if ( heights[i] < 0 || heights[i] > chainActive.Height() )
            throw JSONRPCError(RPC_INVALID_PARAMETER, "Block height out of range");
        else
        {
            CBlockIndex *pblockindex = chainActive[heights[i]];

            item.push_back(Pair("t", (int64_t)pblockindex->nTime));
            item.push_back(Pair("p", (double)prices[i] / COIN));
            a.push_back(item);
        }
    }
    ret.push_back(Pair("array", a));
    return ret;
}

uint64_t komodo_accrued_interest(int32_t *txheightp,uint32_t *locktimep,uint256 hash,int32_t n,int32_t checkheight,uint64_t checkvalue,int32_t tipheight);

UniValue gettxout(const UniValue& params, bool fHelp)
{
    if (fHelp || params.size() < 2 || params.size() > 3)
        throw runtime_error(
            "gettxout \"txid\" n ( includemempool )\n"
            "\nReturns details about an unspent transaction output.\n"
            "\nArguments:\n"
            "1. \"txid\"       (string, required) The transaction id\n"
            "2. n              (numeric, required) vout value\n"
            "3. includemempool  (boolean, optional) Whether to include the mempool\n"
            "\nResult:\n"
            "{\n"
            "  \"bestblock\" : \"hash\",    (string) the block hash\n"
            "  \"confirmations\" : n,       (numeric) The number of confirmations\n"
            "  \"value\" : x.xxx,           (numeric) The transaction value in " + CURRENCY_UNIT + "\n"
            "  \"scriptPubKey\" : {         (json object)\n"
            "     \"asm\" : \"code\",       (string) \n"
            "     \"hex\" : \"hex\",        (string) \n"
            "     \"reqSigs\" : n,          (numeric) Number of required signatures\n"
            "     \"type\" : \"pubkeyhash\", (string) The type, eg pubkeyhash\n"
            "     \"addresses\" : [          (array of string) array of Komodo addresses\n"
            "        \"komodoaddress\"        (string) Komodo address\n"
            "        ,...\n"
            "     ]\n"
            "  },\n"
            "  \"version\" : n,              (numeric) The version\n"
            "  \"coinbase\" : true|false     (boolean) Coinbase or not\n"
            "}\n"

            "\nExamples:\n"
            "\nGet unspent transactions\n"
            + HelpExampleCli("listunspent", "") +
            "\nView the details\n"
            + HelpExampleCli("gettxout", "\"txid\" 1") +
            "\nAs a json rpc call\n"
            + HelpExampleRpc("gettxout", "\"txid\", 1")
        );

    LOCK(cs_main);

    UniValue ret(UniValue::VOBJ);

    std::string strHash = params[0].get_str();
    uint256 hash(uint256S(strHash));
    int n = params[1].get_int();
    bool fMempool = true;
    if (params.size() > 2)
        fMempool = params[2].get_bool();

    CCoins coins;
    if (fMempool) {
        LOCK(mempool.cs);
        CCoinsViewMemPool view(pcoinsTip, mempool);
        if (!view.GetCoins(hash, coins))
            return NullUniValue;
        mempool.pruneSpent(hash, coins); // TODO: this should be done by the CCoinsViewMemPool
    } else {
        if (!pcoinsTip->GetCoins(hash, coins))
            return NullUniValue;
    }
    if (n<0 || (unsigned int)n>=coins.vout.size() || coins.vout[n].IsNull())
        return NullUniValue;

    BlockMap::iterator it = mapBlockIndex.find(pcoinsTip->GetBestBlock());
    CBlockIndex *pindex = it->second;
    ret.push_back(Pair("bestblock", pindex->GetBlockHash().GetHex()));
    if ((unsigned int)coins.nHeight == MEMPOOL_HEIGHT)
        ret.push_back(Pair("confirmations", 0));
    else ret.push_back(Pair("confirmations", pindex->nHeight - coins.nHeight + 1));
    ret.push_back(Pair("value", ValueFromAmount(coins.vout[n].nValue)));
    uint64_t interest; int32_t txheight; uint32_t locktime;
    if ( (interest= komodo_accrued_interest(&txheight,&locktime,hash,n,coins.nHeight,coins.vout[n].nValue,(int32_t)pindex->nHeight)) != 0 )
        ret.push_back(Pair("interest", ValueFromAmount(interest)));
    UniValue o(UniValue::VOBJ);
    ScriptPubKeyToJSON(coins.vout[n].scriptPubKey, o, true);
    ret.push_back(Pair("scriptPubKey", o));
    ret.push_back(Pair("version", coins.nVersion));
    ret.push_back(Pair("coinbase", coins.fCoinBase));

    return ret;
}

UniValue verifychain(const UniValue& params, bool fHelp)
{
    if (fHelp || params.size() > 2)
        throw runtime_error(
            "verifychain ( checklevel numblocks )\n"
            "\nVerifies blockchain database.\n"
            "\nArguments:\n"
            "1. checklevel   (numeric, optional, 0-4, default=3) How thorough the block verification is.\n"
            "2. numblocks    (numeric, optional, default=288, 0=all) The number of blocks to check.\n"
            "\nResult:\n"
            "true|false       (boolean) Verified or not\n"
            "\nExamples:\n"
            + HelpExampleCli("verifychain", "")
            + HelpExampleRpc("verifychain", "")
        );

    LOCK(cs_main);

    int nCheckLevel = GetArg("-checklevel", 3);
    int nCheckDepth = GetArg("-checkblocks", 288);
    if (params.size() > 0)
        nCheckLevel = params[0].get_int();
    if (params.size() > 1)
        nCheckDepth = params[1].get_int();

    return CVerifyDB().VerifyDB(pcoinsTip, nCheckLevel, nCheckDepth);
}

/** Implementation of IsSuperMajority with better feedback */
static UniValue SoftForkMajorityDesc(int minVersion, CBlockIndex* pindex, int nRequired, const Consensus::Params& consensusParams)
{
    int nFound = 0;
    CBlockIndex* pstart = pindex;
    for (int i = 0; i < consensusParams.nMajorityWindow && pstart != NULL; i++)
    {
        if (pstart->nVersion >= minVersion)
            ++nFound;
        pstart = pstart->pprev;
    }

    UniValue rv(UniValue::VOBJ);
    rv.push_back(Pair("status", nFound >= nRequired));
    rv.push_back(Pair("found", nFound));
    rv.push_back(Pair("required", nRequired));
    rv.push_back(Pair("window", consensusParams.nMajorityWindow));
    return rv;
}

static UniValue SoftForkDesc(const std::string &name, int version, CBlockIndex* pindex, const Consensus::Params& consensusParams)
{
    UniValue rv(UniValue::VOBJ);
    rv.push_back(Pair("id", name));
    rv.push_back(Pair("version", version));
    rv.push_back(Pair("enforce", SoftForkMajorityDesc(version, pindex, consensusParams.nMajorityEnforceBlockUpgrade, consensusParams)));
    rv.push_back(Pair("reject", SoftForkMajorityDesc(version, pindex, consensusParams.nMajorityRejectBlockOutdated, consensusParams)));
    return rv;
}

static UniValue NetworkUpgradeDesc(const Consensus::Params& consensusParams, Consensus::UpgradeIndex idx, int height)
{
    UniValue rv(UniValue::VOBJ);
    auto upgrade = NetworkUpgradeInfo[idx];
    rv.push_back(Pair("name", upgrade.strName));
    rv.push_back(Pair("activationheight", consensusParams.vUpgrades[idx].nActivationHeight));
    switch (NetworkUpgradeState(height, consensusParams, idx)) {
        case UPGRADE_DISABLED: rv.push_back(Pair("status", "disabled")); break;
        case UPGRADE_PENDING: rv.push_back(Pair("status", "pending")); break;
        case UPGRADE_ACTIVE: rv.push_back(Pair("status", "active")); break;
    }
    rv.push_back(Pair("info", upgrade.strInfo));
    return rv;
}

void NetworkUpgradeDescPushBack(
    UniValue& networkUpgrades,
    const Consensus::Params& consensusParams,
    Consensus::UpgradeIndex idx,
    int height)
{
    // Network upgrades with an activation height of NO_ACTIVATION_HEIGHT are
    // hidden. This is used when network upgrade implementations are merged
    // without specifying the activation height.
    if (consensusParams.vUpgrades[idx].nActivationHeight != Consensus::NetworkUpgrade::NO_ACTIVATION_HEIGHT) {
        networkUpgrades.push_back(Pair(
            HexInt(NetworkUpgradeInfo[idx].nBranchId),
            NetworkUpgradeDesc(consensusParams, idx, height)));
    }
}

UniValue getblockchaininfo(const UniValue& params, bool fHelp)
{
    if (fHelp || params.size() != 0)
        throw runtime_error(
            "getblockchaininfo\n"
            "Returns an object containing various state info regarding block chain processing.\n"
            "\nNote that when the chain tip is at the last block before a network upgrade activation,\n"
            "consensus.chaintip != consensus.nextblock.\n"
            "\nResult:\n"
            "{\n"
            "  \"chain\": \"xxxx\",        (string) current network name as defined in BIP70 (main, test, regtest)\n"
            "  \"blocks\": xxxxxx,         (numeric) the current number of blocks processed in the server\n"
            "  \"headers\": xxxxxx,        (numeric) the current number of headers we have validated\n"
            "  \"bestblockhash\": \"...\", (string) the hash of the currently best block\n"
            "  \"difficulty\": xxxxxx,     (numeric) the current difficulty\n"
            "  \"verificationprogress\": xxxx, (numeric) estimate of verification progress [0..1]\n"
            "  \"chainwork\": \"xxxx\"     (string) total amount of work in active chain, in hexadecimal\n"
            "  \"commitments\": xxxxxx,    (numeric) the current number of note commitments in the commitment tree\n"
            "  \"softforks\": [            (array) status of softforks in progress\n"
            "     {\n"
            "        \"id\": \"xxxx\",        (string) name of softfork\n"
            "        \"version\": xx,         (numeric) block version\n"
            "        \"enforce\": {           (object) progress toward enforcing the softfork rules for new-version blocks\n"
            "           \"status\": xx,       (boolean) true if threshold reached\n"
            "           \"found\": xx,        (numeric) number of blocks with the new version found\n"
            "           \"required\": xx,     (numeric) number of blocks required to trigger\n"
            "           \"window\": xx,       (numeric) maximum size of examined window of recent blocks\n"
            "        },\n"
            "        \"reject\": { ... }      (object) progress toward rejecting pre-softfork blocks (same fields as \"enforce\")\n"
            "     }, ...\n"
            "  ],\n"
            "  \"upgrades\": {                (object) status of network upgrades\n"
            "     \"xxxx\" : {                (string) branch ID of the upgrade\n"
            "        \"name\": \"xxxx\",        (string) name of upgrade\n"
            "        \"activationheight\": xxxxxx,  (numeric) block height of activation\n"
            "        \"status\": \"xxxx\",      (string) status of upgrade\n"
            "        \"info\": \"xxxx\",        (string) additional information about upgrade\n"
            "     }, ...\n"
            "  },\n"
            "  \"consensus\": {               (object) branch IDs of the current and upcoming consensus rules\n"
            "     \"chaintip\": \"xxxxxxxx\",   (string) branch ID used to validate the current chain tip\n"
            "     \"nextblock\": \"xxxxxxxx\"   (string) branch ID that the next block will be validated under\n"
            "  }\n"
            "}\n"
            "\nExamples:\n"
            + HelpExampleCli("getblockchaininfo", "")
            + HelpExampleRpc("getblockchaininfo", "")
        );

    LOCK(cs_main);

    UniValue obj(UniValue::VOBJ);
    obj.push_back(Pair("chain",                 Params().NetworkIDString()));
    obj.push_back(Pair("blocks",                (int)chainActive.Height()));
    obj.push_back(Pair("headers",               pindexBestHeader ? pindexBestHeader->nHeight : -1));
    obj.push_back(Pair("bestblockhash",         chainActive.Tip()->GetBlockHash().GetHex()));
    obj.push_back(Pair("difficulty",            (double)GetNetworkDifficulty()));
    obj.push_back(Pair("verificationprogress",  Checkpoints::GuessVerificationProgress(Params().Checkpoints(), chainActive.Tip())));
    obj.push_back(Pair("chainwork",             chainActive.Tip()->nChainWork.GetHex()));
    obj.push_back(Pair("pruned",                fPruneMode));

    ZCIncrementalMerkleTree tree;
    pcoinsTip->GetAnchorAt(pcoinsTip->GetBestAnchor(), tree);
    #ifdef __APPLE__
    obj.push_back(Pair("commitments",           (uint64_t)tree.size()));
    #else
    obj.push_back(Pair("commitments",           tree.size()));
    #endif

    CBlockIndex* tip = chainActive.Tip();
    UniValue valuePools(UniValue::VARR);
    valuePools.push_back(ValuePoolDesc("sprout", tip->nChainSproutValue, boost::none));
    obj.push_back(Pair("valuePools",            valuePools));

    const Consensus::Params& consensusParams = Params().GetConsensus();
    UniValue softforks(UniValue::VARR);
    softforks.push_back(SoftForkDesc("bip34", 2, tip, consensusParams));
    softforks.push_back(SoftForkDesc("bip66", 3, tip, consensusParams));
    softforks.push_back(SoftForkDesc("bip65", 4, tip, consensusParams));
    obj.push_back(Pair("softforks",             softforks));

    UniValue upgrades(UniValue::VOBJ);
    for (int i = Consensus::UPGRADE_OVERWINTER; i < Consensus::MAX_NETWORK_UPGRADES; i++) {
        NetworkUpgradeDescPushBack(upgrades, consensusParams, Consensus::UpgradeIndex(i), tip->nHeight);
    }
    obj.push_back(Pair("upgrades", upgrades));

    UniValue consensus(UniValue::VOBJ);
    consensus.push_back(Pair("chaintip", HexInt(CurrentEpochBranchId(tip->nHeight, consensusParams))));
    consensus.push_back(Pair("nextblock", HexInt(CurrentEpochBranchId(tip->nHeight + 1, consensusParams))));
    obj.push_back(Pair("consensus", consensus));

    if (fPruneMode)
    {
        CBlockIndex *block = chainActive.Tip();
        while (block && block->pprev && (block->pprev->nStatus & BLOCK_HAVE_DATA))
            block = block->pprev;

        obj.push_back(Pair("pruneheight",        block->nHeight));
    }
    return obj;
}

/** Comparison function for sorting the getchaintips heads.  */
struct CompareBlocksByHeight
{
    bool operator()(const CBlockIndex* a, const CBlockIndex* b) const
    {
        /* Make sure that unequal blocks with the same height do not compare
           equal. Use the pointers themselves to make a distinction. */

        if (a->nHeight != b->nHeight)
          return (a->nHeight > b->nHeight);

        return a < b;
    }
};

UniValue getchaintips(const UniValue& params, bool fHelp)
{
    if (fHelp || params.size() != 0)
        throw runtime_error(
            "getchaintips\n"
            "Return information about all known tips in the block tree,"
            " including the main chain as well as orphaned branches.\n"
            "\nResult:\n"
            "[\n"
            "  {\n"
            "    \"height\": xxxx,         (numeric) height of the chain tip\n"
            "    \"hash\": \"xxxx\",         (string) block hash of the tip\n"
            "    \"branchlen\": 0          (numeric) zero for main chain\n"
            "    \"status\": \"active\"      (string) \"active\" for the main chain\n"
            "  },\n"
            "  {\n"
            "    \"height\": xxxx,\n"
            "    \"hash\": \"xxxx\",\n"
            "    \"branchlen\": 1          (numeric) length of branch connecting the tip to the main chain\n"
            "    \"status\": \"xxxx\"        (string) status of the chain (active, valid-fork, valid-headers, headers-only, invalid)\n"
            "  }\n"
            "]\n"
            "Possible values for status:\n"
            "1.  \"invalid\"               This branch contains at least one invalid block\n"
            "2.  \"headers-only\"          Not all blocks for this branch are available, but the headers are valid\n"
            "3.  \"valid-headers\"         All blocks are available for this branch, but they were never fully validated\n"
            "4.  \"valid-fork\"            This branch is not part of the active chain, but is fully validated\n"
            "5.  \"active\"                This is the tip of the active main chain, which is certainly valid\n"
            "\nExamples:\n"
            + HelpExampleCli("getchaintips", "")
            + HelpExampleRpc("getchaintips", "")
        );

    LOCK(cs_main);

    /* Build up a list of chain tips.  We start with the list of all
       known blocks, and successively remove blocks that appear as pprev
       of another block.  */
    std::set<const CBlockIndex*, CompareBlocksByHeight> setTips;
    BOOST_FOREACH(const PAIRTYPE(const uint256, CBlockIndex*)& item, mapBlockIndex)
        setTips.insert(item.second);
    BOOST_FOREACH(const PAIRTYPE(const uint256, CBlockIndex*)& item, mapBlockIndex)
    {
        const CBlockIndex* pprev=0;
        if ( item.second != 0 )
            pprev = item.second->pprev;
        if (pprev)
            setTips.erase(pprev);
    }

    // Always report the currently active tip.
    setTips.insert(chainActive.Tip());

    /* Construct the output array.  */
    UniValue res(UniValue::VARR); const CBlockIndex *forked;
    BOOST_FOREACH(const CBlockIndex* block, setTips)
    BOOST_FOREACH(const CBlockIndex* block, setTips)
        {
            UniValue obj(UniValue::VOBJ);
            obj.push_back(Pair("height", block->nHeight));
            obj.push_back(Pair("hash", block->phashBlock->GetHex()));
            forked = chainActive.FindFork(block);
            if ( forked != 0 )
            {
                const int branchLen = block->nHeight - forked->nHeight;
                obj.push_back(Pair("branchlen", branchLen));

                string status;
                if (chainActive.Contains(block)) {
                    // This block is part of the currently active chain.
                    status = "active";
                } else if (block->nStatus & BLOCK_FAILED_MASK) {
                    // This block or one of its ancestors is invalid.
                    status = "invalid";
                } else if (block->nChainTx == 0) {
                    // This block cannot be connected because full block data for it or one of its parents is missing.
                    status = "headers-only";
                } else if (block->IsValid(BLOCK_VALID_SCRIPTS)) {
                    // This block is fully validated, but no longer part of the active chain. It was probably the active block once, but was reorganized.
                    status = "valid-fork";
                } else if (block->IsValid(BLOCK_VALID_TREE)) {
                    // The headers for this block are valid, but it has not been validated. It was probably never part of the most-work chain.
                    status = "valid-headers";
                } else {
                    // No clue.
                    status = "unknown";
                }
                obj.push_back(Pair("status", status));
            }
            res.push_back(obj);
        }

    return res;
}

UniValue mempoolInfoToJSON()
{
    UniValue ret(UniValue::VOBJ);
    ret.push_back(Pair("size", (int64_t) mempool.size()));
    ret.push_back(Pair("bytes", (int64_t) mempool.GetTotalTxSize()));
    ret.push_back(Pair("usage", (int64_t) mempool.DynamicMemoryUsage()));

    return ret;
}

UniValue getmempoolinfo(const UniValue& params, bool fHelp)
{
    if (fHelp || params.size() != 0)
        throw runtime_error(
            "getmempoolinfo\n"
            "\nReturns details on the active state of the TX memory pool.\n"
            "\nResult:\n"
            "{\n"
            "  \"size\": xxxxx                (numeric) Current tx count\n"
            "  \"bytes\": xxxxx               (numeric) Sum of all tx sizes\n"
            "  \"usage\": xxxxx               (numeric) Total memory usage for the mempool\n"
            "}\n"
            "\nExamples:\n"
            + HelpExampleCli("getmempoolinfo", "")
            + HelpExampleRpc("getmempoolinfo", "")
        );

    return mempoolInfoToJSON();
}

UniValue invalidateblock(const UniValue& params, bool fHelp)
{
    if (fHelp || params.size() != 1)
        throw runtime_error(
            "invalidateblock \"hash\"\n"
            "\nPermanently marks a block as invalid, as if it violated a consensus rule.\n"
            "\nArguments:\n"
            "1. hash   (string, required) the hash of the block to mark as invalid\n"
            "\nResult:\n"
            "\nExamples:\n"
            + HelpExampleCli("invalidateblock", "\"blockhash\"")
            + HelpExampleRpc("invalidateblock", "\"blockhash\"")
        );

    std::string strHash = params[0].get_str();
    uint256 hash(uint256S(strHash));
    CValidationState state;

    {
        LOCK(cs_main);
        if (mapBlockIndex.count(hash) == 0)
            throw JSONRPCError(RPC_INVALID_ADDRESS_OR_KEY, "Block not found");

        CBlockIndex* pblockindex = mapBlockIndex[hash];
        InvalidateBlock(state, pblockindex);
    }

    if (state.IsValid()) {
        ActivateBestChain(state);
    }

    if (!state.IsValid()) {
        throw JSONRPCError(RPC_DATABASE_ERROR, state.GetRejectReason());
    }

    return NullUniValue;
}

UniValue reconsiderblock(const UniValue& params, bool fHelp)
{
    if (fHelp || params.size() != 1)
        throw runtime_error(
            "reconsiderblock \"hash\"\n"
            "\nRemoves invalidity status of a block and its descendants, reconsider them for activation.\n"
            "This can be used to undo the effects of invalidateblock.\n"
            "\nArguments:\n"
            "1. hash   (string, required) the hash of the block to reconsider\n"
            "\nResult:\n"
            "\nExamples:\n"
            + HelpExampleCli("reconsiderblock", "\"blockhash\"")
            + HelpExampleRpc("reconsiderblock", "\"blockhash\"")
        );

    std::string strHash = params[0].get_str();
    uint256 hash(uint256S(strHash));
    CValidationState state;

    {
        LOCK(cs_main);
        if (mapBlockIndex.count(hash) == 0)
            throw JSONRPCError(RPC_INVALID_ADDRESS_OR_KEY, "Block not found");

        CBlockIndex* pblockindex = mapBlockIndex[hash];
        ReconsiderBlock(state, pblockindex);
    }

    if (state.IsValid()) {
        ActivateBestChain(state);
    }

    if (!state.IsValid()) {
        throw JSONRPCError(RPC_DATABASE_ERROR, state.GetRejectReason());
    }

    return NullUniValue;
}<|MERGE_RESOLUTION|>--- conflicted
+++ resolved
@@ -795,224 +795,6 @@
     return ret;
 }
 
-<<<<<<< HEAD
-=======
-UniValue allMoMs(const UniValue& params, bool fHelp)
-{
-    struct komodo_ccdata_entry *allMoMs; uint256 MoMoM; int32_t num,i,kmdstarti,kmdendi; UniValue ret(UniValue::VOBJ); UniValue a(UniValue::VARR);
-    if ( fHelp || params.size() != 2 )
-        throw runtime_error("allMoMs kmdstarti kmdendi\n");
-    LOCK(cs_main);
-    kmdstarti = atoi(params[0].get_str().c_str());
-    kmdendi = atoi(params[1].get_str().c_str());
-    ret.push_back(Pair("kmdstarti",kmdstarti));
-    ret.push_back(Pair("kmdendi",kmdendi));
-    if ( (allMoMs= komodo_allMoMs(&num,&MoMoM,kmdstarti,kmdendi)) != 0 )
-    {
-        for (i=0; i<num; i++)
-        {
-            UniValue item(UniValue::VOBJ);
-            item.push_back(Pair("MoM",allMoMs[i].MoM.ToString()));
-            item.push_back(Pair("coin",allMoMs[i].symbol));
-            item.push_back(Pair("notarized_height",allMoMs[i].notarized_height));
-            item.push_back(Pair("kmdheight",allMoMs[i].kmdheight));
-            item.push_back(Pair("txi",allMoMs[i].txi));
-            a.push_back(item);
-        }
-        ret.push_back(Pair("MoMs",a));
-        ret.push_back(Pair("MoMoM",MoMoM.ToString()));
-        ret.push_back(Pair("MoMoMdepth",(int)num));
-        free(allMoMs);
-    }
-    return(ret);
-}
-
-UniValue MoMoMdata(const UniValue& params, bool fHelp)
-{
-    char *symbol,hexstr[16384+1]; struct komodo_ccdataMoMoM mdata; int32_t i,kmdheight,notarized_height; UniValue ret(UniValue::VOBJ); UniValue a(UniValue::VARR);
-    if ( fHelp || params.size() != 3 )
-        throw runtime_error("MoMoMdata symbol kmdheight notarized_height\n");
-    LOCK(cs_main);
-    symbol = (char *)params[0].get_str().c_str();
-    kmdheight = atoi(params[1].get_str().c_str());
-    notarized_height = atoi(params[2].get_str().c_str());
-    ret.push_back(Pair("coin",symbol));
-    ret.push_back(Pair("kmdheight",kmdheight));
-    ret.push_back(Pair("notarized_height",notarized_height));
-    memset(&mdata,0,sizeof(mdata));
-    if ( komodo_MoMoMdata(hexstr,sizeof(hexstr),&mdata,symbol,kmdheight,notarized_height) == 0 )
-    {
-        ret.push_back(Pair("kmdstarti",mdata.kmdstarti));
-        ret.push_back(Pair("kmdendi",mdata.kmdendi));
-        ret.push_back(Pair("MoMoM",mdata.MoMoM.ToString()));
-        ret.push_back(Pair("MoMoMdepth",mdata.MoMoMdepth));
-        ret.push_back(Pair("numnotarizations",mdata.numpairs));
-        if ( mdata.pairs != 0 )
-        {
-            //fprintf(stderr,"mdata.pairs free %p, numpairs.%d\n",mdata.pairs,mdata.numpairs);
-            for (i=0; i<mdata.numpairs; i++)
-            {
-                UniValue item(UniValue::VOBJ);
-                item.push_back(Pair("height",(int)mdata.pairs[i].notarized_height));
-                item.push_back(Pair("MoMoMoffset",(int)mdata.pairs[i].MoMoMoffset));
-                a.push_back(item);
-            }
-            free(mdata.pairs);
-        }
-        ret.push_back(Pair("notarizations",a));
-        ret.push_back(Pair("data",hexstr));
-    } else ret.push_back(Pair("error","cant calculate MoMoM"));
-    return(ret);
-}
-
-UniValue calc_MoM(const UniValue& params, bool fHelp)
-{
-    int32_t height,MoMdepth; uint256 MoM; UniValue ret(UniValue::VOBJ); UniValue a(UniValue::VARR);
-    if ( fHelp || params.size() != 2 )
-        throw runtime_error("calc_MoM height MoMdepth\n");
-    LOCK(cs_main);
-    height = atoi(params[0].get_str().c_str());
-    MoMdepth = atoi(params[1].get_str().c_str());
-    if ( height <= 0 || MoMdepth <= 0 || MoMdepth >= height )
-        throw runtime_error("calc_MoM illegal height or MoMdepth\n");
-    //fprintf(stderr,"height_MoM height.%d\n",height);
-    MoM = komodo_calcMoM(height,MoMdepth);
-    ret.push_back(Pair("coin",(char *)(ASSETCHAINS_SYMBOL[0] == 0 ? "KMD" : ASSETCHAINS_SYMBOL)));
-    ret.push_back(Pair("height",height));
-    ret.push_back(Pair("MoMdepth",MoMdepth));
-    ret.push_back(Pair("MoM",MoM.GetHex()));
-    return ret;
-}
-
-UniValue height_MoM(const UniValue& params, bool fHelp)
-{
-    int32_t height,depth,notarized_height,MoMoMdepth,MoMoMoffset,kmdstarti,kmdendi; uint256 MoM,MoMoM,kmdtxid; uint32_t timestamp = 0; UniValue ret(UniValue::VOBJ); UniValue a(UniValue::VARR);
-    if ( fHelp || params.size() != 1 )
-        throw runtime_error("height_MoM height\n");
-    LOCK(cs_main);
-    height = atoi(params[0].get_str().c_str());
-    if ( height <= 0 )
-    {
-        if ( chainActive.Tip() == 0 )
-        {
-            ret.push_back(Pair("error",(char *)"no active chain yet"));
-            return(ret);
-        }
-        height = chainActive.Tip()->nHeight;
-    }
-    //fprintf(stderr,"height_MoM height.%d\n",height);
-    depth = komodo_MoM(&notarized_height,&MoM,&kmdtxid,height,&MoMoM,&MoMoMoffset,&MoMoMdepth,&kmdstarti,&kmdendi);
-    ret.push_back(Pair("coin",(char *)(ASSETCHAINS_SYMBOL[0] == 0 ? "KMD" : ASSETCHAINS_SYMBOL)));
-    ret.push_back(Pair("height",height));
-    ret.push_back(Pair("timestamp",(uint64_t)timestamp));
-    if ( depth > 0 )
-    {
-        ret.push_back(Pair("depth",depth));
-        ret.push_back(Pair("notarized_height",notarized_height));
-        ret.push_back(Pair("MoM",MoM.GetHex()));
-        ret.push_back(Pair("kmdtxid",kmdtxid.GetHex()));
-        if ( ASSETCHAINS_SYMBOL[0] != 0 )
-        {
-            ret.push_back(Pair("MoMoM",MoMoM.GetHex()));
-            ret.push_back(Pair("MoMoMoffset",MoMoMoffset));
-            ret.push_back(Pair("MoMoMdepth",MoMoMdepth));
-            ret.push_back(Pair("kmdstarti",kmdstarti));
-            ret.push_back(Pair("kmdendi",kmdendi));
-        }
-    } else ret.push_back(Pair("error",(char *)"no MoM for height"));
-
-    return ret;
-}
-
-UniValue txMoMproof(const UniValue& params, bool fHelp)
-{
-    uint256 hash, notarisationHash, MoM,MoMoM; int32_t notarisedHeight, depth; CBlockIndex* blockIndex;
-    std::vector<uint256> branch;
-    int nIndex,MoMoMdepth,MoMoMoffset,kmdstarti,kmdendi;
-
-    // parse params and get notarisation data for tx
-    {
-        if ( fHelp || params.size() != 1)
-            throw runtime_error("txMoMproof needs a txid");
-
-        hash = uint256S(params[0].get_str());
-
-        uint256 blockHash;
-        CTransaction tx;
-        if (!GetTransaction(hash, tx, blockHash, true))
-            throw runtime_error("cannot find transaction");
-
-        blockIndex = mapBlockIndex[blockHash];
-
-        depth = komodo_MoM(&notarisedHeight, &MoM, &notarisationHash, blockIndex->nHeight,&MoMoM,&MoMoMoffset,&MoMoMdepth,&kmdstarti,&kmdendi);
-
-        if (!depth)
-            throw runtime_error("notarisation not found");
-
-        // index of block in MoM leaves
-        nIndex = notarisedHeight - blockIndex->nHeight;
-    }
-
-    // build merkle chain from blocks to MoM
-    {
-        // since the merkle branch code is tied up in a block class
-        // and we want to make a merkle branch for something that isnt transactions
-        CBlock fakeBlock;
-        for (int i=0; i<depth; i++) {
-            uint256 mRoot = chainActive[notarisedHeight - i]->hashMerkleRoot;
-            CTransaction fakeTx;
-            // first value in CTransaction memory is it's hash
-            memcpy((void*)&fakeTx, mRoot.begin(), 32);
-            fakeBlock.vtx.push_back(fakeTx);
-        }
-        branch = fakeBlock.GetMerkleBranch(nIndex);
-
-        // Check branch
-        if (MoM != CBlock::CheckMerkleBranch(blockIndex->hashMerkleRoot, branch, nIndex))
-            throw JSONRPCError(RPC_INTERNAL_ERROR, "Failed merkle block->MoM");
-    }
-
-    // Now get the tx merkle branch
-    {
-        CBlock block;
-
-        if (fHavePruned && !(blockIndex->nStatus & BLOCK_HAVE_DATA) && blockIndex->nTx > 0)
-            throw JSONRPCError(RPC_INTERNAL_ERROR, "Block not available (pruned data)");
-
-        if(!ReadBlockFromDisk(block, blockIndex,1))
-            throw JSONRPCError(RPC_INTERNAL_ERROR, "Can't read block from disk");
-
-        // Locate the transaction in the block
-        int nTxIndex;
-        for (nTxIndex = 0; nTxIndex < (int)block.vtx.size(); nTxIndex++)
-            if (block.vtx[nTxIndex].GetHash() == hash)
-                break;
-
-        if (nTxIndex == (int)block.vtx.size())
-            throw JSONRPCError(RPC_INTERNAL_ERROR, "Error locating tx in block");
-
-        std::vector<uint256> txBranch = block.GetMerkleBranch(nTxIndex);
-
-        // Check branch
-        if (block.hashMerkleRoot != CBlock::CheckMerkleBranch(hash, txBranch, nTxIndex))
-            throw JSONRPCError(RPC_INTERNAL_ERROR, "Failed merkle tx->block");
-
-        // concatenate branches
-        nIndex = (nIndex << txBranch.size()) + nTxIndex;
-        branch.insert(branch.begin(), txBranch.begin(), txBranch.end());
-    }
-
-    // Check the proof
-    if (MoM != CBlock::CheckMerkleBranch(hash, branch, nIndex))
-        throw JSONRPCError(RPC_INTERNAL_ERROR, "Failed validating MoM");
-
-    // Encode and return
-    CDataStream ssProof(SER_NETWORK, PROTOCOL_VERSION);
-    ssProof << MoMProof(nIndex, branch, notarisationHash);
-    return HexStr(ssProof.begin(), ssProof.end());
-}
-
->>>>>>> 05ee6677
 UniValue minerids(const UniValue& params, bool fHelp)
 {
     uint32_t timestamp = 0; UniValue ret(UniValue::VOBJ); UniValue a(UniValue::VARR); uint8_t minerids[2000],pubkeys[65][33]; int32_t i,j,n,numnotaries,tally[129];
