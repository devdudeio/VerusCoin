// Copyright (c) 2009-2010 Satoshi Nakamoto
// Copyright (c) 2009-2014 The Bitcoin Core developers
// Distributed under the MIT software license, see the accompanying
// file COPYING or http://www.opensource.org/licenses/mit-license.php.

#include "main.h"

#include "sodium.h"

#include "addrman.h"
#include "alert.h"
#include "arith_uint256.h"
#include "importcoin.h"
#include "chainparams.h"
#include "checkpoints.h"
#include "checkqueue.h"
#include "consensus/upgrades.h"
#include "consensus/validation.h"
#include "deprecation.h"
#include "init.h"
#include "merkleblock.h"
#include "metrics.h"
#include "notarisationdb.h"
#include "net.h"
#include "pow.h"
#include "script/interpreter.h"
#include "txdb.h"
#include "txmempool.h"
#include "ui_interface.h"
#include "undo.h"
#include "util.h"
#include "utilmoneystr.h"
#include "validationinterface.h"
#include "wallet/asyncrpcoperation_sendmany.h"
#include "wallet/asyncrpcoperation_shieldcoinbase.h"

#include <cstring>
#include <sstream>
#include <unordered_map>

#include <boost/algorithm/string/replace.hpp>
#include <boost/filesystem.hpp>
#include <boost/filesystem/fstream.hpp>
#include <boost/math/distributions/poisson.hpp>
#include <boost/thread.hpp>
#include <boost/static_assert.hpp>

using namespace std;

#if defined(NDEBUG)
# error "Zcash cannot be compiled without assertions."
#endif


/**
 * Global state
 */

CCriticalSection cs_main;
extern uint8_t NOTARY_PUBKEY33[33];
extern int32_t KOMODO_LOADINGBLOCKS,KOMODO_LONGESTCHAIN,KOMODO_INSYNC;
int32_t KOMODO_NEWBLOCKS;
int32_t komodo_block2pubkey33(uint8_t *pubkey33,CBlock *block);
void komodo_broadcast(CBlock *pblock,int32_t limit);

BlockMap mapBlockIndex;
CChain chainActive;
CBlockIndex *pindexBestHeader = NULL;
int64_t nTimeBestReceived = 0;
CWaitableCriticalSection csBestBlock;
CConditionVariable cvBlockChange;
int nScriptCheckThreads = 0;
bool fExperimentalMode = false;
bool fImporting = false;
bool fReindex = false;
bool fTxIndex = false;
bool fAddressIndex = false;
bool fTimestampIndex = false;
bool fSpentIndex = false;
bool fHavePruned = false;
bool fPruneMode = false;
bool fIsBareMultisigStd = true;
bool fCheckBlockIndex = false;
bool fCheckpointsEnabled = true;
bool fCoinbaseEnforcedProtectionEnabled = true;
size_t nCoinCacheUsage = 5000 * 300;
uint64_t nPruneTarget = 0;
bool fAlerts = DEFAULT_ALERTS;

unsigned int expiryDelta = DEFAULT_TX_EXPIRY_DELTA;

/** Fees smaller than this (in satoshi) are considered zero fee (for relaying and mining) */
CFeeRate minRelayTxFee = CFeeRate(DEFAULT_MIN_RELAY_TX_FEE);

CTxMemPool mempool(::minRelayTxFee);

struct COrphanTx {
    CTransaction tx;
    NodeId fromPeer;
};
map<uint256, COrphanTx> mapOrphanTransactions GUARDED_BY(cs_main);;
map<uint256, set<uint256> > mapOrphanTransactionsByPrev GUARDED_BY(cs_main);;
void EraseOrphansFor(NodeId peer) EXCLUSIVE_LOCKS_REQUIRED(cs_main);

/**
 * Returns true if there are nRequired or more blocks of minVersion or above
 * in the last Consensus::Params::nMajorityWindow blocks, starting at pstart and going backwards.
 */
static bool IsSuperMajority(int minVersion, const CBlockIndex* pstart, unsigned nRequired, const Consensus::Params& consensusParams);
static void CheckBlockIndex();

/** Constant stuff for coinbase transactions we create: */
CScript COINBASE_FLAGS;

const string strMessageMagic = "Komodo Signed Message:\n";

// Internal stuff
namespace {
    
    struct CBlockIndexWorkComparator
    {
        bool operator()(CBlockIndex *pa, CBlockIndex *pb) const {
            // First sort by most total work, ...
            if (pa->nChainWork > pb->nChainWork) return false;
            if (pa->nChainWork < pb->nChainWork) return true;
            
            // ... then by earliest time received, ...
            if (pa->nSequenceId < pb->nSequenceId) return false;
            if (pa->nSequenceId > pb->nSequenceId) return true;
            
            // Use pointer address as tie breaker (should only happen with blocks
            // loaded from disk, as those all have id 0).
            if (pa < pb) return false;
            if (pa > pb) return true;
            
            // Identical blocks.
            return false;
        }
    };
    
    CBlockIndex *pindexBestInvalid;
    
    /**
     * The set of all CBlockIndex entries with BLOCK_VALID_TRANSACTIONS (for itself and all ancestors) and
     * as good as our current tip or better. Entries may be failed, though, and pruning nodes may be
     * missing the data for the block.
     */
    set<CBlockIndex*, CBlockIndexWorkComparator> setBlockIndexCandidates;
    /** Number of nodes with fSyncStarted. */
    int nSyncStarted = 0;
    /** All pairs A->B, where A (or one if its ancestors) misses transactions, but B has transactions.
     * Pruned nodes may have entries where B is missing data.
     */
    multimap<CBlockIndex*, CBlockIndex*> mapBlocksUnlinked;
    
    CCriticalSection cs_LastBlockFile;
    std::vector<CBlockFileInfo> vinfoBlockFile;
    int nLastBlockFile = 0;
    /** Global flag to indicate we should check to see if there are
     *  block/undo files that should be deleted.  Set on startup
     *  or if we allocate more file space when we're in prune mode
     */
    bool fCheckForPruning = false;
    
    /**
     * Every received block is assigned a unique and increasing identifier, so we
     * know which one to give priority in case of a fork.
     */
    CCriticalSection cs_nBlockSequenceId;
    /** Blocks loaded from disk are assigned id 0, so start the counter at 1. */
    uint32_t nBlockSequenceId = 1;
    
    /**
     * Sources of received blocks, saved to be able to send them reject
     * messages or ban them when processing happens afterwards. Protected by
     * cs_main.
     */
    map<uint256, NodeId> mapBlockSource;
    
    /**
     * Filter for transactions that were recently rejected by
     * AcceptToMemoryPool. These are not rerequested until the chain tip
     * changes, at which point the entire filter is reset. Protected by
     * cs_main.
     *
     * Without this filter we'd be re-requesting txs from each of our peers,
     * increasing bandwidth consumption considerably. For instance, with 100
     * peers, half of which relay a tx we don't accept, that might be a 50x
     * bandwidth increase. A flooding attacker attempting to roll-over the
     * filter using minimum-sized, 60byte, transactions might manage to send
     * 1000/sec if we have fast peers, so we pick 120,000 to give our peers a
     * two minute window to send invs to us.
     *
     * Decreasing the false positive rate is fairly cheap, so we pick one in a
     * million to make it highly unlikely for users to have issues with this
     * filter.
     *
     * Memory used: 1.7MB
     */
    boost::scoped_ptr<CRollingBloomFilter> recentRejects;
    uint256 hashRecentRejectsChainTip;
    
    /** Blocks that are in flight, and that are in the queue to be downloaded. Protected by cs_main. */
    struct QueuedBlock {
        uint256 hash;
        CBlockIndex *pindex;  //! Optional.
        int64_t nTime;  //! Time of "getdata" request in microseconds.
        bool fValidatedHeaders;  //! Whether this block has validated headers at the time of request.
        int64_t nTimeDisconnect; //! The timeout for this block request (for disconnecting a slow peer)
    };
    map<uint256, pair<NodeId, list<QueuedBlock>::iterator> > mapBlocksInFlight;
    
    /** Number of blocks in flight with validated headers. */
    int nQueuedValidatedHeaders = 0;
    
    /** Number of preferable block download peers. */
    int nPreferredDownload = 0;
    
    /** Dirty block index entries. */
    set<CBlockIndex*> setDirtyBlockIndex;
    
    /** Dirty block file entries. */
    set<int> setDirtyFileInfo;
} // anon namespace

//////////////////////////////////////////////////////////////////////////////
//
// Registration of network node signals.
//

namespace {
    
    struct CBlockReject {
        unsigned char chRejectCode;
        string strRejectReason;
        uint256 hashBlock;
    };
    
    /**
     * Maintain validation-specific state about nodes, protected by cs_main, instead
     * by CNode's own locks. This simplifies asynchronous operation, where
     * processing of incoming data is done after the ProcessMessage call returns,
     * and we're no longer holding the node's locks.
     */
    struct CNodeState {
        //! The peer's address
        CService address;
        //! Whether we have a fully established connection.
        bool fCurrentlyConnected;
        //! Accumulated misbehaviour score for this peer.
        int nMisbehavior;
        //! Whether this peer should be disconnected and banned (unless whitelisted).
        bool fShouldBan;
        //! String name of this peer (debugging/logging purposes).
        std::string name;
        //! List of asynchronously-determined block rejections to notify this peer about.
        std::vector<CBlockReject> rejects;
        //! The best known block we know this peer has announced.
        CBlockIndex *pindexBestKnownBlock;
        //! The hash of the last unknown block this peer has announced.
        uint256 hashLastUnknownBlock;
        //! The last full block we both have.
        CBlockIndex *pindexLastCommonBlock;
        //! Whether we've started headers synchronization with this peer.
        bool fSyncStarted;
        //! Since when we're stalling block download progress (in microseconds), or 0.
        int64_t nStallingSince;
        list<QueuedBlock> vBlocksInFlight;
        int nBlocksInFlight;
        int nBlocksInFlightValidHeaders;
        //! Whether we consider this a preferred download peer.
        bool fPreferredDownload;
        
        CNodeState() {
            fCurrentlyConnected = false;
            nMisbehavior = 0;
            fShouldBan = false;
            pindexBestKnownBlock = NULL;
            hashLastUnknownBlock.SetNull();
            pindexLastCommonBlock = NULL;
            fSyncStarted = false;
            nStallingSince = 0;
            nBlocksInFlight = 0;
            nBlocksInFlightValidHeaders = 0;
            fPreferredDownload = false;
        }
    };
    
    /** Map maintaining per-node state. Requires cs_main. */
    map<NodeId, CNodeState> mapNodeState;
    
    // Requires cs_main.
    CNodeState *State(NodeId pnode) {
        map<NodeId, CNodeState>::iterator it = mapNodeState.find(pnode);
        if (it == mapNodeState.end())
            return NULL;
        return &it->second;
    }
    
    int GetHeight()
    {
        LOCK(cs_main);
        return chainActive.Height();
    }
    
    void UpdatePreferredDownload(CNode* node, CNodeState* state)
    {
        nPreferredDownload -= state->fPreferredDownload;
        
        // Whether this node should be marked as a preferred download node.
        state->fPreferredDownload = (!node->fInbound || node->fWhitelisted) && !node->fOneShot && !node->fClient;
        
        nPreferredDownload += state->fPreferredDownload;
    }
    
    // Returns time at which to timeout block request (nTime in microseconds)
    int64_t GetBlockTimeout(int64_t nTime, int nValidatedQueuedBefore, const Consensus::Params &consensusParams)
    {
        return nTime + 500000 * consensusParams.nPowTargetSpacing * (4 + nValidatedQueuedBefore);
    }
    
    void InitializeNode(NodeId nodeid, const CNode *pnode) {
        LOCK(cs_main);
        CNodeState &state = mapNodeState.insert(std::make_pair(nodeid, CNodeState())).first->second;
        state.name = pnode->addrName;
        state.address = pnode->addr;
    }
    
    void FinalizeNode(NodeId nodeid) {
        LOCK(cs_main);
        CNodeState *state = State(nodeid);
        
        if (state->fSyncStarted)
            nSyncStarted--;
        
        if (state->nMisbehavior == 0 && state->fCurrentlyConnected) {
            AddressCurrentlyConnected(state->address);
        }
        
        BOOST_FOREACH(const QueuedBlock& entry, state->vBlocksInFlight)
        mapBlocksInFlight.erase(entry.hash);
        EraseOrphansFor(nodeid);
        nPreferredDownload -= state->fPreferredDownload;
        
        mapNodeState.erase(nodeid);
    }
    
    void LimitMempoolSize(CTxMemPool& pool, size_t limit, unsigned long age)
    {
        /*    int expired = pool.Expire(GetTime() - age);
         if (expired != 0)
         LogPrint("mempool", "Expired %i transactions from the memory pool\n", expired);
         
         std::vector<uint256> vNoSpendsRemaining;
         pool.TrimToSize(limit, &vNoSpendsRemaining);
         BOOST_FOREACH(const uint256& removed, vNoSpendsRemaining)
         pcoinsTip->Uncache(removed);*/
    }
    
    // Requires cs_main.
    // Returns a bool indicating whether we requested this block.
    bool MarkBlockAsReceived(const uint256& hash) {
        map<uint256, pair<NodeId, list<QueuedBlock>::iterator> >::iterator itInFlight = mapBlocksInFlight.find(hash);
        if (itInFlight != mapBlocksInFlight.end()) {
            CNodeState *state = State(itInFlight->second.first);
            nQueuedValidatedHeaders -= itInFlight->second.second->fValidatedHeaders;
            state->nBlocksInFlightValidHeaders -= itInFlight->second.second->fValidatedHeaders;
            state->vBlocksInFlight.erase(itInFlight->second.second);
            state->nBlocksInFlight--;
            state->nStallingSince = 0;
            mapBlocksInFlight.erase(itInFlight);
            return true;
        }
        return false;
    }
    
    // Requires cs_main.
    void MarkBlockAsInFlight(NodeId nodeid, const uint256& hash, const Consensus::Params& consensusParams, CBlockIndex *pindex = NULL) {
        CNodeState *state = State(nodeid);
        assert(state != NULL);
        
        // Make sure it's not listed somewhere already.
        MarkBlockAsReceived(hash);
        
        int64_t nNow = GetTimeMicros();
        QueuedBlock newentry = {hash, pindex, nNow, pindex != NULL, GetBlockTimeout(nNow, nQueuedValidatedHeaders, consensusParams)};
        nQueuedValidatedHeaders += newentry.fValidatedHeaders;
        list<QueuedBlock>::iterator it = state->vBlocksInFlight.insert(state->vBlocksInFlight.end(), newentry);
        state->nBlocksInFlight++;
        state->nBlocksInFlightValidHeaders += newentry.fValidatedHeaders;
        mapBlocksInFlight[hash] = std::make_pair(nodeid, it);
    }
    
    /** Check whether the last unknown block a peer advertized is not yet known. */
    void ProcessBlockAvailability(NodeId nodeid) {
        CNodeState *state = State(nodeid);
        assert(state != NULL);
        
        if (!state->hashLastUnknownBlock.IsNull()) {
            BlockMap::iterator itOld = mapBlockIndex.find(state->hashLastUnknownBlock);
            if (itOld != mapBlockIndex.end() && itOld->second->nChainWork > 0)
            {
                if (state->pindexBestKnownBlock == NULL || itOld->second->nChainWork >= state->pindexBestKnownBlock->nChainWork)
                    state->pindexBestKnownBlock = itOld->second;
                state->hashLastUnknownBlock.SetNull();
            }
        }
    }
    
    /** Update tracking information about which blocks a peer is assumed to have. */
    void UpdateBlockAvailability(NodeId nodeid, const uint256 &hash) {
        CNodeState *state = State(nodeid);
        assert(state != NULL);
        
        /*ProcessBlockAvailability(nodeid);
         
         BlockMap::iterator it = mapBlockIndex.find(hash);
         if (it != mapBlockIndex.end() && it->second->nChainWork > 0) {
         // An actually better block was announced.
         if (state->pindexBestKnownBlock == NULL || it->second->nChainWork >= state->pindexBestKnownBlock->nChainWork)
         state->pindexBestKnownBlock = it->second;
         } else*/
        {
            // An unknown block was announced; just assume that the latest one is the best one.
            state->hashLastUnknownBlock = hash;
        }
    }
    
    /** Find the last common ancestor two blocks have.
     *  Both pa and pb must be non-NULL. */
    CBlockIndex* LastCommonAncestor(CBlockIndex* pa, CBlockIndex* pb) {
        if (pa->nHeight > pb->nHeight) {
            pa = pa->GetAncestor(pb->nHeight);
        } else if (pb->nHeight > pa->nHeight) {
            pb = pb->GetAncestor(pa->nHeight);
        }
        
        while (pa != pb && pa && pb) {
            pa = pa->pprev;
            pb = pb->pprev;
        }
        
        // Eventually all chain branches meet at the genesis block.
        assert(pa == pb);
        return pa;
    }
    
    /** Update pindexLastCommonBlock and add not-in-flight missing successors to vBlocks, until it has
     *  at most count entries. */
    void FindNextBlocksToDownload(NodeId nodeid, unsigned int count, std::vector<CBlockIndex*>& vBlocks, NodeId& nodeStaller) {
        if (count == 0)
            return;
        
        vBlocks.reserve(vBlocks.size() + count);
        CNodeState *state = State(nodeid);
        assert(state != NULL);
        
        // Make sure pindexBestKnownBlock is up to date, we'll need it.
        ProcessBlockAvailability(nodeid);
        
        if (state->pindexBestKnownBlock == NULL || state->pindexBestKnownBlock->nChainWork < chainActive.Tip()->nChainWork) {
            // This peer has nothing interesting.
            return;
        }
        
        if (state->pindexLastCommonBlock == NULL) {
            // Bootstrap quickly by guessing a parent of our best tip is the forking point.
            // Guessing wrong in either direction is not a problem.
            state->pindexLastCommonBlock = chainActive[std::min(state->pindexBestKnownBlock->nHeight, chainActive.Height())];
        }
        
        // If the peer reorganized, our previous pindexLastCommonBlock may not be an ancestor
        // of its current tip anymore. Go back enough to fix that.
        state->pindexLastCommonBlock = LastCommonAncestor(state->pindexLastCommonBlock, state->pindexBestKnownBlock);
        if (state->pindexLastCommonBlock == state->pindexBestKnownBlock)
            return;
        
        std::vector<CBlockIndex*> vToFetch;
        CBlockIndex *pindexWalk = state->pindexLastCommonBlock;
        // Never fetch further than the best block we know the peer has, or more than BLOCK_DOWNLOAD_WINDOW + 1 beyond the last
        // linked block we have in common with this peer. The +1 is so we can detect stalling, namely if we would be able to
        // download that next block if the window were 1 larger.
        int nWindowEnd = state->pindexLastCommonBlock->nHeight + BLOCK_DOWNLOAD_WINDOW;
        int nMaxHeight = std::min<int>(state->pindexBestKnownBlock->nHeight, nWindowEnd + 1);
        NodeId waitingfor = -1;
        while (pindexWalk->nHeight < nMaxHeight) {
            // Read up to 128 (or more, if more blocks than that are needed) successors of pindexWalk (towards
            // pindexBestKnownBlock) into vToFetch. We fetch 128, because CBlockIndex::GetAncestor may be as expensive
            // as iterating over ~100 CBlockIndex* entries anyway.
            int nToFetch = std::min(nMaxHeight - pindexWalk->nHeight, std::max<int>(count - vBlocks.size(), 128));
            vToFetch.resize(nToFetch);
            pindexWalk = state->pindexBestKnownBlock->GetAncestor(pindexWalk->nHeight + nToFetch);
            vToFetch[nToFetch - 1] = pindexWalk;
            for (unsigned int i = nToFetch - 1; i > 0; i--) {
                vToFetch[i - 1] = vToFetch[i]->pprev;
            }
            
            // Iterate over those blocks in vToFetch (in forward direction), adding the ones that
            // are not yet downloaded and not in flight to vBlocks. In the meantime, update
            // pindexLastCommonBlock as long as all ancestors are already downloaded, or if it's
            // already part of our chain (and therefore don't need it even if pruned).
            BOOST_FOREACH(CBlockIndex* pindex, vToFetch) {
                if (!pindex->IsValid(BLOCK_VALID_TREE)) {
                    // We consider the chain that this peer is on invalid.
                    return;
                }
                if (pindex->nStatus & BLOCK_HAVE_DATA || chainActive.Contains(pindex)) {
                    if (pindex->nChainTx)
                        state->pindexLastCommonBlock = pindex;
                } else if (mapBlocksInFlight.count(pindex->GetBlockHash()) == 0) {
                    // The block is not already downloaded, and not yet in flight.
                    if (pindex->nHeight > nWindowEnd) {
                        // We reached the end of the window.
                        if (vBlocks.size() == 0 && waitingfor != nodeid) {
                            // We aren't able to fetch anything, but we would be if the download window was one larger.
                            nodeStaller = waitingfor;
                        }
                        return;
                    }
                    vBlocks.push_back(pindex);
                    if (vBlocks.size() == count) {
                        return;
                    }
                } else if (waitingfor == -1) {
                    // This is the first already-in-flight block.
                    waitingfor = mapBlocksInFlight[pindex->GetBlockHash()].first;
                }
            }
        }
    }
    
} // anon namespace

bool GetNodeStateStats(NodeId nodeid, CNodeStateStats &stats) {
    LOCK(cs_main);
    CNodeState *state = State(nodeid);
    if (state == NULL)
        return false;
    stats.nMisbehavior = state->nMisbehavior;
    stats.nSyncHeight = state->pindexBestKnownBlock ? state->pindexBestKnownBlock->nHeight : -1;
    stats.nCommonHeight = state->pindexLastCommonBlock ? state->pindexLastCommonBlock->nHeight : -1;
    BOOST_FOREACH(const QueuedBlock& queue, state->vBlocksInFlight) {
        if (queue.pindex)
            stats.vHeightInFlight.push_back(queue.pindex->nHeight);
    }
    return true;
}

void RegisterNodeSignals(CNodeSignals& nodeSignals)
{
    nodeSignals.GetHeight.connect(&GetHeight);
    nodeSignals.ProcessMessages.connect(&ProcessMessages);
    nodeSignals.SendMessages.connect(&SendMessages);
    nodeSignals.InitializeNode.connect(&InitializeNode);
    nodeSignals.FinalizeNode.connect(&FinalizeNode);
}

void UnregisterNodeSignals(CNodeSignals& nodeSignals)
{
    nodeSignals.GetHeight.disconnect(&GetHeight);
    nodeSignals.ProcessMessages.disconnect(&ProcessMessages);
    nodeSignals.SendMessages.disconnect(&SendMessages);
    nodeSignals.InitializeNode.disconnect(&InitializeNode);
    nodeSignals.FinalizeNode.disconnect(&FinalizeNode);
}

CBlockIndex* FindForkInGlobalIndex(const CChain& chain, const CBlockLocator& locator)
{
    // Find the first block the caller has in the main chain
    BOOST_FOREACH(const uint256& hash, locator.vHave) {
        BlockMap::iterator mi = mapBlockIndex.find(hash);
        if (mi != mapBlockIndex.end())
        {
            CBlockIndex* pindex = (*mi).second;
            if (pindex != 0 && chain.Contains(pindex))
                return pindex;
            if (pindex != 0 && pindex->GetAncestor(chain.Height()) == chain.Tip()) {
                return chain.Tip();
            }
        }
    }
    return chain.Genesis();
}

CCoinsViewCache *pcoinsTip = NULL;
CBlockTreeDB *pblocktree = NULL;

// Komodo globals

#define KOMODO_ZCASH
#include "komodo.h"

UniValue komodo_snapshot(int top)
{
    LOCK(cs_main);
    int64_t total = -1;
    UniValue result(UniValue::VOBJ);

    if (fAddressIndex) {
	    if ( pblocktree != 0 ) {
		result = pblocktree->Snapshot(top);
	    } else {
		fprintf(stderr,"null pblocktree start with -addressindex=true\n");
	    }
    } else {
	    fprintf(stderr,"getsnapshot requires -addressindex=true\n");
    }
    return(result);
}

//////////////////////////////////////////////////////////////////////////////
//
// mapOrphanTransactions
//

bool AddOrphanTx(const CTransaction& tx, NodeId peer) EXCLUSIVE_LOCKS_REQUIRED(cs_main)
{
    uint256 hash = tx.GetHash();
    if (mapOrphanTransactions.count(hash))
        return false;
    
    // Ignore big transactions, to avoid a
    // send-big-orphans memory exhaustion attack. If a peer has a legitimate
    // large transaction with a missing parent then we assume
    // it will rebroadcast it later, after the parent transaction(s)
    // have been mined or received.
    // 10,000 orphans, each of which is at most 5,000 bytes big is
    // at most 500 megabytes of orphans:
    unsigned int sz = tx.GetSerializeSize(SER_NETWORK, tx.nVersion);
    if (sz > 5000)
    {
        LogPrint("mempool", "ignoring large orphan tx (size: %u, hash: %s)\n", sz, hash.ToString());
        return false;
    }
    
    mapOrphanTransactions[hash].tx = tx;
    mapOrphanTransactions[hash].fromPeer = peer;
    BOOST_FOREACH(const CTxIn& txin, tx.vin)
    mapOrphanTransactionsByPrev[txin.prevout.hash].insert(hash);
    
    LogPrint("mempool", "stored orphan tx %s (mapsz %u prevsz %u)\n", hash.ToString(),
             mapOrphanTransactions.size(), mapOrphanTransactionsByPrev.size());
    return true;
}

void static EraseOrphanTx(uint256 hash) EXCLUSIVE_LOCKS_REQUIRED(cs_main)
{
    map<uint256, COrphanTx>::iterator it = mapOrphanTransactions.find(hash);
    if (it == mapOrphanTransactions.end())
        return;
    BOOST_FOREACH(const CTxIn& txin, it->second.tx.vin)
    {
        map<uint256, set<uint256> >::iterator itPrev = mapOrphanTransactionsByPrev.find(txin.prevout.hash);
        if (itPrev == mapOrphanTransactionsByPrev.end())
            continue;
        itPrev->second.erase(hash);
        if (itPrev->second.empty())
            mapOrphanTransactionsByPrev.erase(itPrev);
    }
    mapOrphanTransactions.erase(it);
}

void EraseOrphansFor(NodeId peer)
{
    int nErased = 0;
    map<uint256, COrphanTx>::iterator iter = mapOrphanTransactions.begin();
    while (iter != mapOrphanTransactions.end())
    {
        map<uint256, COrphanTx>::iterator maybeErase = iter++; // increment to avoid iterator becoming invalid
        if (maybeErase->second.fromPeer == peer)
        {
            EraseOrphanTx(maybeErase->second.tx.GetHash());
            ++nErased;
        }
    }
    if (nErased > 0) LogPrint("mempool", "Erased %d orphan tx from peer %d\n", nErased, peer);
}


unsigned int LimitOrphanTxSize(unsigned int nMaxOrphans) EXCLUSIVE_LOCKS_REQUIRED(cs_main)
{
    unsigned int nEvicted = 0;
    while (mapOrphanTransactions.size() > nMaxOrphans)
    {
        // Evict a random orphan:
        uint256 randomhash = GetRandHash();
        map<uint256, COrphanTx>::iterator it = mapOrphanTransactions.lower_bound(randomhash);
        if (it == mapOrphanTransactions.end())
            it = mapOrphanTransactions.begin();
            EraseOrphanTx(it->first);
            ++nEvicted;
    }
    return nEvicted;
}


bool IsStandardTx(const CTransaction& tx, string& reason, const int nHeight)
{
    bool isOverwinter = NetworkUpgradeActive(nHeight, Params().GetConsensus(), Consensus::UPGRADE_OVERWINTER);
    
    if (isOverwinter) {
        // Overwinter standard rules apply
        if (tx.nVersion > CTransaction::OVERWINTER_MAX_CURRENT_VERSION || tx.nVersion < CTransaction::OVERWINTER_MIN_CURRENT_VERSION) {
            reason = "overwinter-version";
            return false;
        }
    } else {
        // Sprout standard rules apply
        if (tx.nVersion > CTransaction::SPROUT_MAX_CURRENT_VERSION || tx.nVersion < CTransaction::SPROUT_MIN_CURRENT_VERSION) {
            reason = "version";
            return false;
        }
    }
    
    BOOST_FOREACH(const CTxIn& txin, tx.vin)
    {
        // Biggest 'standard' txin is a 15-of-15 P2SH multisig with compressed
        // keys. (remember the 520 byte limit on redeemScript size) That works
        // out to a (15*(33+1))+3=513 byte redeemScript, 513+1+15*(73+1)+3=1627
        // bytes of scriptSig, which we round off to 1650 bytes for some minor
        // future-proofing. That's also enough to spend a 20-of-20
        // CHECKMULTISIG scriptPubKey, though such a scriptPubKey is not
        // considered standard)
        if (txin.scriptSig.size() > 1650) {
            reason = "scriptsig-size";
            return false;
        }
        if (!txin.scriptSig.IsPushOnly()) {
            reason = "scriptsig-not-pushonly";
            return false;
        }
    }
    
    unsigned int v=0,nDataOut = 0;
    txnouttype whichType;
    BOOST_FOREACH(const CTxOut& txout, tx.vout)
    {
        if (!::IsStandard(txout.scriptPubKey, whichType))
        {
            reason = "scriptpubkey";
            fprintf(stderr,">>>>>>>>>>>>>>> vout.%d nDataout.%d\n",v,nDataOut);
            return false;
        }
        
        if (whichType == TX_NULL_DATA)
        {
            nDataOut++;
            //fprintf(stderr,"is OP_RETURN\n");
        }
        else if ((whichType == TX_MULTISIG) && (!fIsBareMultisigStd)) {
            reason = "bare-multisig";
            return false;
        } else if (txout.scriptPubKey.IsPayToCryptoCondition() == 0 && txout.IsDust(::minRelayTxFee)) {
            reason = "dust";
            return false;
        }
        v++;
    }
    
    // only one OP_RETURN txout is permitted
    if (nDataOut > 1) {
        reason = "multi-op-return";
        return false;
    }
    
    return true;
}

bool IsFinalTx(const CTransaction &tx, int nBlockHeight, int64_t nBlockTime)
{
    int32_t i;
    if (tx.nLockTime == 0)
        return true;
    if ((int64_t)tx.nLockTime < ((int64_t)tx.nLockTime < LOCKTIME_THRESHOLD ? (int64_t)nBlockHeight : nBlockTime))
        return true;
    BOOST_FOREACH(const CTxIn& txin, tx.vin)
    {
        if ( txin.nSequence == 0xfffffffe && (((int64_t)tx.nLockTime >= LOCKTIME_THRESHOLD && (int64_t)tx.nLockTime > nBlockTime) || ((int64_t)tx.nLockTime < LOCKTIME_THRESHOLD && (int64_t)tx.nLockTime > nBlockHeight)) )
        {
            
        }
        else if (!txin.IsFinal())
        {
            //printf("non-final txin seq.%x locktime.%u vs nTime.%u\n",txin.nSequence,(uint32_t)tx.nLockTime,(uint32_t)nBlockTime);
            return false;
        }
    }
    return true;
}

bool IsExpiredTx(const CTransaction &tx, int nBlockHeight)
{
    if (tx.nExpiryHeight == 0 || tx.IsCoinBase()) {
        return false;
    }
    return static_cast<uint32_t>(nBlockHeight) > tx.nExpiryHeight;
}

bool CheckFinalTx(const CTransaction &tx, int flags)
{
    AssertLockHeld(cs_main);
    
    // By convention a negative value for flags indicates that the
    // current network-enforced consensus rules should be used. In
    // a future soft-fork scenario that would mean checking which
    // rules would be enforced for the next block and setting the
    // appropriate flags. At the present time no soft-forks are
    // scheduled, so no flags are set.
    flags = std::max(flags, 0);
    
    // CheckFinalTx() uses chainActive.Height()+1 to evaluate
    // nLockTime because when IsFinalTx() is called within
    // CBlock::AcceptBlock(), the height of the block *being*
    // evaluated is what is used. Thus if we want to know if a
    // transaction can be part of the *next* block, we need to call
    // IsFinalTx() with one more than chainActive.Height().
    const int nBlockHeight = chainActive.Height() + 1;
    
    // Timestamps on the other hand don't get any special treatment,
    // because we can't know what timestamp the next block will have,
    // and there aren't timestamp applications where it matters.
    // However this changes once median past time-locks are enforced:
    const int64_t nBlockTime = (flags & LOCKTIME_MEDIAN_TIME_PAST)
    ? chainActive.Tip()->GetMedianTimePast()
    : GetAdjustedTime();
    
    return IsFinalTx(tx, nBlockHeight, nBlockTime);
}

/**
 * Check transaction inputs to mitigate two
 * potential denial-of-service attacks:
 *
 * 1. scriptSigs with extra data stuffed into them,
 *    not consumed by scriptPubKey (or P2SH script)
 * 2. P2SH scripts with a crazy number of expensive
 *    CHECKSIG/CHECKMULTISIG operations
 */
bool AreInputsStandard(const CTransaction& tx, const CCoinsViewCache& mapInputs, uint32_t consensusBranchId)
{
    if (tx.IsCoinBase())
        return true; // Coinbases don't use vin normally

    if (tx.IsCoinImport())
        return tx.vin[0].scriptSig.IsCoinImport();

    for (unsigned int i = 0; i < tx.vin.size(); i++)
    {
        const CTxOut& prev = mapInputs.GetOutputFor(tx.vin[i]);
        
        vector<vector<unsigned char> > vSolutions;
        txnouttype whichType;
        // get the scriptPubKey corresponding to this input:
        const CScript& prevScript = prev.scriptPubKey;
        if (!Solver(prevScript, whichType, vSolutions))
            return false;
        int nArgsExpected = ScriptSigArgsExpected(whichType, vSolutions);
        if (nArgsExpected < 0)
            return false;
        
        // Transactions with extra stuff in their scriptSigs are
        // non-standard. Note that this EvalScript() call will
        // be quick, because if there are any operations
        // beside "push data" in the scriptSig
        // IsStandardTx() will have already returned false
        // and this method isn't called.
        vector<vector<unsigned char> > stack;
        if (!EvalScript(stack, tx.vin[i].scriptSig, SCRIPT_VERIFY_NONE, BaseSignatureChecker(), consensusBranchId))
            return false;
        
        if (whichType == TX_SCRIPTHASH)
        {
            if (stack.empty())
                return false;
            CScript subscript(stack.back().begin(), stack.back().end());
            vector<vector<unsigned char> > vSolutions2;
            txnouttype whichType2;
            if (Solver(subscript, whichType2, vSolutions2))
            {
                int tmpExpected = ScriptSigArgsExpected(whichType2, vSolutions2);
                if (tmpExpected < 0)
                    return false;
                nArgsExpected += tmpExpected;
            }
            else
            {
                // Any other Script with less than 15 sigops OK:
                unsigned int sigops = subscript.GetSigOpCount(true);
                // ... extra data left on the stack after execution is OK, too:
                return (sigops <= MAX_P2SH_SIGOPS);
            }
        }
        
        if (stack.size() != (unsigned int)nArgsExpected)
            return false;
    }
    
    return true;
}

unsigned int GetLegacySigOpCount(const CTransaction& tx)
{
    unsigned int nSigOps = 0;
    BOOST_FOREACH(const CTxIn& txin, tx.vin)
    {
        nSigOps += txin.scriptSig.GetSigOpCount(false);
    }
    BOOST_FOREACH(const CTxOut& txout, tx.vout)
    {
        nSigOps += txout.scriptPubKey.GetSigOpCount(false);
    }
    return nSigOps;
}

unsigned int GetP2SHSigOpCount(const CTransaction& tx, const CCoinsViewCache& inputs)
{
    if (tx.IsCoinBase() || tx.IsCoinImport())
        return 0;
    
    unsigned int nSigOps = 0;
    for (unsigned int i = 0; i < tx.vin.size(); i++)
    {
        const CTxOut &prevout = inputs.GetOutputFor(tx.vin[i]);
        if (prevout.scriptPubKey.IsPayToScriptHash())
            nSigOps += prevout.scriptPubKey.GetSigOpCount(tx.vin[i].scriptSig);
    }
    return nSigOps;
}

/**
 * Ensure that a coinbase transaction is structured according to the consensus rules of the
 * chain
 */
bool ContextualCheckCoinbaseTransaction(const CTransaction& tx, const int nHeight)
{
    // if time locks are on, ensure that this coin base is time locked exactly as it should be
    if (((uint64_t)(tx.GetValueOut()) >= ASSETCHAINS_TIMELOCKGTE) || (nHeight >= 31680) && komodo_ac_block_subsidy(nHeight) >= ASSETCHAINS_TIMELOCKGTE)
    {
        CScriptID scriptHash;

        // to be valid, it must be a P2SH transaction and have an op_return in vout[1] that 
        // holds the full output script, which may include multisig, etc., but starts with 
        // the time lock verify of the correct time lock for this block height
        if (tx.vout.size() == 2 &&
            CScriptExt(tx.vout[0].scriptPubKey).IsPayToScriptHash(&scriptHash) &&
            tx.vout[1].scriptPubKey.size() >= 7 && // minimum for any possible future to prevent out of bounds
            tx.vout[1].scriptPubKey.data()[0] == OP_RETURN)
        {
            opcodetype op;
            std::vector<uint8_t> opretData = std::vector<uint8_t>();
            CScript::const_iterator it = tx.vout[1].scriptPubKey.begin() + 1;
            if (tx.vout[1].scriptPubKey.GetOp2(it, op, &opretData))
            {
                if (opretData.size() > 0 && opretData.data()[0] == OPRETTYPE_TIMELOCK)
                {
                    int64_t unlocktime;
                    CScriptExt opretScript = CScriptExt(opretData.begin() + 1, opretData.end());

                    if (CScriptID(opretScript) == scriptHash &&
                        opretScript.IsCheckLockTimeVerify(&unlocktime) &&
                        komodo_block_unlocktime(nHeight) == unlocktime)
                    {
                        return(true);
                    }
                }
            }
        }
        return(false);
    }
    return(true);
}

/**
 * Check a transaction contextually against a set of consensus rules valid at a given block height.
 *
 * Notes:
 * 1. AcceptToMemoryPool calls CheckTransaction and this function.
 * 2. ProcessNewBlock calls AcceptBlock, which calls CheckBlock (which calls CheckTransaction)
 *    and ContextualCheckBlock (which calls this function).
 */
bool ContextualCheckTransaction(const CTransaction& tx, CValidationState &state, const int nHeight, const int dosLevel)
{
    bool isOverwinter = NetworkUpgradeActive(nHeight, Params().GetConsensus(), Consensus::UPGRADE_OVERWINTER);
    bool isSprout = !isOverwinter;
    
    // If Sprout rules apply, reject transactions which are intended for Overwinter and beyond
    if (isSprout && tx.fOverwintered) {
        return state.DoS(dosLevel, error("ContextualCheckTransaction(): overwinter is not active yet"),
                         REJECT_INVALID, "tx-overwinter-not-active");
    }
    
    // If Overwinter rules apply:
    if (isOverwinter) {
        // Reject transactions with valid version but missing overwinter flag
        if (tx.nVersion >= OVERWINTER_MIN_TX_VERSION && !tx.fOverwintered) {
            return state.DoS(dosLevel, error("ContextualCheckTransaction(): overwinter flag must be set"),
                             REJECT_INVALID, "tx-overwinter-flag-not-set");
        }
        
        // Reject transactions with invalid version
        if (tx.fOverwintered && tx.nVersion > OVERWINTER_MAX_TX_VERSION ) {
            return state.DoS(100, error("CheckTransaction(): overwinter version too high"),
                             REJECT_INVALID, "bad-tx-overwinter-version-too-high");
        }
        
        // Reject transactions intended for Sprout
        if (!tx.fOverwintered) {
            return state.DoS(dosLevel, error("ContextualCheckTransaction: overwinter is active"),
                             REJECT_INVALID, "tx-overwinter-active");
        }
        
        // Check that all transactions are unexpired
        if (IsExpiredTx(tx, nHeight)) {
            return state.DoS(dosLevel, error("ContextualCheckTransaction(): transaction is expired"), REJECT_INVALID, "tx-overwinter-expired");
        }
    }

    if (!(tx.IsMint() || tx.vjoinsplit.empty())) {
        auto consensusBranchId = CurrentEpochBranchId(nHeight, Params().GetConsensus());
        // Empty output script.
        CScript scriptCode;
        uint256 dataToBeSigned;
        try {
            dataToBeSigned = SignatureHash(scriptCode, tx, NOT_AN_INPUT, SIGHASH_ALL, 0, consensusBranchId);
        } catch (std::logic_error ex) {
            return state.DoS(100, error("CheckTransaction(): error computing signature hash"),
                             REJECT_INVALID, "error-computing-signature-hash");
        }
        
        BOOST_STATIC_ASSERT(crypto_sign_PUBLICKEYBYTES == 32);
        
        // We rely on libsodium to check that the signature is canonical.
        // https://github.com/jedisct1/libsodium/commit/62911edb7ff2275cccd74bf1c8aefcc4d76924e0
        if (crypto_sign_verify_detached(&tx.joinSplitSig[0],
                                        dataToBeSigned.begin(), 32,
                                        tx.joinSplitPubKey.begin()
                                        ) != 0) {
            return state.DoS(100, error("CheckTransaction(): invalid joinsplit signature"),
                             REJECT_INVALID, "bad-txns-invalid-joinsplit-signature");
        }
    }

    if (tx.IsCoinBase())
    {
        if (!ContextualCheckCoinbaseTransaction(tx, nHeight))
            return state.DoS(100, error("CheckTransaction(): invalid script data for coinbase time lock"),
                                REJECT_INVALID, "bad-txns-invalid-script-data-for-coinbase-time-lock");
    }
    return true;
}

bool CheckTransaction(const CTransaction& tx, CValidationState &state,
                      libzcash::ProofVerifier& verifier)
{
    static uint256 array[64]; static int32_t numbanned,indallvouts; int32_t j,k,n;
    if ( *(int32_t *)&array[0] == 0 )
        numbanned = komodo_bannedset(&indallvouts,array,(int32_t)(sizeof(array)/sizeof(*array)));
    n = tx.vin.size();
    for (j=0; j<n; j++)
    {
        for (k=0; k<numbanned; k++)
        {
            if ( tx.vin[j].prevout.hash == array[k] && (tx.vin[j].prevout.n == 1 || k >= indallvouts) )
            {
                static uint32_t counter;
                if ( counter++ < 100 )
                    printf("MEMPOOL: banned tx.%d being used at ht.%d vout.%d\n",k,(int32_t)chainActive.Tip()->nHeight,j);
                return(false);
            }
        }
    }
    // Don't count coinbase transactions because mining skews the count
    if (!tx.IsCoinBase()) {
        transactionsValidated.increment();
    }
    
    if (!CheckTransactionWithoutProofVerification(tx, state)) {
        return false;
    } else {
        // Ensure that zk-SNARKs v|| y
        BOOST_FOREACH(const JSDescription &joinsplit, tx.vjoinsplit) {
            if (!joinsplit.Verify(*pzcashParams, verifier, tx.joinSplitPubKey)) {
                return state.DoS(100, error("CheckTransaction(): joinsplit does not verify"),
                                 REJECT_INVALID, "bad-txns-joinsplit-verification-failed");
            }
        }
        return true;
    }
}

bool CheckTransactionWithoutProofVerification(const CTransaction& tx, CValidationState &state)
{
    // Basic checks that don't depend on any context
    
    /**
     * Previously:
     * 1. The consensus rule below was:
     *        if (tx.nVersion < SPROUT_MIN_TX_VERSION) { ... }
     *    which checked if tx.nVersion fell within the range:
     *        INT32_MIN <= tx.nVersion < SPROUT_MIN_TX_VERSION
     * 2. The parser allowed tx.nVersion to be negative
     *
     * Now:
     * 1. The consensus rule checks to see if tx.Version falls within the range:
     *        0 <= tx.nVersion < SPROUT_MIN_TX_VERSION
     * 2. The previous consensus rule checked for negative values within the range:
     *        INT32_MIN <= tx.nVersion < 0
     *    This is unnecessary for Overwinter transactions since the parser now
     *    interprets the sign bit as fOverwintered, so tx.nVersion is always >=0,
     *    and when Overwinter is not active ContextualCheckTransaction rejects
     *    transactions with fOverwintered set.  When fOverwintered is set,
     *    this function and ContextualCheckTransaction will together check to
     *    ensure tx.nVersion avoids the following ranges:
     *        0 <= tx.nVersion < OVERWINTER_MIN_TX_VERSION
     *        OVERWINTER_MAX_TX_VERSION < tx.nVersion <= INT32_MAX
     */
    if (!tx.fOverwintered && tx.nVersion < SPROUT_MIN_TX_VERSION) {
        return state.DoS(100, error("CheckTransaction(): version too low"),
                         REJECT_INVALID, "bad-txns-version-too-low");
    }
    else if (tx.fOverwintered) {
        if (tx.nVersion < OVERWINTER_MIN_TX_VERSION) {
            return state.DoS(100, error("CheckTransaction(): overwinter version too low"),
                             REJECT_INVALID, "bad-tx-overwinter-version-too-low");
        }
        if (tx.nVersionGroupId != OVERWINTER_VERSION_GROUP_ID) {
            return state.DoS(100, error("CheckTransaction(): unknown tx version group id"),
                             REJECT_INVALID, "bad-tx-version-group-id");
        }
        if (tx.nExpiryHeight >= TX_EXPIRY_HEIGHT_THRESHOLD) {
            return state.DoS(100, error("CheckTransaction(): expiry height is too high"),
                             REJECT_INVALID, "bad-tx-expiry-height-too-high");
        }
    }
    
    // Transactions can contain empty `vin` and `vout` so long as
    // `vjoinsplit` is non-empty.
    // Migrations may also have empty `vin`
    if (tx.vin.empty() && tx.vjoinsplit.empty())
        return state.DoS(10, error("CheckTransaction(): vin empty"),
                         REJECT_INVALID, "bad-txns-vin-empty");
    if (tx.vout.empty() && tx.vjoinsplit.empty())
        return state.DoS(10, error("CheckTransaction(): vout empty"),
                         REJECT_INVALID, "bad-txns-vout-empty");
    
    // Size limits
    BOOST_STATIC_ASSERT(MAX_BLOCK_SIZE > MAX_TX_SIZE); // sanity
    if (::GetSerializeSize(tx, SER_NETWORK, PROTOCOL_VERSION) > MAX_TX_SIZE)
        return state.DoS(100, error("CheckTransaction(): size limits failed"),
                         REJECT_INVALID, "bad-txns-oversize");
    
    // Check for negative or overflow output values
    CAmount nValueOut = 0;
    int32_t iscoinbase = tx.IsCoinBase();
    BOOST_FOREACH(const CTxOut& txout, tx.vout)
    {
        if (txout.nValue < 0)
            return state.DoS(100, error("CheckTransaction(): txout.nValue negative"),
                             REJECT_INVALID, "bad-txns-vout-negative");
        if (txout.nValue > MAX_MONEY)
        {
            fprintf(stderr,"%.8f > max %.8f\n",(double)txout.nValue/COIN,(double)MAX_MONEY/COIN);
            return state.DoS(100, error("CheckTransaction(): txout.nValue too high"),REJECT_INVALID, "bad-txns-vout-toolarge");
        }
        if ( ASSETCHAINS_PRIVATE != 0 )
        {
            fprintf(stderr,"private chain nValue %.8f iscoinbase.%d\n",(double)txout.nValue/COIN,iscoinbase);
            if ( (txout.nValue > 0 && iscoinbase == 0) || tx.GetJoinSplitValueOut() > 0 )
                return state.DoS(100, error("CheckTransaction(): this is a private chain, no public allowed"),REJECT_INVALID, "bad-txns-acprivacy-chain");
        }
        nValueOut += txout.nValue;
        if (!MoneyRange(nValueOut))
            return state.DoS(100, error("CheckTransaction(): txout total out of range"),
                             REJECT_INVALID, "bad-txns-txouttotal-toolarge");
    }
    
    // Ensure that joinsplit values are well-formed
    BOOST_FOREACH(const JSDescription& joinsplit, tx.vjoinsplit)
    {
        if ( ASSETCHAINS_PUBLIC != 0 )
        {
            return state.DoS(100, error("CheckTransaction(): this is a public chain, no privacy allowed"),
                             REJECT_INVALID, "bad-txns-acprivacy-chain");
        }
        if (joinsplit.vpub_old < 0) {
            return state.DoS(100, error("CheckTransaction(): joinsplit.vpub_old negative"),
                             REJECT_INVALID, "bad-txns-vpub_old-negative");
        }
        
        if (joinsplit.vpub_new < 0) {
            return state.DoS(100, error("CheckTransaction(): joinsplit.vpub_new negative"),
                             REJECT_INVALID, "bad-txns-vpub_new-negative");
        }
        
        if (joinsplit.vpub_old > MAX_MONEY) {
            return state.DoS(100, error("CheckTransaction(): joinsplit.vpub_old too high"),
                             REJECT_INVALID, "bad-txns-vpub_old-toolarge");
        }
        
        if (joinsplit.vpub_new > MAX_MONEY) {
            return state.DoS(100, error("CheckTransaction(): joinsplit.vpub_new too high"),
                             REJECT_INVALID, "bad-txns-vpub_new-toolarge");
        }
        
        if (joinsplit.vpub_new != 0 && joinsplit.vpub_old != 0) {
            return state.DoS(100, error("CheckTransaction(): joinsplit.vpub_new and joinsplit.vpub_old both nonzero"),
                             REJECT_INVALID, "bad-txns-vpubs-both-nonzero");
        }
        
        nValueOut += joinsplit.vpub_old;
        if (!MoneyRange(nValueOut)) {
            return state.DoS(100, error("CheckTransaction(): txout total out of range"),
                             REJECT_INVALID, "bad-txns-txouttotal-toolarge");
        }
    }
    
    // Ensure input values do not exceed MAX_MONEY
    // We have not resolved the txin values at this stage,
    // but we do know what the joinsplits claim to add
    // to the value pool.
    {
        CAmount nValueIn = 0;
        for (std::vector<JSDescription>::const_iterator it(tx.vjoinsplit.begin()); it != tx.vjoinsplit.end(); ++it)
        {
            nValueIn += it->vpub_new;
            
            if (!MoneyRange(it->vpub_new) || !MoneyRange(nValueIn)) {
                return state.DoS(100, error("CheckTransaction(): txin total out of range"),
                                 REJECT_INVALID, "bad-txns-txintotal-toolarge");
            }
        }
    }
    
    
    // Check for duplicate inputs
    set<COutPoint> vInOutPoints;
    BOOST_FOREACH(const CTxIn& txin, tx.vin)
    {
        if (vInOutPoints.count(txin.prevout))
            return state.DoS(100, error("CheckTransaction(): duplicate inputs"),
                             REJECT_INVALID, "bad-txns-inputs-duplicate");
        vInOutPoints.insert(txin.prevout);
    }
    
    // Check for duplicate joinsplit nullifiers in this transaction
    set<uint256> vJoinSplitNullifiers;
    BOOST_FOREACH(const JSDescription& joinsplit, tx.vjoinsplit)
    {
        BOOST_FOREACH(const uint256& nf, joinsplit.nullifiers)
        {
            if (vJoinSplitNullifiers.count(nf))
                return state.DoS(100, error("CheckTransaction(): duplicate nullifiers"),
                                 REJECT_INVALID, "bad-joinsplits-nullifiers-duplicate");
            
            vJoinSplitNullifiers.insert(nf);
        }
    }
    
    if (tx.IsMint())
    {
        // There should be no joinsplits in a coinbase transaction
        if (tx.vjoinsplit.size() > 0)
            return state.DoS(100, error("CheckTransaction(): coinbase has joinsplits"),
                             REJECT_INVALID, "bad-cb-has-joinsplits");
        
        if (tx.vin[0].scriptSig.size() < 2 || tx.vin[0].scriptSig.size() > 100)
            return state.DoS(100, error("CheckTransaction(): coinbase script size"),
                             REJECT_INVALID, "bad-cb-length");
    }
    else
    {
        BOOST_FOREACH(const CTxIn& txin, tx.vin)
        if (txin.prevout.IsNull())
            return state.DoS(10, error("CheckTransaction(): prevout is null"),
                             REJECT_INVALID, "bad-txns-prevout-null");
    }
    
    return true;
}

CAmount GetMinRelayFee(const CTransaction& tx, unsigned int nBytes, bool fAllowFree)
{
    extern int32_t KOMODO_ON_DEMAND;
    {
        LOCK(mempool.cs);
        uint256 hash = tx.GetHash();
        double dPriorityDelta = 0;
        CAmount nFeeDelta = 0;
        mempool.ApplyDeltas(hash, dPriorityDelta, nFeeDelta);
        if (dPriorityDelta > 0 || nFeeDelta > 0)
            return 0;
    }
    
    CAmount nMinFee = ::minRelayTxFee.GetFee(nBytes);
    
    if (fAllowFree)
    {
        // There is a free transaction area in blocks created by most miners,
        // * If we are relaying we allow transactions up to DEFAULT_BLOCK_PRIORITY_SIZE - 1000
        //   to be considered to fall into this category. We don't want to encourage sending
        //   multiple transactions instead of one big transaction to avoid fees.
        if (nBytes < (DEFAULT_BLOCK_PRIORITY_SIZE - 1000))
            nMinFee = 0;
    }
    
    if (!MoneyRange(nMinFee))
        nMinFee = MAX_MONEY;
    return nMinFee;
}


bool AcceptToMemoryPool(CTxMemPool& pool, CValidationState &state, const CTransaction &tx, bool fLimitFree,bool* pfMissingInputs, bool fRejectAbsurdFee)
{
    AssertLockHeld(cs_main);
    if (pfMissingInputs)
        *pfMissingInputs = false;
    
    int nextBlockHeight = chainActive.Height() + 1;
    auto consensusBranchId = CurrentEpochBranchId(nextBlockHeight, Params().GetConsensus());
    
    // Node operator can choose to reject tx by number of transparent inputs
    static_assert(std::numeric_limits<size_t>::max() >= std::numeric_limits<int64_t>::max(), "size_t too small");
    size_t limit = (size_t) GetArg("-mempooltxinputlimit", 0);
    if (limit > 0) {
        size_t n = tx.vin.size();
        if (n > limit) {
            LogPrint("mempool", "Dropping txid %s : too many transparent inputs %zu > limit %zu\n", tx.GetHash().ToString(), n, limit );
            return false;
        }
    }
    
    auto verifier = libzcash::ProofVerifier::Strict();
    if ( komodo_validate_interest(tx,chainActive.LastTip()->nHeight+1,chainActive.LastTip()->GetMedianTimePast() + 777,0) < 0 )
    {
        //fprintf(stderr,"AcceptToMemoryPool komodo_validate_interest failure\n");
        return error("AcceptToMemoryPool: komodo_validate_interest failed");
    }
    if (!CheckTransaction(tx, state, verifier))
    {
        
        return error("AcceptToMemoryPool: CheckTransaction failed");
    }
    // DoS level set to 10 to be more forgiving.
    // Check transaction contextually against the set of consensus rules which apply in the next block to be mined.
    if (!ContextualCheckTransaction(tx, state, nextBlockHeight, 10))
    {
        return error("AcceptToMemoryPool: ContextualCheckTransaction failed");
    }
    
    // Coinbase is only valid in a block, not as a loose transaction
    if (tx.IsCoinBase())
    {
        fprintf(stderr,"AcceptToMemoryPool coinbase as individual tx\n");
        return state.DoS(100, error("AcceptToMemoryPool: coinbase as individual tx"),REJECT_INVALID, "coinbase");
    }
    // Rather not work on nonstandard transactions (unless -testnet/-regtest)
    string reason;
    if (Params().RequireStandard() && !IsStandardTx(tx, reason, nextBlockHeight))
    {
        fprintf(stderr,"AcceptToMemoryPool reject nonstandard transaction: %s\n",reason.c_str());
        return state.DoS(0,error("AcceptToMemoryPool: nonstandard transaction: %s", reason),REJECT_NONSTANDARD, reason);
    }
    // Only accept nLockTime-using transactions that can be mined in the next
    // block; we don't want our mempool filled up with transactions that can't
    // be mined yet.
    if (!CheckFinalTx(tx, STANDARD_LOCKTIME_VERIFY_FLAGS))
    {
        //fprintf(stderr,"AcceptToMemoryPool reject non-final\n");
        return state.DoS(0, false, REJECT_NONSTANDARD, "non-final");
    }
    // is it already in the memory pool?
    uint256 hash = tx.GetHash();
    if (pool.exists(hash))
    {
        //fprintf(stderr,"already in mempool\n");
        return state.Invalid(false, REJECT_DUPLICATE, "already in mempool");
    }
    
    // Check for conflicts with in-memory transactions
    {
        LOCK(pool.cs); // protect pool.mapNextTx
        for (unsigned int i = 0; i < tx.vin.size(); i++)
        {
            COutPoint outpoint = tx.vin[i].prevout;
            if (pool.mapNextTx.count(outpoint))
            {
                //static uint32_t counter;
                // Disable replacement feature for now
                //if ( counter++ < 100 )
                //fprintf(stderr,"Disable replacement feature for now\n");
                return false;
            }
        }
        BOOST_FOREACH(const JSDescription &joinsplit, tx.vjoinsplit)
        {
            BOOST_FOREACH(const uint256 &nf, joinsplit.nullifiers)
            {
                if (pool.mapNullifiers.count(nf))
                {
                    fprintf(stderr,"pool.mapNullifiers.count\n");
                    return false;
                }
            }
        }
    }
    
    {
        CCoinsView dummy;
        CCoinsViewCache view(&dummy);
        int64_t interest;
        CAmount nValueIn = 0;
        {
            LOCK(pool.cs);
            CCoinsViewMemPool viewMemPool(pcoinsTip, pool);
            view.SetBackend(viewMemPool);
            
            // do we already have it?
            if (view.HaveCoins(hash))
            {
                //fprintf(stderr,"view.HaveCoins(hash) error\n");
                return state.Invalid(false, REJECT_DUPLICATE, "already have coins");
            }
            
            if (tx.IsCoinImport())
            {
                // Inverse of normal case; if input exists, it's been spent
                if (ExistsImportTombstone(tx, view))
                    return state.Invalid(false, REJECT_DUPLICATE, "import tombstone exists");
            }
            else
            {
                // do all inputs exist?
                // Note that this does not check for the presence of actual outputs (see the next check for that),
                // and only helps with filling in pfMissingInputs (to determine missing vs spent).
                BOOST_FOREACH(const CTxIn txin, tx.vin)
                {
                    if (!view.HaveCoins(txin.prevout.hash))
                    {
                        if (pfMissingInputs)
                            *pfMissingInputs = true;
                        //fprintf(stderr,"missing inputs\n");
                        return false;
                    }
                }
                
                // are the actual inputs available?
                if (!view.HaveInputs(tx))
                {
                    //fprintf(stderr,"accept failure.1\n");
                    return state.Invalid(error("AcceptToMemoryPool: inputs already spent"),REJECT_DUPLICATE, "bad-txns-inputs-spent");
                }
            }
            // are the joinsplit's requirements met?
            if (!view.HaveJoinSplitRequirements(tx))
            {
                //fprintf(stderr,"accept failure.2\n");
                return state.Invalid(error("AcceptToMemoryPool: joinsplit requirements not met"),REJECT_DUPLICATE, "bad-txns-joinsplit-requirements-not-met");
            }
            
            // Bring the best block into scope
            view.GetBestBlock();
            
            nValueIn = view.GetValueIn(chainActive.LastTip()->nHeight,&interest,tx,chainActive.LastTip()->nTime);
            if ( 0 && interest != 0 )
                fprintf(stderr,"add interest %.8f\n",(double)interest/COIN);
            // we have all inputs cached now, so switch back to dummy, so we don't need to keep lock on mempool
            view.SetBackend(dummy);
        }
        
        // Check for non-standard pay-to-script-hash in inputs
        if (Params().RequireStandard() && !AreInputsStandard(tx, view, consensusBranchId))
            return error("AcceptToMemoryPool: reject nonstandard transaction input");
        
        // Check that the transaction doesn't have an excessive number of
        // sigops, making it impossible to mine. Since the coinbase transaction
        // itself can contain sigops MAX_STANDARD_TX_SIGOPS is less than
        // MAX_BLOCK_SIGOPS; we still consider this an invalid rather than
        // merely non-standard transaction.
        unsigned int nSigOps = GetLegacySigOpCount(tx);
        nSigOps += GetP2SHSigOpCount(tx, view);
        if (nSigOps > MAX_STANDARD_TX_SIGOPS)
        {
            fprintf(stderr,"accept failure.4\n");
            return state.DoS(0, error("AcceptToMemoryPool: too many sigops %s, %d > %d", hash.ToString(), nSigOps, MAX_STANDARD_TX_SIGOPS),REJECT_NONSTANDARD, "bad-txns-too-many-sigops");
        }
        
        CAmount nValueOut = tx.GetValueOut();
        CAmount nFees = nValueIn-nValueOut;
        double dPriority = view.GetPriority(tx, chainActive.Height());
        
        // Keep track of transactions that spend a coinbase, which we re-scan
        // during reorgs to ensure COINBASE_MATURITY is still met.
        bool fSpendsCoinbase = false;
        if (!tx.IsCoinImport()) {
            BOOST_FOREACH(const CTxIn &txin, tx.vin) {
                const CCoins *coins = view.AccessCoins(txin.prevout.hash);
                if (coins->IsCoinBase()) {
                    fSpendsCoinbase = true;
                    break;
                }
            }
        }
        
        // Grab the branch ID we expect this transaction to commit to. We don't
        // yet know if it does, but if the entry gets added to the mempool, then
        // it has passed ContextualCheckInputs and therefore this is correct.
        auto consensusBranchId = CurrentEpochBranchId(chainActive.Height() + 1, Params().GetConsensus());
        
        CTxMemPoolEntry entry(tx, nFees, GetTime(), dPriority, chainActive.Height(), mempool.HasNoInputsOf(tx), fSpendsCoinbase, consensusBranchId);
        unsigned int nSize = entry.GetTxSize();
        
        // Accept a tx if it contains joinsplits and has at least the default fee specified by z_sendmany.
        if (tx.vjoinsplit.size() > 0 && nFees >= ASYNC_RPC_OPERATION_DEFAULT_MINERS_FEE) {
            // In future we will we have more accurate and dynamic computation of fees for tx with joinsplits.
        } else {
            // Don't accept it if it can't get into a block
            CAmount txMinFee = GetMinRelayFee(tx, nSize, true);
            if (fLimitFree && nFees < txMinFee)
            {
                //fprintf(stderr,"accept failure.5\n");
                return state.DoS(0, error("AcceptToMemoryPool: not enough fees %s, %d < %d",hash.ToString(), nFees, txMinFee),REJECT_INSUFFICIENTFEE, "insufficient fee");
            }
        }
        
        // Require that free transactions have sufficient priority to be mined in the next block.
        if (GetBoolArg("-relaypriority", false) && nFees < ::minRelayTxFee.GetFee(nSize) && !AllowFree(view.GetPriority(tx, chainActive.Height() + 1))) {
            fprintf(stderr,"accept failure.6\n");
            return state.DoS(0, false, REJECT_INSUFFICIENTFEE, "insufficient priority");
        }
        
        // Continuously rate-limit free (really, very-low-fee) transactions
        // This mitigates 'penny-flooding' -- sending thousands of free transactions just to
        // be annoying or make others' transactions take longer to confirm.
        if (fLimitFree && nFees < ::minRelayTxFee.GetFee(nSize))
        {
            static CCriticalSection csFreeLimiter;
            static double dFreeCount;
            static int64_t nLastTime;
            int64_t nNow = GetTime();
            
            LOCK(csFreeLimiter);
            
            // Use an exponentially decaying ~10-minute window:
            dFreeCount *= pow(1.0 - 1.0/600.0, (double)(nNow - nLastTime));
            nLastTime = nNow;
            // -limitfreerelay unit is thousand-bytes-per-minute
            // At default rate it would take over a month to fill 1GB
            if (dFreeCount >= GetArg("-limitfreerelay", 15)*10*1000)
            {
                fprintf(stderr,"accept failure.7\n");
                return state.DoS(0, error("AcceptToMemoryPool: free transaction rejected by rate limiter"), REJECT_INSUFFICIENTFEE, "rate limited free transaction");
            }
            LogPrint("mempool", "Rate limit dFreeCount: %g => %g\n", dFreeCount, dFreeCount+nSize);
            dFreeCount += nSize;
        }
        
        if (fRejectAbsurdFee && nFees > ::minRelayTxFee.GetFee(nSize) * 10000 && nFees > nValueOut/19 )
        {
            fprintf(stderr,"accept failure.8\n");
            return error("AcceptToMemoryPool: absurdly high fees %s, %d > %d",hash.ToString(), nFees, ::minRelayTxFee.GetFee(nSize) * 10000);
        }
        
        // Check against previous transactions
        // This is done last to help prevent CPU exhaustion denial-of-service attacks.
        PrecomputedTransactionData txdata(tx);
        if (!ContextualCheckInputs(tx, state, view, true, STANDARD_SCRIPT_VERIFY_FLAGS, true, txdata, Params().GetConsensus(), consensusBranchId))
        {
            //fprintf(stderr,"accept failure.9\n");
            return error("AcceptToMemoryPool: ConnectInputs failed %s", hash.ToString());
        }
        
        // Check again against just the consensus-critical mandatory script
        // verification flags, in case of bugs in the standard flags that cause
        // transactions to pass as valid when they're actually invalid. For
        // instance the STRICTENC flag was incorrectly allowing certain
        // CHECKSIG NOT scripts to pass, even though they were invalid.
        //
        // There is a similar check in CreateNewBlock() to prevent creating
        // invalid blocks, however allowing such transactions into the mempool
        // can be exploited as a DoS attack.
        // XXX: is this neccesary for CryptoConditions?
        if (!ContextualCheckInputs(tx, state, view, true, MANDATORY_SCRIPT_VERIFY_FLAGS, true, txdata, Params().GetConsensus(), consensusBranchId))
        {
            fprintf(stderr,"accept failure.10\n");
            return error("AcceptToMemoryPool: BUG! PLEASE REPORT THIS! ConnectInputs failed against MANDATORY but not STANDARD flags %s", hash.ToString());
        }
        
        // Store transaction in memory
        if ( komodo_is_notarytx(tx) == 0 )
            KOMODO_ON_DEMAND++;
        pool.addUnchecked(hash, entry, !IsInitialBlockDownload());

        // Add memory address index
        if (fAddressIndex) {
            pool.addAddressIndex(entry, view);
        }

        // Add memory spent index
        if (fSpentIndex) {
            pool.addSpentIndex(entry, view);
        }
    }
    
    SyncWithWallets(tx, NULL);
    
    return true;
}

bool GetTimestampIndex(const unsigned int &high, const unsigned int &low, const bool fActiveOnly, std::vector<std::pair<uint256, unsigned int> > &hashes)
{
    if (!fTimestampIndex)
        return error("Timestamp index not enabled");

    if (!pblocktree->ReadTimestampIndex(high, low, fActiveOnly, hashes))
        return error("Unable to get hashes for timestamps");

    return true;
}

bool GetSpentIndex(CSpentIndexKey &key, CSpentIndexValue &value)
{
    if (!fSpentIndex)
        return false;

    if (mempool.getSpentIndex(key, value))
        return true;

    if (!pblocktree->ReadSpentIndex(key, value))
        return false;

    return true;
}

bool GetAddressIndex(uint160 addressHash, int type,
                     std::vector<std::pair<CAddressIndexKey, CAmount> > &addressIndex, int start, int end)
{
    if (!fAddressIndex)
        return error("address index not enabled");

    if (!pblocktree->ReadAddressIndex(addressHash, type, addressIndex, start, end))
        return error("unable to get txids for address");

    return true;
}

bool GetAddressUnspent(uint160 addressHash, int type,
                       std::vector<std::pair<CAddressUnspentKey, CAddressUnspentValue> > &unspentOutputs)
{
    if (!fAddressIndex)
        return error("address index not enabled");

    if (!pblocktree->ReadAddressUnspentIndex(addressHash, type, unspentOutputs))
        return error("unable to get txids for address");

    return true;
}

bool myGetTransaction(const uint256 &hash, CTransaction &txOut, uint256 &hashBlock)
{
    // need a GetTransaction without lock so the validation code for assets can run without deadlock
    {
        //fprintf(stderr,"check mempool\n");
        if (mempool.lookup(hash, txOut))
        {
            //fprintf(stderr,"found in mempool\n");
            return true;
        }
    }
    //fprintf(stderr,"check disk\n");

    if (fTxIndex) {
        CDiskTxPos postx;
        //fprintf(stderr,"ReadTxIndex\n");
        if (pblocktree->ReadTxIndex(hash, postx)) {
            //fprintf(stderr,"OpenBlockFile\n");
            CAutoFile file(OpenBlockFile(postx, true), SER_DISK, CLIENT_VERSION);
            if (file.IsNull())
                return error("%s: OpenBlockFile failed", __func__);
            CBlockHeader header;
            //fprintf(stderr,"seek and read\n");
            try {
                file >> header;
                fseek(file.Get(), postx.nTxOffset, SEEK_CUR);
                file >> txOut;
            } catch (const std::exception& e) {
                return error("%s: Deserialize or I/O error - %s", __func__, e.what());
            }
            hashBlock = header.GetHash();
            if (txOut.GetHash() != hash)
                return error("%s: txid mismatch", __func__);
            //fprintf(stderr,"found on disk\n");
            return true;
        }
    }
    //fprintf(stderr,"not found\n");
    return false;
}

/** Return transaction in tx, and if it was found inside a block, its hash is placed in hashBlock */
bool GetTransaction(const uint256 &hash, CTransaction &txOut, uint256 &hashBlock, bool fAllowSlow)
{
    CBlockIndex *pindexSlow = NULL;
    
    LOCK(cs_main);
    
    if (mempool.lookup(hash, txOut))
    {
        return true;
    }
    
    if (fTxIndex) {
        CDiskTxPos postx;
        if (pblocktree->ReadTxIndex(hash, postx)) {
            CAutoFile file(OpenBlockFile(postx, true), SER_DISK, CLIENT_VERSION);
            if (file.IsNull())
                return error("%s: OpenBlockFile failed", __func__);
            CBlockHeader header;
            try {
                file >> header;
                fseek(file.Get(), postx.nTxOffset, SEEK_CUR);
                file >> txOut;
            } catch (const std::exception& e) {
                return error("%s: Deserialize or I/O error - %s", __func__, e.what());
            }
            hashBlock = header.GetHash();
            if (txOut.GetHash() != hash)
                return error("%s: txid mismatch", __func__);
            return true;
        }
    }
    
    if (fAllowSlow) { // use coin database to locate block that contains transaction, and scan it
        int nHeight = -1;
        {
            CCoinsViewCache &view = *pcoinsTip;
            const CCoins* coins = view.AccessCoins(hash);
            if (coins)
                nHeight = coins->nHeight;
        }
        if (nHeight > 0)
            pindexSlow = chainActive[nHeight];
    }
    
    if (pindexSlow) {
        CBlock block;
        if (ReadBlockFromDisk(block, pindexSlow,1)) {
            BOOST_FOREACH(const CTransaction &tx, block.vtx) {
                if (tx.GetHash() == hash) {
                    txOut = tx;
                    hashBlock = pindexSlow->GetBlockHash();
                    return true;
                }
            }
        }
    }
    
    return false;
}

/*char *komodo_getspendscript(uint256 hash,int32_t n)
 {
 CTransaction tx; uint256 hashBlock;
 if ( !GetTransaction(hash,tx,hashBlock,true) )
 {
 printf("null GetTransaction\n");
 return(0);
 }
 if ( n >= 0 && n < tx.vout.size() )
 return((char *)tx.vout[n].scriptPubKey.ToString().c_str());
 else printf("getspendscript illegal n.%d\n",n);
 return(0);
 }*/


//////////////////////////////////////////////////////////////////////////////
//
// CBlock and CBlockIndex
//

bool WriteBlockToDisk(CBlock& block, CDiskBlockPos& pos, const CMessageHeader::MessageStartChars& messageStart)
{
    // Open history file to append
    CAutoFile fileout(OpenBlockFile(pos), SER_DISK, CLIENT_VERSION);
    if (fileout.IsNull())
        return error("WriteBlockToDisk: OpenBlockFile failed");
    
    // Write index header
    unsigned int nSize = fileout.GetSerializeSize(block);
    fileout << FLATDATA(messageStart) << nSize;
    
    // Write block
    long fileOutPos = ftell(fileout.Get());
    if (fileOutPos < 0)
        return error("WriteBlockToDisk: ftell failed");
    pos.nPos = (unsigned int)fileOutPos;
    fileout << block;
    
    return true;
}

bool ReadBlockFromDisk(int32_t height,CBlock& block, const CDiskBlockPos& pos,bool checkPOW)
{
    uint8_t pubkey33[33];
    block.SetNull();
    
    // Open history file to read
    CAutoFile filein(OpenBlockFile(pos, true), SER_DISK, CLIENT_VERSION);
    if (filein.IsNull())
    {
        //fprintf(stderr,"readblockfromdisk err A\n");
        return error("ReadBlockFromDisk: OpenBlockFile failed for %s", pos.ToString());
    }
    
    // Read block
    try {
        filein >> block;
    }
    catch (const std::exception& e) {
        fprintf(stderr,"readblockfromdisk err B\n");
        return error("%s: Deserialize or I/O error - %s at %s", __func__, e.what(), pos.ToString());
    }
    // Check the header
    if ( 0 && checkPOW != 0 )
    {
        komodo_block2pubkey33(pubkey33,(CBlock *)&block);
        if (!(CheckEquihashSolution(&block, Params()) && CheckProofOfWork(block, pubkey33, height, Params().GetConsensus())))
        {
            int32_t i; for (i=0; i<33; i++)
                fprintf(stderr,"%02x",pubkey33[i]);
            fprintf(stderr," warning unexpected diff at ht.%d\n",height);
            
            return error("ReadBlockFromDisk: Errors in block header at %s", pos.ToString());
        }
    }
    return true;
}

bool ReadBlockFromDisk(CBlock& block, const CBlockIndex* pindex,bool checkPOW)
{
    if ( pindex == 0 )
        return false;
    if (!ReadBlockFromDisk(pindex->nHeight,block, pindex->GetBlockPos(),checkPOW))
        return false;
    if (block.GetHash() != pindex->GetBlockHash())
        return error("ReadBlockFromDisk(CBlock&, CBlockIndex*): GetHash() doesn't match index for %s at %s",
                     pindex->ToString(), pindex->GetBlockPos().ToString());
    return true;
}

//uint64_t komodo_moneysupply(int32_t height);
extern char ASSETCHAINS_SYMBOL[KOMODO_ASSETCHAIN_MAXLEN];
extern uint64_t ASSETCHAINS_ENDSUBSIDY[ASSETCHAINS_MAX_ERAS], ASSETCHAINS_REWARD[ASSETCHAINS_MAX_ERAS], ASSETCHAINS_HALVING[ASSETCHAINS_MAX_ERAS];
extern uint32_t ASSETCHAINS_MAGIC;
<<<<<<< HEAD
extern uint64_t ASSETCHAINS_STAKED,ASSETCHAINS_LINEAR,ASSETCHAINS_COMMISSION,ASSETCHAINS_SUPPLY;
=======
extern uint64_t ASSETCHAINS_STAKED,ASSETCHAINS_ENDSUBSIDY,ASSETCHAINS_REWARD,ASSETCHAINS_HALVING,ASSETCHAINS_LINEAR,ASSETCHAINS_COMMISSION,ASSETCHAINS_SUPPLY;
extern uint8_t ASSETCHAINS_PUBLIC,ASSETCHAINS_PRIVATE;
>>>>>>> cbd0560d

CAmount GetBlockSubsidy(int nHeight, const Consensus::Params& consensusParams)
{
    int32_t numhalvings,i; uint64_t numerator; CAmount nSubsidy = 3 * COIN;
    if ( ASSETCHAINS_SYMBOL[0] == 0 )
    {
        if ( nHeight == 1 )
            return(100000000 * COIN); // ICO allocation
        else if ( nHeight < KOMODO_ENDOFERA ) //komodo_moneysupply(nHeight) < MAX_MONEY )
            return(3 * COIN);
        else return(0);
    }
    else
    {
<<<<<<< HEAD
        return(komodo_ac_block_subsidy(nHeight));
=======
        if ( nHeight == 1 )
        {
            if ( ASSETCHAINS_STAKED == 0 || strcmp("VRSC",ASSETCHAINS_SYMBOL) == 0 )
                return(ASSETCHAINS_SUPPLY * COIN + (ASSETCHAINS_MAGIC & 0xffffff));
            else return(ASSETCHAINS_SUPPLY * COIN + ASSETCHAINS_MAGIC);
        }
        else if ( ASSETCHAINS_ENDSUBSIDY == 0 || nHeight < ASSETCHAINS_ENDSUBSIDY )
        {
            if ( ASSETCHAINS_REWARD == 0 )
                return(10000);
            else if ( ASSETCHAINS_ENDSUBSIDY != 0 && nHeight >= ASSETCHAINS_ENDSUBSIDY )
                return(0);
            else
            {
                nSubsidy = ASSETCHAINS_REWARD;
                if ( ASSETCHAINS_HALVING != 0 )
                {
                    if ( (numhalvings= (nHeight / ASSETCHAINS_HALVING)) > 0 )
                    {
                        if ( numhalvings >= 64 && ASSETCHAINS_DECAY == 0 )
                            return(0);
                        if ( ASSETCHAINS_DECAY == 0 )
                            nSubsidy >>= numhalvings;
                        else if ( ASSETCHAINS_DECAY == 100000000 && ASSETCHAINS_ENDSUBSIDY != 0 )
                        {
                            numerator = (ASSETCHAINS_ENDSUBSIDY - nHeight);
                            nSubsidy = (nSubsidy * numerator) / ASSETCHAINS_ENDSUBSIDY;
                        }
                        else
                        {
                            if ( cached_subsidy > 0 && cached_numhalvings == numhalvings )
                                nSubsidy = cached_subsidy;
                            else
                            {
                                for (i=0; i<numhalvings&&nSubsidy!=0; i++)
                                    nSubsidy = (nSubsidy * ASSETCHAINS_DECAY) / 100000000;
                                cached_subsidy = nSubsidy;
                                cached_numhalvings = numhalvings;
                            }
                        }
                    }
                }
            }
            return(nSubsidy);
        } else return(0);
>>>>>>> cbd0560d
    }
    /*
     // Mining slow start
     // The subsidy is ramped up linearly, skipping the middle payout of
     // MAX_SUBSIDY/2 to keep the monetary curve consistent with no slow start.
     if (nHeight < consensusParams.nSubsidySlowStartInterval / 2) {
     nSubsidy /= consensusParams.nSubsidySlowStartInterval;
     nSubsidy *= nHeight;
     return nSubsidy;
     } else if (nHeight < consensusParams.nSubsidySlowStartInterval) {
     nSubsidy /= consensusParams.nSubsidySlowStartInterval;
     nSubsidy *= (nHeight+1);
     return nSubsidy;
     }
     
     assert(nHeight > consensusParams.SubsidySlowStartShift());
     int halvings = (nHeight - consensusParams.SubsidySlowStartShift()) / consensusParams.nSubsidyHalvingInterval;*/
    // Force block reward to zero when right shift is undefined.
    //int halvings = nHeight / consensusParams.nSubsidyHalvingInterval;
    //if (halvings >= 64)
    //    return 0;
    
    // Subsidy is cut in half every 840,000 blocks which will occur approximately every 4 years.
    //nSubsidy >>= halvings;
    //return nSubsidy;
}

bool IsInitialBlockDownload()
{
    const CChainParams& chainParams = Params();
    LOCK(cs_main);
    if (fImporting || fReindex)
    {
        //fprintf(stderr,"IsInitialBlockDownload: fImporting %d || %d fReindex\n",(int32_t)fImporting,(int32_t)fReindex);
        return true;
    }
    if (fCheckpointsEnabled && chainActive.Height() < Checkpoints::GetTotalBlocksEstimate(chainParams.Checkpoints()))
    {
        //fprintf(stderr,"IsInitialBlockDownload: checkpoint -> initialdownload\n");
        return true;
    }
    static bool lockIBDState = false;
    if (lockIBDState)
    {
        //fprintf(stderr,"lockIBDState true %d < %d\n",chainActive.Height(),pindexBestHeader->nHeight - 10);
        return false;
    }
    bool state; CBlockIndex *ptr = chainActive.Tip();
    if ( ptr == 0 )
        ptr = pindexBestHeader;
    else if ( pindexBestHeader != 0 && pindexBestHeader->nHeight > ptr->nHeight )
        ptr = pindexBestHeader;
    //if ( ASSETCHAINS_SYMBOL[0] == 0 )
    state = ((chainActive.Height() < ptr->nHeight - 24*60) ||
             ptr->GetBlockTime() < (GetTime() - chainParams.MaxTipAge()));
    //else state = (chainActive.Height() < ptr->nHeight - 24*60);
    //fprintf(stderr,"state.%d  ht.%d vs %d, t.%u %u\n",state,(int32_t)chainActive.Height(),(uint32_t)ptr->nHeight,(int32_t)ptr->GetBlockTime(),(uint32_t)(GetTime() - chainParams.MaxTipAge()));
    if (!state)
    {
        lockIBDState = true;
    }
    return state;
}

bool fLargeWorkForkFound = false;
bool fLargeWorkInvalidChainFound = false;
CBlockIndex *pindexBestForkTip = NULL, *pindexBestForkBase = NULL;

void CheckForkWarningConditions()
{
    AssertLockHeld(cs_main);
    // Before we get past initial download, we cannot reliably alert about forks
    // (we assume we don't get stuck on a fork before the last checkpoint)
    if (IsInitialBlockDownload())
        return;
    
    // If our best fork is no longer within 288 blocks (+/- 12 hours if no one mines it)
    // of our head, drop it
    if (pindexBestForkTip && chainActive.Height() - pindexBestForkTip->nHeight >= 288)
        pindexBestForkTip = NULL;
    
    if (pindexBestForkTip || (pindexBestInvalid && pindexBestInvalid->nChainWork > chainActive.LastTip()->nChainWork + (GetBlockProof(*chainActive.LastTip()) * 6)))
    {
        if (!fLargeWorkForkFound && pindexBestForkBase)
        {
            std::string warning = std::string("'Warning: Large-work fork detected, forking after block ") +
            pindexBestForkBase->phashBlock->ToString() + std::string("'");
            CAlert::Notify(warning, true);
        }
        if (pindexBestForkTip && pindexBestForkBase)
        {
            LogPrintf("%s: Warning: Large valid fork found\n  forking the chain at height %d (%s)\n  lasting to height %d (%s).\nChain state database corruption likely.\n", __func__,
                      pindexBestForkBase->nHeight, pindexBestForkBase->phashBlock->ToString(),
                      pindexBestForkTip->nHeight, pindexBestForkTip->phashBlock->ToString());
            fLargeWorkForkFound = true;
        }
        else
        {
            std::string warning = std::string("Warning: Found invalid chain at least ~6 blocks longer than our best chain.\nChain state database corruption likely.");
            LogPrintf("%s: %s\n", warning.c_str(), __func__);
            CAlert::Notify(warning, true);
            fLargeWorkInvalidChainFound = true;
        }
    }
    else
    {
        fLargeWorkForkFound = false;
        fLargeWorkInvalidChainFound = false;
    }
}

void CheckForkWarningConditionsOnNewFork(CBlockIndex* pindexNewForkTip)
{
    AssertLockHeld(cs_main);
    // If we are on a fork that is sufficiently large, set a warning flag
    CBlockIndex* pfork = pindexNewForkTip;
    CBlockIndex* plonger = chainActive.LastTip();
    while (pfork && pfork != plonger)
    {
        while (plonger && plonger->nHeight > pfork->nHeight)
            plonger = plonger->pprev;
        if (pfork == plonger)
            break;
        pfork = pfork->pprev;
    }
    
    // We define a condition where we should warn the user about as a fork of at least 7 blocks
    // with a tip within 72 blocks (+/- 3 hours if no one mines it) of ours
    // We use 7 blocks rather arbitrarily as it represents just under 10% of sustained network
    // hash rate operating on the fork.
    // or a chain that is entirely longer than ours and invalid (note that this should be detected by both)
    // We define it this way because it allows us to only store the highest fork tip (+ base) which meets
    // the 7-block condition and from this always have the most-likely-to-cause-warning fork
    if (pfork && (!pindexBestForkTip || (pindexBestForkTip && pindexNewForkTip->nHeight > pindexBestForkTip->nHeight)) &&
        pindexNewForkTip->nChainWork - pfork->nChainWork > (GetBlockProof(*pfork) * 7) &&
        chainActive.Height() - pindexNewForkTip->nHeight < 72)
    {
        pindexBestForkTip = pindexNewForkTip;
        pindexBestForkBase = pfork;
    }
    
    CheckForkWarningConditions();
}

// Requires cs_main.
void Misbehaving(NodeId pnode, int howmuch)
{
    if (howmuch == 0)
        return;
    
    CNodeState *state = State(pnode);
    if (state == NULL)
        return;
    
    state->nMisbehavior += howmuch;
    int banscore = GetArg("-banscore", 101);
    if (state->nMisbehavior >= banscore && state->nMisbehavior - howmuch < banscore)
    {
        LogPrintf("%s: %s (%d -> %d) BAN THRESHOLD EXCEEDED\n", __func__, state->name, state->nMisbehavior-howmuch, state->nMisbehavior);
        state->fShouldBan = true;
    } else
        LogPrintf("%s: %s (%d -> %d)\n", __func__, state->name, state->nMisbehavior-howmuch, state->nMisbehavior);
}

void static InvalidChainFound(CBlockIndex* pindexNew)
{
    if (!pindexBestInvalid || pindexNew->nChainWork > pindexBestInvalid->nChainWork)
        pindexBestInvalid = pindexNew;
    
    LogPrintf("%s: invalid block=%s  height=%d  log2_work=%.8g  date=%s\n", __func__,
              pindexNew->GetBlockHash().ToString(), pindexNew->nHeight,
              log(pindexNew->nChainWork.getdouble())/log(2.0), DateTimeStrFormat("%Y-%m-%d %H:%M:%S",
                                                                                 pindexNew->GetBlockTime()));
    CBlockIndex *tip = chainActive.LastTip();
    assert (tip);
    LogPrintf("%s:  current best=%s  height=%d  log2_work=%.8g  date=%s\n", __func__,
              tip->GetBlockHash().ToString(), chainActive.Height(), log(tip->nChainWork.getdouble())/log(2.0),
              DateTimeStrFormat("%Y-%m-%d %H:%M:%S", tip->GetBlockTime()));
    CheckForkWarningConditions();
}

void static InvalidBlockFound(CBlockIndex *pindex, const CValidationState &state) {
    int nDoS = 0;
    if (state.IsInvalid(nDoS)) {
        std::map<uint256, NodeId>::iterator it = mapBlockSource.find(pindex->GetBlockHash());
        if (it != mapBlockSource.end() && State(it->second)) {
            CBlockReject reject = {state.GetRejectCode(), state.GetRejectReason().substr(0, MAX_REJECT_MESSAGE_LENGTH), pindex->GetBlockHash()};
            State(it->second)->rejects.push_back(reject);
            if (nDoS > 0)
                Misbehaving(it->second, nDoS);
        }
    }
    if (!state.CorruptionPossible()) {
        pindex->nStatus |= BLOCK_FAILED_VALID;
        setDirtyBlockIndex.insert(pindex);
        setBlockIndexCandidates.erase(pindex);
        InvalidChainFound(pindex);
    }
}

void UpdateCoins(const CTransaction& tx, CCoinsViewCache& inputs, CTxUndo &txundo, int nHeight)
{
    if (!tx.IsMint()) // mark inputs spent
    {
        txundo.vprevout.reserve(tx.vin.size());
        BOOST_FOREACH(const CTxIn &txin, tx.vin) {
            CCoinsModifier coins = inputs.ModifyCoins(txin.prevout.hash);
            unsigned nPos = txin.prevout.n;
            
            if (nPos >= coins->vout.size() || coins->vout[nPos].IsNull())
                assert(false);
            // mark an outpoint spent, and construct undo information
            txundo.vprevout.push_back(CTxInUndo(coins->vout[nPos]));
            coins->Spend(nPos);
            if (coins->vout.size() == 0) {
                CTxInUndo& undo = txundo.vprevout.back();
                undo.nHeight = coins->nHeight;
                undo.fCoinBase = coins->fCoinBase;
                undo.nVersion = coins->nVersion;
            }
        }
    }
    BOOST_FOREACH(const JSDescription &joinsplit, tx.vjoinsplit) { // spend nullifiers
        BOOST_FOREACH(const uint256 &nf, joinsplit.nullifiers) {
            inputs.SetNullifier(nf, true);
        }
    }
    inputs.ModifyCoins(tx.GetHash())->FromTx(tx, nHeight); // add outputs
    
    // Unorthodox state
    if (tx.IsCoinImport()) {
        // add a tombstone for the burnTx
        AddImportTombstone(tx, inputs, nHeight);
    }

}

void UpdateCoins(const CTransaction& tx, CCoinsViewCache& inputs, int nHeight)
{
    CTxUndo txundo;
    UpdateCoins(tx, inputs, txundo, nHeight);
}

bool CScriptCheck::operator()() {
    const CScript &scriptSig = ptxTo->vin[nIn].scriptSig;
    ServerTransactionSignatureChecker checker(ptxTo, nIn, amount, cacheStore, *txdata);
    if (!VerifyScript(scriptSig, scriptPubKey, nFlags, checker, consensusBranchId, &error)) {
        return ::error("CScriptCheck(): %s:%d VerifySignature failed: %s", ptxTo->GetHash().ToString(), nIn, ScriptErrorString(error));
    }
    return true;
}

int GetSpendHeight(const CCoinsViewCache& inputs)
{
    LOCK(cs_main);
    CBlockIndex* pindexPrev = mapBlockIndex.find(inputs.GetBestBlock())->second;
    return pindexPrev->nHeight + 1;
}

namespace Consensus {
    bool CheckTxInputs(const CTransaction& tx, CValidationState& state, const CCoinsViewCache& inputs, int nSpendHeight, const Consensus::Params& consensusParams)
    {
        // This doesn't trigger the DoS code on purpose; if it did, it would make it easier
        // for an attacker to attempt to split the network.
        if (!inputs.HaveInputs(tx))
            return state.Invalid(error("CheckInputs(): %s inputs unavailable", tx.GetHash().ToString()));
        
        // are the JoinSplit's requirements met?
        if (!inputs.HaveJoinSplitRequirements(tx))
            return state.Invalid(error("CheckInputs(): %s JoinSplit requirements not met", tx.GetHash().ToString()));
        
        CAmount nValueIn = 0;
        CAmount nFees = 0;
        for (unsigned int i = 0; i < tx.vin.size(); i++)
        {
            const COutPoint &prevout = tx.vin[i].prevout;
            const CCoins *coins = inputs.AccessCoins(prevout.hash);
            assert(coins);

            if (coins->IsCoinBase()) {
                // Ensure that coinbases are matured
                if (nSpendHeight - coins->nHeight < COINBASE_MATURITY) {
                    return state.Invalid(
                                         error("CheckInputs(): tried to spend coinbase at depth %d", nSpendHeight - coins->nHeight),
                                         REJECT_INVALID, "bad-txns-premature-spend-of-coinbase");
                }

                // ensure that output of coinbases are not still time locked
                uint64_t unlockTime = komodo_block_unlocktime(coins->nHeight);
                if (nSpendHeight < unlockTime && coins->TotalTxValue() >= ASSETCHAINS_TIMELOCKGTE) {
                    return state.Invalid(
                                         error("CheckInputs(): tried to spend coinbase that is timelocked until block %d", unlockTime),
                                         REJECT_INVALID, "bad-txns-premature-spend-of-coinbase");
                }
                
                // Ensure that coinbases cannot be spent to transparent outputs
                // Disabled on regtest
                if (fCoinbaseEnforcedProtectionEnabled &&
                    consensusParams.fCoinbaseMustBeProtected &&
                    !tx.vout.empty() &&
                    (strcmp(ASSETCHAINS_SYMBOL, "VRSC") != 0 || (nSpendHeight >= 12800 && coins->nHeight >= 12800))) {
                    return state.Invalid(
                                         error("CheckInputs(): tried to spend coinbase with transparent outputs"),
                                         REJECT_INVALID, "bad-txns-coinbase-spend-has-transparent-outputs");
                }
            }
            
            // Check for negative or overflow input values
            nValueIn += coins->vout[prevout.n].nValue;
#ifdef KOMODO_ENABLE_INTEREST
            if ( ASSETCHAINS_SYMBOL[0] == 0 && nSpendHeight > 60000 )//chainActive.LastTip() != 0 && chainActive.LastTip()->nHeight >= 60000 )
            {
                if ( coins->vout[prevout.n].nValue >= 10*COIN )
                {
                    int64_t interest; int32_t txheight; uint32_t locktime;
                    if ( (interest= komodo_accrued_interest(&txheight,&locktime,prevout.hash,prevout.n,0,coins->vout[prevout.n].nValue,(int32_t)nSpendHeight-1)) != 0 )
                    {
                        //fprintf(stderr,"checkResult %.8f += val %.8f interest %.8f ht.%d lock.%u tip.%u\n",(double)nValueIn/COIN,(double)coins->vout[prevout.n].nValue/COIN,(double)interest/COIN,txheight,locktime,chainActive.LastTip()->nTime);
                        nValueIn += interest;
                    }
                }
            }
#endif
            if (!MoneyRange(coins->vout[prevout.n].nValue) || !MoneyRange(nValueIn))
                return state.DoS(100, error("CheckInputs(): txin values out of range"),
                                 REJECT_INVALID, "bad-txns-inputvalues-outofrange");
            
        }
        
        nValueIn += tx.GetJoinSplitValueIn();
        if (!MoneyRange(nValueIn))
            return state.DoS(100, error("CheckInputs(): vpub_old values out of range"),
                             REJECT_INVALID, "bad-txns-inputvalues-outofrange");
        
        if (nValueIn < tx.GetValueOut())
        {
            fprintf(stderr,"spentheight.%d valuein %s vs %s error\n",nSpendHeight,FormatMoney(nValueIn).c_str(), FormatMoney(tx.GetValueOut()).c_str());
            return state.DoS(100, error("CheckInputs(): %s value in (%s) < value out (%s) diff %.8f",
                                        tx.GetHash().ToString(), FormatMoney(nValueIn), FormatMoney(tx.GetValueOut()),((double)nValueIn - tx.GetValueOut())/COIN),REJECT_INVALID, "bad-txns-in-belowout");
        }
        // Tally transaction fees
        CAmount nTxFee = nValueIn - tx.GetValueOut();
        if (nTxFee < 0)
            return state.DoS(100, error("CheckInputs(): %s nTxFee < 0", tx.GetHash().ToString()),
                             REJECT_INVALID, "bad-txns-fee-negative");
        nFees += nTxFee;
        if (!MoneyRange(nFees))
            return state.DoS(100, error("CheckInputs(): nFees out of range"),
                             REJECT_INVALID, "bad-txns-fee-outofrange");
        return true;
    }
}// namespace Consensus

bool ContextualCheckInputs(
                           const CTransaction& tx,
                           CValidationState &state,
                           const CCoinsViewCache &inputs,
                           bool fScriptChecks,
                           unsigned int flags,
                           bool cacheStore,
                           PrecomputedTransactionData& txdata,
                           const Consensus::Params& consensusParams,
                           uint32_t consensusBranchId,
                           std::vector<CScriptCheck> *pvChecks)
{
    if (!tx.IsMint())
    {
        if (!Consensus::CheckTxInputs(tx, state, inputs, GetSpendHeight(inputs), consensusParams)) {
            return false;
        }
        
        if (pvChecks)
            pvChecks->reserve(tx.vin.size());
        
        // The first loop above does all the inexpensive checks.
        // Only if ALL inputs pass do we perform expensive ECDSA signature checks.
        // Helps prevent CPU exhaustion attacks.
        
        // Skip ECDSA signature verification when connecting blocks
        // before the last block chain checkpoint. This is safe because block merkle hashes are
        // still computed and checked, and any change will be caught at the next checkpoint.
        if (fScriptChecks) {
            for (unsigned int i = 0; i < tx.vin.size(); i++) {
                const COutPoint &prevout = tx.vin[i].prevout;
                const CCoins* coins = inputs.AccessCoins(prevout.hash);
                assert(coins);
                
                // Verify signature
                CScriptCheck check(*coins, tx, i, flags, cacheStore, consensusBranchId, &txdata);
                if (pvChecks) {
                    pvChecks->push_back(CScriptCheck());
                    check.swap(pvChecks->back());
                } else if (!check()) {
                    if (flags & STANDARD_NOT_MANDATORY_VERIFY_FLAGS) {
                        // Check whether the failure was caused by a
                        // non-mandatory script verification check, such as
                        // non-standard DER encodings or non-null dummy
                        // arguments; if so, don't trigger DoS protection to
                        // avoid splitting the network between upgraded and
                        // non-upgraded nodes.
                        CScriptCheck check2(*coins, tx, i,
                                            flags & ~STANDARD_NOT_MANDATORY_VERIFY_FLAGS, cacheStore, consensusBranchId, &txdata);
                        if (check2())
                            return state.Invalid(false, REJECT_NONSTANDARD, strprintf("non-mandatory-script-verify-flag (%s)", ScriptErrorString(check.GetScriptError())));
                    }
                    // Failures of other flags indicate a transaction that is
                    // invalid in new blocks, e.g. a invalid P2SH. We DoS ban
                    // such nodes as they are not following the protocol. That
                    // said during an upgrade careful thought should be taken
                    // as to the correct behavior - we may want to continue
                    // peering with non-upgraded nodes even after a soft-fork
                    // super-majority vote has passed.
                    return state.DoS(100,false, REJECT_INVALID, strprintf("mandatory-script-verify-flag-failed (%s)", ScriptErrorString(check.GetScriptError())));
                }
            }
        }
    }

    if (tx.IsCoinImport())
    {
        ServerTransactionSignatureChecker checker(&tx, 0, 0, false, txdata);
        return VerifyCoinImport(tx.vin[0].scriptSig, checker, state);
    }

    return true;
}


/*bool ContextualCheckInputs(const CTransaction& tx, CValidationState &state, const CCoinsViewCache &inputs, bool fScriptChecks, unsigned int flags, bool cacheStore, const Consensus::Params& consensusParams, std::vector<CScriptCheck> *pvChecks)
 {
 if (!NonContextualCheckInputs(tx, state, inputs, fScriptChecks, flags, cacheStore, consensusParams, pvChecks)) {
 fprintf(stderr,"ContextualCheckInputs failure.0\n");
 return false;
 }
 
 if (!tx.IsCoinBase())
 {
 // While checking, GetBestBlock() refers to the parent block.
 // This is also true for mempool checks.
 CBlockIndex *pindexPrev = mapBlockIndex.find(inputs.GetBestBlock())->second;
 int nSpendHeight = pindexPrev->nHeight + 1;
 for (unsigned int i = 0; i < tx.vin.size(); i++)
 {
 const COutPoint &prevout = tx.vin[i].prevout;
 const CCoins *coins = inputs.AccessCoins(prevout.hash);
 // Assertion is okay because NonContextualCheckInputs ensures the inputs
 // are available.
 assert(coins);
 
 // If prev is coinbase, check that it's matured
 if (coins->IsCoinBase()) {
 if ( ASSETCHAINS_SYMBOL[0] == 0 )
 COINBASE_MATURITY = _COINBASE_MATURITY;
 if (nSpendHeight - coins->nHeight < COINBASE_MATURITY) {
 fprintf(stderr,"ContextualCheckInputs failure.1 i.%d of %d\n",i,(int32_t)tx.vin.size());
 
 return state.Invalid(
 error("CheckInputs(): tried to spend coinbase at depth %d", nSpendHeight - coins->nHeight),REJECT_INVALID, "bad-txns-premature-spend-of-coinbase");
 }
 }
 }
 }
 
 return true;
 }*/

namespace {
    
    bool UndoWriteToDisk(const CBlockUndo& blockundo, CDiskBlockPos& pos, const uint256& hashBlock, const CMessageHeader::MessageStartChars& messageStart)
    {
        // Open history file to append
        CAutoFile fileout(OpenUndoFile(pos), SER_DISK, CLIENT_VERSION);
        if (fileout.IsNull())
            return error("%s: OpenUndoFile failed", __func__);
        
        // Write index header
        unsigned int nSize = fileout.GetSerializeSize(blockundo);
        fileout << FLATDATA(messageStart) << nSize;
        
        // Write undo data
        long fileOutPos = ftell(fileout.Get());
        if (fileOutPos < 0)
            return error("%s: ftell failed", __func__);
        pos.nPos = (unsigned int)fileOutPos;
        fileout << blockundo;
        
        // calculate & write checksum
        CHashWriter hasher(SER_GETHASH, PROTOCOL_VERSION);
        hasher << hashBlock;
        hasher << blockundo;
        fileout << hasher.GetHash();
        
        return true;
    }
    
    bool UndoReadFromDisk(CBlockUndo& blockundo, const CDiskBlockPos& pos, const uint256& hashBlock)
    {
        // Open history file to read
        CAutoFile filein(OpenUndoFile(pos, true), SER_DISK, CLIENT_VERSION);
        if (filein.IsNull())
            return error("%s: OpenBlockFile failed", __func__);
        
        // Read block
        uint256 hashChecksum;
        try {
            filein >> blockundo;
            filein >> hashChecksum;
        }
        catch (const std::exception& e) {
            return error("%s: Deserialize or I/O error - %s", __func__, e.what());
        }
        // Verify checksum
        CHashWriter hasher(SER_GETHASH, PROTOCOL_VERSION);
        hasher << hashBlock;
        hasher << blockundo;
        if (hashChecksum != hasher.GetHash())
            return error("%s: Checksum mismatch", __func__);
        
        return true;
    }
    
    /** Abort with a message */
    bool AbortNode(const std::string& strMessage, const std::string& userMessage="")
    {
        strMiscWarning = strMessage;
        LogPrintf("*** %s\n", strMessage);
        uiInterface.ThreadSafeMessageBox(
                                         userMessage.empty() ? _("Error: A fatal internal error occurred, see debug.log for details") : userMessage,
                                         "", CClientUIInterface::MSG_ERROR);
        StartShutdown();
        return false;
    }
    
    bool AbortNode(CValidationState& state, const std::string& strMessage, const std::string& userMessage="")
    {
        AbortNode(strMessage, userMessage);
        return state.Error(strMessage);
    }
    
} // anon namespace

/**
 * Apply the undo operation of a CTxInUndo to the given chain state.
 * @param undo The undo object.
 * @param view The coins view to which to apply the changes.
 * @param out The out point that corresponds to the tx input.
 * @return True on success.
 */
static bool ApplyTxInUndo(const CTxInUndo& undo, CCoinsViewCache& view, const COutPoint& out)
{
    bool fClean = true;
    
    CCoinsModifier coins = view.ModifyCoins(out.hash);
    if (undo.nHeight != 0) {
        // undo data contains height: this is the last output of the prevout tx being spent
        if (!coins->IsPruned())
            fClean = fClean && error("%s: undo data overwriting existing transaction", __func__);
        coins->Clear();
        coins->fCoinBase = undo.fCoinBase;
        coins->nHeight = undo.nHeight;
        coins->nVersion = undo.nVersion;
    } else {
        if (coins->IsPruned())
            fClean = fClean && error("%s: undo data adding output to missing transaction", __func__);
    }
    if (coins->IsAvailable(out.n))
        fClean = fClean && error("%s: undo data overwriting existing output", __func__);
    if (coins->vout.size() < out.n+1)
        coins->vout.resize(out.n+1);
    coins->vout[out.n] = undo.txout;
    
    return fClean;
}


void ConnectNotarisations(const CBlock &block, int height)
{
    // Record Notarisations
    NotarisationsInBlock notarisations = ScanBlockNotarisations(block, height);
    if (notarisations.size() > 0) {
        CLevelDBBatch batch;
        batch.Write(block.GetHash(), notarisations);
        WriteBackNotarisations(notarisations, batch);
        pnotarisations->WriteBatch(batch, true);
        LogPrintf("ConnectBlock: wrote %i block notarisations in block: %s\n",
                notarisations.size(), block.GetHash().GetHex().data());
    }
}


void DisconnectNotarisations(const CBlock &block)
{
    // Delete from notarisations cache
    NotarisationsInBlock nibs;
    if (GetBlockNotarisations(block.GetHash(), nibs)) {
        CLevelDBBatch batch;
        batch.Erase(block.GetHash());
        EraseBackNotarisations(nibs, batch);
        pnotarisations->WriteBatch(batch, true);
        LogPrintf("DisconnectTip: deleted %i block notarisations in block: %s\n",
            nibs.size(), block.GetHash().GetHex().data());
    }
}


bool DisconnectBlock(CBlock& block, CValidationState& state, CBlockIndex* pindex, CCoinsViewCache& view, bool* pfClean)
{
    assert(pindex->GetBlockHash() == view.GetBestBlock());
    
    if (pfClean)
        *pfClean = false;
    
    bool fClean = true;
    komodo_disconnect(pindex,block);
    CBlockUndo blockUndo;
    CDiskBlockPos pos = pindex->GetUndoPos();
    if (pos.IsNull())
        return error("DisconnectBlock(): no undo data available");
    if (!UndoReadFromDisk(blockUndo, pos, pindex->pprev->GetBlockHash()))
        return error("DisconnectBlock(): failure reading undo data");
    
    if (blockUndo.vtxundo.size() + 1 != block.vtx.size())
        return error("DisconnectBlock(): block and undo data inconsistent");
    std::vector<std::pair<CAddressIndexKey, CAmount> > addressIndex;
    std::vector<std::pair<CAddressUnspentKey, CAddressUnspentValue> > addressUnspentIndex;
    std::vector<std::pair<CSpentIndexKey, CSpentIndexValue> > spentIndex;

    // undo transactions in reverse order
    for (int i = block.vtx.size() - 1; i >= 0; i--) {
        const CTransaction &tx = block.vtx[i];
        uint256 hash = tx.GetHash();
        if (fAddressIndex) {

            for (unsigned int k = tx.vout.size(); k-- > 0;) {
                const CTxOut &out = tx.vout[k];

                if (out.scriptPubKey.IsPayToScriptHash()) {
                    vector<unsigned char> hashBytes(out.scriptPubKey.begin()+2, out.scriptPubKey.begin()+22);

                    // undo receiving activity
                    addressIndex.push_back(make_pair(CAddressIndexKey(2, uint160(hashBytes), pindex->nHeight, i, hash, k, false), out.nValue));

                    // undo unspent index
                    addressUnspentIndex.push_back(make_pair(CAddressUnspentKey(2, uint160(hashBytes), hash, k), CAddressUnspentValue()));

                }
                else if (out.scriptPubKey.IsPayToPublicKeyHash()) {
                    vector<unsigned char> hashBytes(out.scriptPubKey.begin()+3, out.scriptPubKey.begin()+23);

                    // undo receiving activity
                    addressIndex.push_back(make_pair(CAddressIndexKey(1, uint160(hashBytes), pindex->nHeight, i, hash, k, false), out.nValue));

                    // undo unspent index
                    addressUnspentIndex.push_back(make_pair(CAddressUnspentKey(1, uint160(hashBytes), hash, k), CAddressUnspentValue()));

                }
                else if (out.scriptPubKey.IsPayToPublicKey()) {
                    vector<unsigned char> hashBytes(out.scriptPubKey.begin()+1, out.scriptPubKey.begin()+34);
                    
                    // undo receiving activity
                    addressIndex.push_back(make_pair(CAddressIndexKey(1, Hash160(hashBytes), pindex->nHeight, i, hash, k, false), out.nValue));
                    
                    // undo unspent index
                    addressUnspentIndex.push_back(make_pair(CAddressUnspentKey(1, Hash160(hashBytes), hash, k), CAddressUnspentValue()));
                    
                }
                else if (out.scriptPubKey.IsPayToCryptoCondition()) {
                    vector<unsigned char> hashBytes(out.scriptPubKey.begin(), out.scriptPubKey.end());
                    
                    // undo receiving activity
                    addressIndex.push_back(make_pair(CAddressIndexKey(1, Hash160(hashBytes), pindex->nHeight, i, hash, k, false), out.nValue));
                    
                    // undo unspent index
                    addressUnspentIndex.push_back(make_pair(CAddressUnspentKey(1, Hash160(hashBytes), hash, k), CAddressUnspentValue()));
                    
                }
                else {
                    continue;
                }

            }

        }

        // Check that all outputs are available and match the outputs in the block itself
        // exactly.
        {
            CCoinsModifier outs = view.ModifyCoins(hash);
            outs->ClearUnspendable();
            
            CCoins outsBlock(tx, pindex->nHeight);
            // The CCoins serialization does not serialize negative numbers.
            // No network rules currently depend on the version here, so an inconsistency is harmless
            // but it must be corrected before txout nversion ever influences a network rule.
            if (outsBlock.nVersion < 0)
                outs->nVersion = outsBlock.nVersion;
            if (*outs != outsBlock)
                fClean = fClean && error("DisconnectBlock(): added transaction mismatch? database corrupted");
            
            // remove outputs
            outs->Clear();
        }
        
        // unspend nullifiers
        BOOST_FOREACH(const JSDescription &joinsplit, tx.vjoinsplit) {
            BOOST_FOREACH(const uint256 &nf, joinsplit.nullifiers) {
                view.SetNullifier(nf, false);
            }
        }
        
        // restore inputs
        if (!tx.IsMint()) {
            const CTxUndo &txundo = blockUndo.vtxundo[i-1];
            if (txundo.vprevout.size() != tx.vin.size())
                return error("DisconnectBlock(): transaction and undo data inconsistent");
            for (unsigned int j = tx.vin.size(); j-- > 0;) {
                const COutPoint &out = tx.vin[j].prevout;
                const CTxInUndo &undo = txundo.vprevout[j];
                if (!ApplyTxInUndo(undo, view, out))
                    fClean = false;

                const CTxIn input = tx.vin[j];

                if (fSpentIndex) {
                    // undo and delete the spent index
                    spentIndex.push_back(make_pair(CSpentIndexKey(input.prevout.hash, input.prevout.n), CSpentIndexValue()));
                }

                if (fAddressIndex) {
                    const CTxOut &prevout = view.GetOutputFor(tx.vin[j]);
                    if (prevout.scriptPubKey.IsPayToScriptHash()) {
                        vector<unsigned char> hashBytes(prevout.scriptPubKey.begin()+2, prevout.scriptPubKey.begin()+22);

                        // undo spending activity
                        addressIndex.push_back(make_pair(CAddressIndexKey(2, uint160(hashBytes), pindex->nHeight, i, hash, j, true), prevout.nValue * -1));

                        // restore unspent index
                        addressUnspentIndex.push_back(make_pair(CAddressUnspentKey(2, uint160(hashBytes), input.prevout.hash, input.prevout.n), CAddressUnspentValue(prevout.nValue, prevout.scriptPubKey, undo.nHeight)));


                    }
                    else if (prevout.scriptPubKey.IsPayToPublicKeyHash()) {
                        vector<unsigned char> hashBytes(prevout.scriptPubKey.begin()+3, prevout.scriptPubKey.begin()+23);

                        // undo spending activity
                        addressIndex.push_back(make_pair(CAddressIndexKey(1, uint160(hashBytes), pindex->nHeight, i, hash, j, true), prevout.nValue * -1));

                        // restore unspent index
                        addressUnspentIndex.push_back(make_pair(CAddressUnspentKey(1, uint160(hashBytes), input.prevout.hash, input.prevout.n), CAddressUnspentValue(prevout.nValue, prevout.scriptPubKey, undo.nHeight)));

                    }
                    else if (prevout.scriptPubKey.IsPayToPublicKey()) {
                        vector<unsigned char> hashBytes(prevout.scriptPubKey.begin()+1, prevout.scriptPubKey.begin()+34);
                        
                        // undo spending activity
                        addressIndex.push_back(make_pair(CAddressIndexKey(1, Hash160(hashBytes), pindex->nHeight, i, hash, j, true), prevout.nValue * -1));
                        
                        // restore unspent index
                        addressUnspentIndex.push_back(make_pair(CAddressUnspentKey(1, Hash160(hashBytes), input.prevout.hash, input.prevout.n), CAddressUnspentValue(prevout.nValue, prevout.scriptPubKey, undo.nHeight)));
                        
                    }
                    else if (prevout.scriptPubKey.IsPayToCryptoCondition()) {
                        vector<unsigned char> hashBytes(prevout.scriptPubKey.begin(), prevout.scriptPubKey.end());
                        
                        // undo spending activity
                        addressIndex.push_back(make_pair(CAddressIndexKey(1, Hash160(hashBytes), pindex->nHeight, i, hash, j, true), prevout.nValue * -1));
                        
                        // restore unspent index
                        addressUnspentIndex.push_back(make_pair(CAddressUnspentKey(1, Hash160(hashBytes), input.prevout.hash, input.prevout.n), CAddressUnspentValue(prevout.nValue, prevout.scriptPubKey, undo.nHeight)));
                        
                    }
                    else {
                        continue;
                    }
                }
            }
        }
        else if (tx.IsCoinImport())
        {
            RemoveImportTombstone(tx, view);
        }
    }

    // set the old best anchor back
    view.PopAnchor(blockUndo.old_tree_root);
    
    // move best block pointer to prevout block
    view.SetBestBlock(pindex->pprev->GetBlockHash());
    
    if (pfClean) {
        *pfClean = fClean;
        return true;
    }

    if (fAddressIndex) {
        if (!pblocktree->EraseAddressIndex(addressIndex)) {
            return AbortNode(state, "Failed to delete address index");
        }
        if (!pblocktree->UpdateAddressUnspentIndex(addressUnspentIndex)) {
            return AbortNode(state, "Failed to write address unspent index");
        }
    }

    return fClean;
}

void static FlushBlockFile(bool fFinalize = false)
{
    LOCK(cs_LastBlockFile);
    
    CDiskBlockPos posOld(nLastBlockFile, 0);
    
    FILE *fileOld = OpenBlockFile(posOld);
    if (fileOld) {
        if (fFinalize)
            TruncateFile(fileOld, vinfoBlockFile[nLastBlockFile].nSize);
        FileCommit(fileOld);
        fclose(fileOld);
    }
    
    fileOld = OpenUndoFile(posOld);
    if (fileOld) {
        if (fFinalize)
            TruncateFile(fileOld, vinfoBlockFile[nLastBlockFile].nUndoSize);
        FileCommit(fileOld);
        fclose(fileOld);
    }
}

bool FindUndoPos(CValidationState &state, int nFile, CDiskBlockPos &pos, unsigned int nAddSize);

static CCheckQueue<CScriptCheck> scriptcheckqueue(128);

void ThreadScriptCheck() {
    RenameThread("zcash-scriptch");
    scriptcheckqueue.Thread();
}

//
// Called periodically asynchronously; alerts if it smells like
// we're being fed a bad chain (blocks being generated much
// too slowly or too quickly).
//
void PartitionCheck(bool (*initialDownloadCheck)(), CCriticalSection& cs, const CBlockIndex *const &bestHeader,
                    int64_t nPowTargetSpacing)
{
    if (bestHeader == NULL || initialDownloadCheck()) return;
    
    static int64_t lastAlertTime = 0;
    int64_t now = GetAdjustedTime();
    if (lastAlertTime > now-60*60*24) return; // Alert at most once per day
    
    const int SPAN_HOURS=4;
    const int SPAN_SECONDS=SPAN_HOURS*60*60;
    int BLOCKS_EXPECTED = SPAN_SECONDS / nPowTargetSpacing;
    
    boost::math::poisson_distribution<double> poisson(BLOCKS_EXPECTED);
    
    std::string strWarning;
    int64_t startTime = GetAdjustedTime()-SPAN_SECONDS;
    
    LOCK(cs);
    const CBlockIndex* i = bestHeader;
    int nBlocks = 0;
    while (i->GetBlockTime() >= startTime) {
        ++nBlocks;
        i = i->pprev;
        if (i == NULL) return; // Ran out of chain, we must not be fully synced
    }
    
    // How likely is it to find that many by chance?
    double p = boost::math::pdf(poisson, nBlocks);
    
    LogPrint("partitioncheck", "%s : Found %d blocks in the last %d hours\n", __func__, nBlocks, SPAN_HOURS);
    LogPrint("partitioncheck", "%s : likelihood: %g\n", __func__, p);
    
    // Aim for one false-positive about every fifty years of normal running:
    const int FIFTY_YEARS = 50*365*24*60*60;
    double alertThreshold = 1.0 / (FIFTY_YEARS / SPAN_SECONDS);
    
    if (bestHeader->nHeight > BLOCKS_EXPECTED)
    {
        if (p <= alertThreshold && nBlocks < BLOCKS_EXPECTED)
        {
            // Many fewer blocks than expected: alert!
            strWarning = strprintf(_("WARNING: check your network connection, %d blocks received in the last %d hours (%d expected)"),
                                nBlocks, SPAN_HOURS, BLOCKS_EXPECTED);
        }
        else if (p <= alertThreshold && nBlocks > BLOCKS_EXPECTED)
        {
            // Many more blocks than expected: alert!
            strWarning = strprintf(_("WARNING: abnormally high number of blocks generated, %d blocks received in the last %d hours (%d expected)"),
                                nBlocks, SPAN_HOURS, BLOCKS_EXPECTED);
        }
    }
    if (!strWarning.empty())
    {
        strMiscWarning = strWarning;
        CAlert::Notify(strWarning, true);
        lastAlertTime = now;
    }
}


static int64_t nTimeVerify = 0;
static int64_t nTimeConnect = 0;
static int64_t nTimeIndex = 0;
static int64_t nTimeCallbacks = 0;
static int64_t nTimeTotal = 0;

bool ConnectBlock(const CBlock& block, CValidationState& state, CBlockIndex* pindex, CCoinsViewCache& view, bool fJustCheck,bool fCheckPOW)
{
    const CChainParams& chainparams = Params();
    if ( KOMODO_STOPAT != 0 && pindex->nHeight > KOMODO_STOPAT )
        return(false);
    //fprintf(stderr,"connectblock ht.%d\n",(int32_t)pindex->nHeight);
    AssertLockHeld(cs_main);
    bool fExpensiveChecks = true;
    if (fCheckpointsEnabled) {
        CBlockIndex *pindexLastCheckpoint = Checkpoints::GetLastCheckpoint(chainparams.Checkpoints());
        if (pindexLastCheckpoint && pindexLastCheckpoint->GetAncestor(pindex->nHeight) == pindex) {
            // This block is an ancestor of a checkpoint: disable script checks
            fExpensiveChecks = false;
        }
    }
    auto verifier = libzcash::ProofVerifier::Strict();
    auto disabledVerifier = libzcash::ProofVerifier::Disabled();
    int32_t futureblock;
    // Check it again to verify JoinSplit proofs, and in case a previous version let a bad block in
    if (!CheckBlock(&futureblock,pindex->nHeight,pindex,block, state, fExpensiveChecks ? verifier : disabledVerifier, fCheckPOW, !fJustCheck) || futureblock != 0 )
    {
        //fprintf(stderr,"checkblock failure in connectblock futureblock.%d\n",futureblock);
        return false;
    }
    
    // verify that the view's current state corresponds to the previous block
    uint256 hashPrevBlock = pindex->pprev == NULL ? uint256() : pindex->pprev->GetBlockHash();
    if ( hashPrevBlock != view.GetBestBlock() )
    {
        fprintf(stderr,"ConnectBlock(): hashPrevBlock != view.GetBestBlock()\n");
        return state.DoS(1, error("ConnectBlock(): hashPrevBlock != view.GetBestBlock()"),
                         REJECT_INVALID, "hashPrevBlock-not-bestblock");
    }
    assert(hashPrevBlock == view.GetBestBlock());
    
    // Special case for the genesis block, skipping connection of its transactions
    // (its coinbase is unspendable)
    if (block.GetHash() == chainparams.GetConsensus().hashGenesisBlock) {
        if (!fJustCheck) {
            view.SetBestBlock(pindex->GetBlockHash());
            // Before the genesis block, there was an empty tree
            ZCIncrementalMerkleTree tree;
            pindex->hashAnchor = tree.root();
            // The genesis block contained no JoinSplits
            pindex->hashAnchorEnd = pindex->hashAnchor;
        }
        return true;
    }
    
    bool fScriptChecks = (!fCheckpointsEnabled || pindex->nHeight >= Checkpoints::GetTotalBlocksEstimate(chainparams.Checkpoints()));
    //if ( KOMODO_TESTNET_EXPIRATION != 0 && pindex->nHeight > KOMODO_TESTNET_EXPIRATION ) // "testnet"
    //    return(false);
    // Do not allow blocks that contain transactions which 'overwrite' older transactions,
    // unless those are already completely spent.
    BOOST_FOREACH(const CTransaction& tx, block.vtx) {
        const CCoins* coins = view.AccessCoins(tx.GetHash());
        if (coins && !coins->IsPruned())
            return state.DoS(100, error("ConnectBlock(): tried to overwrite transaction"),
                             REJECT_INVALID, "bad-txns-BIP30");
    }
    
    unsigned int flags = SCRIPT_VERIFY_P2SH | SCRIPT_VERIFY_CHECKLOCKTIMEVERIFY;
    
    // DERSIG (BIP66) is also always enforced, but does not have a flag.
    
    CBlockUndo blockundo;
    
    if ( ASSETCHAINS_CC != 0 )
    {
        if ( scriptcheckqueue.IsIdle() == 0 )
        {
            fprintf(stderr,"scriptcheckqueue isnt idle\n");
            sleep(1);
        }
    }
    CCheckQueueControl<CScriptCheck> control(fExpensiveChecks && nScriptCheckThreads ? &scriptcheckqueue : NULL);
    
    int64_t nTimeStart = GetTimeMicros();
    CAmount nFees = 0;
    int nInputs = 0;
    int64_t interest,sum = 0;
    unsigned int nSigOps = 0;
    CDiskTxPos pos(pindex->GetBlockPos(), GetSizeOfCompactSize(block.vtx.size()));
    std::vector<std::pair<uint256, CDiskTxPos> > vPos;
    vPos.reserve(block.vtx.size());
    blockundo.vtxundo.reserve(block.vtx.size() - 1);
    std::vector<std::pair<CAddressIndexKey, CAmount> > addressIndex;
    std::vector<std::pair<CAddressUnspentKey, CAddressUnspentValue> > addressUnspentIndex;
    std::vector<std::pair<CSpentIndexKey, CSpentIndexValue> > spentIndex;
    // Construct the incremental merkle tree at the current
    // block position,
    auto old_tree_root = view.GetBestAnchor();
    // saving the top anchor in the block index as we go.
    if (!fJustCheck) {
        pindex->hashAnchor = old_tree_root;
    }
    ZCIncrementalMerkleTree tree;
    // This should never fail: we should always be able to get the root
    // that is on the tip of our chain
    assert(view.GetAnchorAt(old_tree_root, tree));
    
    {
        // Consistency check: the root of the tree we're given should
        // match what we asked for.
        assert(tree.root() == old_tree_root);
    }
    
    // Grab the consensus branch ID for the block's height
    auto consensusBranchId = CurrentEpochBranchId(pindex->nHeight, Params().GetConsensus());
    
    std::vector<PrecomputedTransactionData> txdata;
    txdata.reserve(block.vtx.size()); // Required so that pointers to individual PrecomputedTransactionData don't get invalidated
    for (unsigned int i = 0; i < block.vtx.size(); i++)
    {
        const CTransaction &tx = block.vtx[i];
        const uint256 txhash = tx.GetHash();
        nInputs += tx.vin.size();
        nSigOps += GetLegacySigOpCount(tx);
        if (nSigOps > MAX_BLOCK_SIGOPS)
            return state.DoS(100, error("ConnectBlock(): too many sigops"),
                             REJECT_INVALID, "bad-blk-sigops");
        //fprintf(stderr,"ht.%d vout0 t%u\n",pindex->nHeight,tx.nLockTime);
        if (!tx.IsMint())
        {
            if (!view.HaveInputs(tx))
            {
                return state.DoS(100, error("ConnectBlock(): inputs missing/spent"),
                                 REJECT_INVALID, "bad-txns-inputs-missingorspent");
            }
            // are the JoinSplit's requirements met?
            if (!view.HaveJoinSplitRequirements(tx))
                return state.DoS(100, error("ConnectBlock(): JoinSplit requirements not met"),
                                 REJECT_INVALID, "bad-txns-joinsplit-requirements-not-met");
            if (fAddressIndex || fSpentIndex)
            {
                for (size_t j = 0; j < tx.vin.size(); j++) {

                    const CTxIn input = tx.vin[j];
                    const CTxOut &prevout = view.GetOutputFor(tx.vin[j]);
                    uint160 hashBytes;
                    int addressType;

                    if (prevout.scriptPubKey.IsPayToScriptHash()) {
                        hashBytes = uint160(vector <unsigned char>(prevout.scriptPubKey.begin()+2, prevout.scriptPubKey.begin()+22));
                        addressType = 2;
                    }
                    else if (prevout.scriptPubKey.IsPayToPublicKeyHash()) {
                        hashBytes = uint160(vector <unsigned char>(prevout.scriptPubKey.begin()+3, prevout.scriptPubKey.begin()+23));
                        addressType = 1;
                    }
                    else if (prevout.scriptPubKey.IsPayToPublicKey()) {
                        hashBytes = Hash160(vector <unsigned char>(prevout.scriptPubKey.begin()+1, prevout.scriptPubKey.begin()+34));
                        addressType = 1;
                    }
                    else if (prevout.scriptPubKey.IsPayToCryptoCondition()) {
                        hashBytes = Hash160(vector <unsigned char>(prevout.scriptPubKey.begin(), prevout.scriptPubKey.end()));
                        addressType = 1;
                    }
                    else {
                        hashBytes.SetNull();
                        addressType = 0;
                    }

                    if (fAddressIndex && addressType > 0) {
                        // record spending activity
                        addressIndex.push_back(make_pair(CAddressIndexKey(addressType, hashBytes, pindex->nHeight, i, txhash, j, true), prevout.nValue * -1));

                        // remove address from unspent index
                        addressUnspentIndex.push_back(make_pair(CAddressUnspentKey(addressType, hashBytes, input.prevout.hash, input.prevout.n), CAddressUnspentValue()));
                    }

                    if (fSpentIndex) {
                        // add the spent index to determine the txid and input that spent an output
                        // and to find the amount and address from an input
                        spentIndex.push_back(make_pair(CSpentIndexKey(input.prevout.hash, input.prevout.n), CSpentIndexValue(txhash, j, pindex->nHeight, prevout.nValue, addressType, hashBytes)));
                    }
                }

            }
            // Add in sigops done by pay-to-script-hash inputs;
            // this is to prevent a "rogue miner" from creating
            // an incredibly-expensive-to-validate block.
            nSigOps += GetP2SHSigOpCount(tx, view);
            if (nSigOps > MAX_BLOCK_SIGOPS)
                return state.DoS(100, error("ConnectBlock(): too many sigops"),
                                 REJECT_INVALID, "bad-blk-sigops");
        }
        
        txdata.emplace_back(tx);
        
        if (!tx.IsCoinBase())
        {
            nFees += view.GetValueIn(chainActive.LastTip()->nHeight,&interest,tx,chainActive.LastTip()->nTime) - tx.GetValueOut();
            sum += interest;
            
            std::vector<CScriptCheck> vChecks;
            if (!ContextualCheckInputs(tx, state, view, fExpensiveChecks, flags, false, txdata[i], chainparams.GetConsensus(), consensusBranchId, nScriptCheckThreads ? &vChecks : NULL))
                return false;
            control.Add(vChecks);
        }

        if (fAddressIndex) {
            for (unsigned int k = 0; k < tx.vout.size(); k++) {
                const CTxOut &out = tx.vout[k];
//fprintf(stderr,"add %d vouts\n",(int32_t)tx.vout.size());
                if (out.scriptPubKey.IsPayToScriptHash()) {
                    vector<unsigned char> hashBytes(out.scriptPubKey.begin()+2, out.scriptPubKey.begin()+22);

                    // record receiving activity
                    addressIndex.push_back(make_pair(CAddressIndexKey(2, uint160(hashBytes), pindex->nHeight, i, txhash, k, false), out.nValue));

                    // record unspent output
                    addressUnspentIndex.push_back(make_pair(CAddressUnspentKey(2, uint160(hashBytes), txhash, k), CAddressUnspentValue(out.nValue, out.scriptPubKey, pindex->nHeight)));

                }
                else if (out.scriptPubKey.IsPayToPublicKeyHash()) {
                    vector<unsigned char> hashBytes(out.scriptPubKey.begin()+3, out.scriptPubKey.begin()+23);

                    // record receiving activity
                    addressIndex.push_back(make_pair(CAddressIndexKey(1, uint160(hashBytes), pindex->nHeight, i, txhash, k, false), out.nValue));

                    // record unspent output
                    addressUnspentIndex.push_back(make_pair(CAddressUnspentKey(1, uint160(hashBytes), txhash, k), CAddressUnspentValue(out.nValue, out.scriptPubKey, pindex->nHeight)));

                }
                else if (out.scriptPubKey.IsPayToPublicKey()) {
                    vector<unsigned char> hashBytes(out.scriptPubKey.begin()+1, out.scriptPubKey.begin()+34);
                    
                    // record receiving activity
                    addressIndex.push_back(make_pair(CAddressIndexKey(1, Hash160(hashBytes), pindex->nHeight, i, txhash, k, false), out.nValue));
                    
                    // record unspent output
                    addressUnspentIndex.push_back(make_pair(CAddressUnspentKey(1, Hash160(hashBytes), txhash, k), CAddressUnspentValue(out.nValue, out.scriptPubKey, pindex->nHeight)));
                    
                }
                else if (out.scriptPubKey.IsPayToCryptoCondition()) {
                    vector<unsigned char> hashBytes(out.scriptPubKey.begin(), out.scriptPubKey.end());
                    
                    // record receiving activity
                    addressIndex.push_back(make_pair(CAddressIndexKey(1, Hash160(hashBytes), pindex->nHeight, i, txhash, k, false), out.nValue));
                    
                    // record unspent output
                    addressUnspentIndex.push_back(make_pair(CAddressUnspentKey(1, Hash160(hashBytes), txhash, k), CAddressUnspentValue(out.nValue, out.scriptPubKey, pindex->nHeight)));
                    
                }
                else {
                    continue;
                }

            }
        }

        //if ( ASSETCHAINS_SYMBOL[0] == 0 )
        //    komodo_earned_interest(pindex->nHeight,sum);
        CTxUndo undoDummy;
        if (i > 0) {
            blockundo.vtxundo.push_back(CTxUndo());
        }
        UpdateCoins(tx, view, i == 0 ? undoDummy : blockundo.vtxundo.back(), pindex->nHeight);
        
        BOOST_FOREACH(const JSDescription &joinsplit, tx.vjoinsplit) {
            BOOST_FOREACH(const uint256 &note_commitment, joinsplit.commitments) {
                // Insert the note commitments into our temporary tree.
                
                tree.append(note_commitment);
            }
        }
        
        vPos.push_back(std::make_pair(tx.GetHash(), pos));
        pos.nTxOffset += ::GetSerializeSize(tx, SER_DISK, CLIENT_VERSION);
    }
<<<<<<< HEAD

=======
   
>>>>>>> cbd0560d
    view.PushAnchor(tree);
    if (!fJustCheck) {
        pindex->hashAnchorEnd = tree.root();
    }
    blockundo.old_tree_root = old_tree_root;
    
    int64_t nTime1 = GetTimeMicros(); nTimeConnect += nTime1 - nTimeStart;
    LogPrint("bench", "      - Connect %u transactions: %.2fms (%.3fms/tx, %.3fms/txin) [%.2fs]\n", (unsigned)block.vtx.size(), 0.001 * (nTime1 - nTimeStart), 0.001 * (nTime1 - nTimeStart) / block.vtx.size(), nInputs <= 1 ? 0 : 0.001 * (nTime1 - nTimeStart) / (nInputs-1), nTimeConnect * 0.000001);
    
    CAmount blockReward = nFees + GetBlockSubsidy(pindex->nHeight, chainparams.GetConsensus()) + sum;
    if ( ASSETCHAINS_OVERRIDE_PUBKEY33[0] != 0 && ASSETCHAINS_COMMISSION != 0 )
    {
        uint64_t checktoshis;
        if ( (checktoshis= komodo_commission((CBlock *)&block)) != 0 )
        {
            if ( block.vtx[0].vout.size() == 2 && block.vtx[0].vout[1].nValue == checktoshis )
                blockReward += checktoshis;
            else fprintf(stderr,"checktoshis %.8f numvouts %d\n",dstr(checktoshis),(int32_t)block.vtx[0].vout.size());
        }
    }
    if (ASSETCHAINS_SYMBOL[0] != 0 && pindex->nHeight == 1 && block.vtx[0].GetValueOut() != blockReward)
    {
        return state.DoS(100, error("ConnectBlock(): coinbase for block 1 pays wrong amount (actual=%d vs correct=%d)", block.vtx[0].GetValueOut(), blockReward),
                            REJECT_INVALID, "bad-cb-amount");
    }
    if ( block.vtx[0].GetValueOut() > blockReward+1 )
    {
        if ( ASSETCHAINS_SYMBOL[0] != 0 || pindex->nHeight >= KOMODO_NOTARIES_HEIGHT1 || block.vtx[0].vout[0].nValue > blockReward )
        {
            return state.DoS(100,
                             error("ConnectBlock(): coinbase pays too much (actual=%d vs limit=%d)",
                                   block.vtx[0].GetValueOut(), blockReward),
                             REJECT_INVALID, "bad-cb-amount");
        } else if ( IS_KOMODO_NOTARY != 0 )
            fprintf(stderr,"allow nHeight.%d coinbase %.8f vs %.8f interest %.8f\n",(int32_t)pindex->nHeight,dstr(block.vtx[0].GetValueOut()),dstr(blockReward),dstr(sum));
    }
    if (!control.Wait())
        return state.DoS(100, false);
    int64_t nTime2 = GetTimeMicros(); nTimeVerify += nTime2 - nTimeStart;
    LogPrint("bench", "    - Verify %u txins: %.2fms (%.3fms/txin) [%.2fs]\n", nInputs - 1, 0.001 * (nTime2 - nTimeStart), nInputs <= 1 ? 0 : 0.001 * (nTime2 - nTimeStart) / (nInputs-1), nTimeVerify * 0.000001);
    
    if (fJustCheck)
        return true;
    
    // Write undo information to disk
    if (pindex->GetUndoPos().IsNull() || !pindex->IsValid(BLOCK_VALID_SCRIPTS))
    {
        if (pindex->GetUndoPos().IsNull()) {
            CDiskBlockPos pos;
            if (!FindUndoPos(state, pindex->nFile, pos, ::GetSerializeSize(blockundo, SER_DISK, CLIENT_VERSION) + 40))
                return error("ConnectBlock(): FindUndoPos failed");
            if (!UndoWriteToDisk(blockundo, pos, pindex->pprev->GetBlockHash(), chainparams.MessageStart()))
                return AbortNode(state, "Failed to write undo data");
            
            // update nUndoPos in block index
            pindex->nUndoPos = pos.nPos;
            pindex->nStatus |= BLOCK_HAVE_UNDO;
        }
        
        // Now that all consensus rules have been validated, set nCachedBranchId.
        // Move this if BLOCK_VALID_CONSENSUS is ever altered.
        static_assert(BLOCK_VALID_CONSENSUS == BLOCK_VALID_SCRIPTS,
                      "nCachedBranchId must be set after all consensus rules have been validated.");
        if (IsActivationHeightForAnyUpgrade(pindex->nHeight, Params().GetConsensus())) {
            pindex->nStatus |= BLOCK_ACTIVATES_UPGRADE;
            pindex->nCachedBranchId = CurrentEpochBranchId(pindex->nHeight, chainparams.GetConsensus());
        } else if (pindex->pprev) {
            pindex->nCachedBranchId = pindex->pprev->nCachedBranchId;
        }
        
        pindex->RaiseValidity(BLOCK_VALID_SCRIPTS);
        setDirtyBlockIndex.insert(pindex);
    }

    ConnectNotarisations(block, pindex->nHeight);
    
    if (fTxIndex)
        if (!pblocktree->WriteTxIndex(vPos))
            return AbortNode(state, "Failed to write transaction index");
    if (fAddressIndex) {
        if (!pblocktree->WriteAddressIndex(addressIndex)) {
            return AbortNode(state, "Failed to write address index");
        }

        if (!pblocktree->UpdateAddressUnspentIndex(addressUnspentIndex)) {
            return AbortNode(state, "Failed to write address unspent index");
        }
    }

    if (fSpentIndex)
        if (!pblocktree->UpdateSpentIndex(spentIndex))
            return AbortNode(state, "Failed to write transaction index");

    if (fTimestampIndex) {
        unsigned int logicalTS = pindex->nTime;
        unsigned int prevLogicalTS = 0;

        // retrieve logical timestamp of the previous block
        if (pindex->pprev)
            if (!pblocktree->ReadTimestampBlockIndex(pindex->pprev->GetBlockHash(), prevLogicalTS))
                LogPrintf("%s: Failed to read previous block's logical timestamp\n", __func__);

        if (logicalTS <= prevLogicalTS) {
            logicalTS = prevLogicalTS + 1;
            LogPrintf("%s: Previous logical timestamp is newer Actual[%d] prevLogical[%d] Logical[%d]\n", __func__, pindex->nTime, prevLogicalTS, logicalTS);
        }

        if (!pblocktree->WriteTimestampIndex(CTimestampIndexKey(logicalTS, pindex->GetBlockHash())))
            return AbortNode(state, "Failed to write timestamp index");

        if (!pblocktree->WriteTimestampBlockIndex(CTimestampBlockIndexKey(pindex->GetBlockHash()), CTimestampBlockIndexValue(logicalTS)))
            return AbortNode(state, "Failed to write blockhash index");
    }

    // add this block to the view's block chain
    view.SetBestBlock(pindex->GetBlockHash());
    
    int64_t nTime3 = GetTimeMicros(); nTimeIndex += nTime3 - nTime2;
    LogPrint("bench", "    - Index writing: %.2fms [%.2fs]\n", 0.001 * (nTime3 - nTime2), nTimeIndex * 0.000001);
    
    // Watch for changes to the previous coinbase transaction.
    static uint256 hashPrevBestCoinBase;
    GetMainSignals().UpdatedTransaction(hashPrevBestCoinBase);
    hashPrevBestCoinBase = block.vtx[0].GetHash();
    
    int64_t nTime4 = GetTimeMicros(); nTimeCallbacks += nTime4 - nTime3;
    LogPrint("bench", "    - Callbacks: %.2fms [%.2fs]\n", 0.001 * (nTime4 - nTime3), nTimeCallbacks * 0.000001);
    
    //FlushStateToDisk();
    komodo_connectblock(pindex,*(CBlock *)&block);
    return true;
}

enum FlushStateMode {
    FLUSH_STATE_NONE,
    FLUSH_STATE_IF_NEEDED,
    FLUSH_STATE_PERIODIC,
    FLUSH_STATE_ALWAYS
};

/**
 * Update the on-disk chain state.
 * The caches and indexes are flushed depending on the mode we're called with
 * if they're too large, if it's been a while since the last write,
 * or always and in all cases if we're in prune mode and are deleting files.
 */
bool static FlushStateToDisk(CValidationState &state, FlushStateMode mode) {
    LOCK2(cs_main, cs_LastBlockFile);
    static int64_t nLastWrite = 0;
    static int64_t nLastFlush = 0;
    static int64_t nLastSetChain = 0;
    std::set<int> setFilesToPrune;
    bool fFlushForPrune = false;
    try {
        if (fPruneMode && fCheckForPruning && !fReindex) {
            FindFilesToPrune(setFilesToPrune);
            fCheckForPruning = false;
            if (!setFilesToPrune.empty()) {
                fFlushForPrune = true;
                if (!fHavePruned) {
                    pblocktree->WriteFlag("prunedblockfiles", true);
                    fHavePruned = true;
                }
            }
        }
        int64_t nNow = GetTimeMicros();
        // Avoid writing/flushing immediately after startup.
        if (nLastWrite == 0) {
            nLastWrite = nNow;
        }
        if (nLastFlush == 0) {
            nLastFlush = nNow;
        }
        if (nLastSetChain == 0) {
            nLastSetChain = nNow;
        }
        size_t cacheSize = pcoinsTip->DynamicMemoryUsage();
        // The cache is large and close to the limit, but we have time now (not in the middle of a block processing).
        bool fCacheLarge = mode == FLUSH_STATE_PERIODIC && cacheSize * (10.0/9) > nCoinCacheUsage;
        // The cache is over the limit, we have to write now.
        bool fCacheCritical = mode == FLUSH_STATE_IF_NEEDED && cacheSize > nCoinCacheUsage;
        // It's been a while since we wrote the block index to disk. Do this frequently, so we don't need to redownload after a crash.
        bool fPeriodicWrite = mode == FLUSH_STATE_PERIODIC && nNow > nLastWrite + (int64_t)DATABASE_WRITE_INTERVAL * 1000000;
        // It's been very long since we flushed the cache. Do this infrequently, to optimize cache usage.
        bool fPeriodicFlush = mode == FLUSH_STATE_PERIODIC && nNow > nLastFlush + (int64_t)DATABASE_FLUSH_INTERVAL * 1000000;
        // Combine all conditions that result in a full cache flush.
        bool fDoFullFlush = (mode == FLUSH_STATE_ALWAYS) || fCacheLarge || fCacheCritical || fPeriodicFlush || fFlushForPrune;
        // Write blocks and block index to disk.
        if (fDoFullFlush || fPeriodicWrite) {
            // Depend on nMinDiskSpace to ensure we can write block index
            if (!CheckDiskSpace(0))
                return state.Error("out of disk space");
            // First make sure all block and undo data is flushed to disk.
            FlushBlockFile();
            // Then update all block file information (which may refer to block and undo files).
            {
                std::vector<std::pair<int, const CBlockFileInfo*> > vFiles;
                vFiles.reserve(setDirtyFileInfo.size());
                for (set<int>::iterator it = setDirtyFileInfo.begin(); it != setDirtyFileInfo.end(); ) {
                    vFiles.push_back(make_pair(*it, &vinfoBlockFile[*it]));
                    setDirtyFileInfo.erase(it++);
                }
                std::vector<const CBlockIndex*> vBlocks;
                vBlocks.reserve(setDirtyBlockIndex.size());
                for (set<CBlockIndex*>::iterator it = setDirtyBlockIndex.begin(); it != setDirtyBlockIndex.end(); ) {
                    vBlocks.push_back(*it);
                    setDirtyBlockIndex.erase(it++);
                }
                if (!pblocktree->WriteBatchSync(vFiles, nLastBlockFile, vBlocks)) {
                    return AbortNode(state, "Files to write to block index database");
                }
            }
            // Finally remove any pruned files
            if (fFlushForPrune)
                UnlinkPrunedFiles(setFilesToPrune);
            nLastWrite = nNow;
        }
        // Flush best chain related state. This can only be done if the blocks / block index write was also done.
        if (fDoFullFlush) {
            // Typical CCoins structures on disk are around 128 bytes in size.
            // Pushing a new one to the database can cause it to be written
            // twice (once in the log, and once in the tables). This is already
            // an overestimation, as most will delete an existing entry or
            // overwrite one. Still, use a conservative safety factor of 2.
            if (!CheckDiskSpace(128 * 2 * 2 * pcoinsTip->GetCacheSize()))
                return state.Error("out of disk space");
            // Flush the chainstate (which may refer to block index entries).
            if (!pcoinsTip->Flush())
                return AbortNode(state, "Failed to write to coin database");
            nLastFlush = nNow;
        }
        if ((mode == FLUSH_STATE_ALWAYS || mode == FLUSH_STATE_PERIODIC) && nNow > nLastSetChain + (int64_t)DATABASE_WRITE_INTERVAL * 1000000) {
            // Update best block in wallet (so we can detect restored wallets).
            GetMainSignals().SetBestChain(chainActive.GetLocator());
            nLastSetChain = nNow;
        }
    } catch (const std::runtime_error& e) {
        return AbortNode(state, std::string("System error while flushing: ") + e.what());
    }
    return true;
}

void FlushStateToDisk() {
    CValidationState state;
    FlushStateToDisk(state, FLUSH_STATE_ALWAYS);
}

void PruneAndFlush() {
    CValidationState state;
    fCheckForPruning = true;
    FlushStateToDisk(state, FLUSH_STATE_NONE);
}

/** Update chainActive and related internal data structures. */
void static UpdateTip(CBlockIndex *pindexNew) {
    const CChainParams& chainParams = Params();
    chainActive.SetTip(pindexNew);
    
    // New best block
    nTimeBestReceived = GetTime();
    mempool.AddTransactionsUpdated(1);
    KOMODO_NEWBLOCKS++;
    double progress;
    if ( ASSETCHAINS_SYMBOL[0] == 0 ) {
        progress = Checkpoints::GuessVerificationProgress(chainParams.Checkpoints(), chainActive.LastTip());
    } else {
	int32_t longestchain = komodo_longestchain();
	progress = (longestchain > 0 ) ? (double) chainActive.Height() / longestchain : 1.0;
    }

    LogPrintf("%s: new best=%s  height=%d  log2_work=%.8g  tx=%lu  date=%s progress=%f  cache=%.1fMiB(%utx)\n", __func__,
              chainActive.LastTip()->GetBlockHash().ToString(), chainActive.Height(),
              log(chainActive.Tip()->nChainWork.getdouble())/log(2.0), (unsigned long)chainActive.LastTip()->nChainTx,
              DateTimeStrFormat("%Y-%m-%d %H:%M:%S", chainActive.LastTip()->GetBlockTime()), progress,
              pcoinsTip->DynamicMemoryUsage() * (1.0 / (1<<20)), pcoinsTip->GetCacheSize());
    
    cvBlockChange.notify_all();
    
    // Check the version of the last 100 blocks to see if we need to upgrade:
    static bool fWarned = false;
    if (!IsInitialBlockDownload() && !fWarned)
    {
        int nUpgraded = 0;
        const CBlockIndex* pindex = chainActive.Tip();
        for (int i = 0; i < 100 && pindex != NULL; i++)
        {
            if (pindex->nVersion > CBlock::CURRENT_VERSION)
                ++nUpgraded;
            pindex = pindex->pprev;
        }
        if (nUpgraded > 0)
            LogPrintf("%s: %d of last 100 blocks above version %d\n", __func__, nUpgraded, (int)CBlock::CURRENT_VERSION);
        if (nUpgraded > 100/2)
        {
            // strMiscWarning is read by GetWarnings(), called by the JSON-RPC code to warn the user:
            strMiscWarning = _("Warning: This version is obsolete; upgrade required!");
            CAlert::Notify(strMiscWarning, true);
            fWarned = true;
        }
    }
}

/**
 * Disconnect chainActive's tip. You probably want to call mempool.removeForReorg and
 * mempool.removeWithoutBranchId after this, with cs_main held.
 */
bool static DisconnectTip(CValidationState &state, bool fBare = false) {
    CBlockIndex *pindexDelete = chainActive.Tip();
    assert(pindexDelete);
    // Read block from disk.
    CBlock block;
    if (!ReadBlockFromDisk(block, pindexDelete,1))
        return AbortNode(state, "Failed to read block");
    // Apply the block atomically to the chain state.
    uint256 anchorBeforeDisconnect = pcoinsTip->GetBestAnchor();
    int64_t nStart = GetTimeMicros();
    {
        CCoinsViewCache view(pcoinsTip);
        if (!DisconnectBlock(block, state, pindexDelete, view))
            return error("DisconnectTip(): DisconnectBlock %s failed", pindexDelete->GetBlockHash().ToString());
        assert(view.Flush());
        DisconnectNotarisations(block);
    }
    LogPrint("bench", "- Disconnect block: %.2fms\n", (GetTimeMicros() - nStart) * 0.001);
    uint256 anchorAfterDisconnect = pcoinsTip->GetBestAnchor();
    // Write the chain state to disk, if necessary.
    if (!FlushStateToDisk(state, FLUSH_STATE_IF_NEEDED))
        return false;
    
<<<<<<< HEAD
    if (!fBare) {
        // resurrect mempool transactions from the disconnected block.
        for (int i = 0; i < block.vtx.size(); i++)
        {
=======
    if (!fBare)
    {
        // Resurrect mempool transactions from the disconnected block.
        //BOOST_FOREACH(const CTransaction &tx, block.vtx) {
        for (int i = 0; i < block.vtx.size(); i++)
        {
            CTransaction &tx = block.vtx[i];
>>>>>>> cbd0560d
            // ignore validation errors in resurrected transactions
            CTransaction &tx = block.vtx[i];
            list<CTransaction> removed;
            CValidationState stateDummy;
<<<<<<< HEAD
            // don't keep staking or invalid transactions
            if (tx.IsCoinBase() || ((i == (block.vtx.size() - 1)) && block.IsVerusPOSBlock()) || !AcceptToMemoryPool(mempool, stateDummy, tx, false, NULL))
            {
=======
            if (tx.IsCoinBase() || ((i == (block.vtx.size() - 1)) && komodo_isPoS((CBlock *)&block) != 0) || !AcceptToMemoryPool(mempool, stateDummy, tx, false, NULL))
>>>>>>> cbd0560d
                mempool.remove(tx, removed, true);
            }
        }
        if (anchorBeforeDisconnect != anchorAfterDisconnect) {
            // The anchor may not change between block disconnects,
            // in which case we don't want to evict from the mempool yet!
            mempool.removeWithAnchor(anchorBeforeDisconnect);
        }
    }
    
    // Update chainActive and related variables.
    UpdateTip(pindexDelete->pprev);
    // Get the current commitment tree
    ZCIncrementalMerkleTree newTree;
    assert(pcoinsTip->GetAnchorAt(pcoinsTip->GetBestAnchor(), newTree));
    // Let wallets know transactions went from 1-confirmed to
    // 0-confirmed or conflicted:
<<<<<<< HEAD
    for (int i = 0; i < block.vtx.size(); i++)
    {
        CTransaction &tx = block.vtx[i];
        if ((i == (block.vtx.size() - 1) && block.IsVerusPOSBlock()))
        {
            EraseFromWallets(tx.GetHash());
        }
        else
        {
            SyncWithWallets(tx, NULL);
        }
    }
=======
    //BOOST_FOREACH(const CTransaction &tx, block.vtx) {
    //    SyncWithWallets(tx, NULL);
    //}
>>>>>>> cbd0560d
    // Update cached incremental witnesses
    //fprintf(stderr,"chaintip false\n");
    for (int i = 0; i < block.vtx.size(); i++)
    {
        CTransaction &tx = block.vtx[i];
        if ( (i == (block.vtx.size() - 1)) && komodo_isPoS((CBlock *)&block) != 0 )
        {
            EraseFromWallets(tx.GetHash());
        }
        else
        {
            SyncWithWallets(tx, NULL);
        }
    }
    GetMainSignals().ChainTip(pindexDelete, &block, newTree, false);
    return true;
}

static int64_t nTimeReadFromDisk = 0;
static int64_t nTimeConnectTotal = 0;
static int64_t nTimeFlush = 0;
static int64_t nTimeChainState = 0;
static int64_t nTimePostConnect = 0;

/**
 * Connect a new block to chainActive. pblock is either NULL or a pointer to a CBlock
 * corresponding to pindexNew, to bypass loading it again from disk.
 * You probably want to call mempool.removeWithoutBranchId after this, with cs_main held.
 */
bool static ConnectTip(CValidationState &state, CBlockIndex *pindexNew, CBlock *pblock) {
    
    assert(pindexNew->pprev == chainActive.Tip());
    // Read block from disk.
    int64_t nTime1 = GetTimeMicros();
    CBlock block;
    if (!pblock) {
        if (!ReadBlockFromDisk(block, pindexNew,1))
            return AbortNode(state, "Failed to read block");
        pblock = &block;
    }
    // Get the current commitment tree
    ZCIncrementalMerkleTree oldTree;
    assert(pcoinsTip->GetAnchorAt(pcoinsTip->GetBestAnchor(), oldTree));
    // Apply the block atomically to the chain state.
    int64_t nTime2 = GetTimeMicros(); nTimeReadFromDisk += nTime2 - nTime1;
    int64_t nTime3;
    LogPrint("bench", "  - Load block from disk: %.2fms [%.2fs]\n", (nTime2 - nTime1) * 0.001, nTimeReadFromDisk * 0.000001);
    {
        CCoinsViewCache view(pcoinsTip);
        bool rv = ConnectBlock(*pblock, state, pindexNew, view, false, true);
        GetMainSignals().BlockChecked(*pblock, state);
        if (!rv) {
            if (state.IsInvalid())
                InvalidBlockFound(pindexNew, state);
            return error("ConnectTip(): ConnectBlock %s failed", pindexNew->GetBlockHash().ToString());
        }
        mapBlockSource.erase(pindexNew->GetBlockHash());
        nTime3 = GetTimeMicros(); nTimeConnectTotal += nTime3 - nTime2;
        LogPrint("bench", "  - Connect total: %.2fms [%.2fs]\n", (nTime3 - nTime2) * 0.001, nTimeConnectTotal * 0.000001);
        assert(view.Flush());
    }
    int64_t nTime4 = GetTimeMicros(); nTimeFlush += nTime4 - nTime3;
    LogPrint("bench", "  - Flush: %.2fms [%.2fs]\n", (nTime4 - nTime3) * 0.001, nTimeFlush * 0.000001);
    // Write the chain state to disk, if necessary.
    if (!FlushStateToDisk(state, FLUSH_STATE_IF_NEEDED))
        return false;
    int64_t nTime5 = GetTimeMicros(); nTimeChainState += nTime5 - nTime4;
    LogPrint("bench", "  - Writing chainstate: %.2fms [%.2fs]\n", (nTime5 - nTime4) * 0.001, nTimeChainState * 0.000001);
    // Remove conflicting transactions from the mempool.
    list<CTransaction> txConflicted;
    mempool.removeForBlock(pblock->vtx, pindexNew->nHeight, txConflicted, !IsInitialBlockDownload());
    
    // Remove transactions that expire at new block height from mempool
    mempool.removeExpired(pindexNew->nHeight);
    
    // Update chainActive & related variables.
    UpdateTip(pindexNew);
    // Tell wallet about transactions that went from mempool
    // to conflicted:
    BOOST_FOREACH(const CTransaction &tx, txConflicted) {
        SyncWithWallets(tx, NULL);
    }
    // ... and about transactions that got confirmed:
    BOOST_FOREACH(const CTransaction &tx, pblock->vtx) {
        SyncWithWallets(tx, pblock);
    }
    // Update cached incremental witnesses
    //fprintf(stderr,"chaintip true\n");
    GetMainSignals().ChainTip(pindexNew, pblock, oldTree, true);
    
    EnforceNodeDeprecation(pindexNew->nHeight);
    
    int64_t nTime6 = GetTimeMicros(); nTimePostConnect += nTime6 - nTime5; nTimeTotal += nTime6 - nTime1;
    LogPrint("bench", "  - Connect postprocess: %.2fms [%.2fs]\n", (nTime6 - nTime5) * 0.001, nTimePostConnect * 0.000001);
    LogPrint("bench", "- Connect block: %.2fms [%.2fs]\n", (nTime6 - nTime1) * 0.001, nTimeTotal * 0.000001);
    if ( KOMODO_LONGESTCHAIN != 0 && pindexNew->nHeight >= KOMODO_LONGESTCHAIN )
        KOMODO_INSYNC = 1;
    else KOMODO_INSYNC = 0;
    //fprintf(stderr,"connect.%d insync.%d\n",(int32_t)pindexNew->nHeight,KOMODO_INSYNC);
    if ( ASSETCHAINS_SYMBOL[0] == 0 && KOMODO_INSYNC != 0 )
        komodo_broadcast(pblock,8);
    return true;
}

/**
 * Return the tip of the chain with the most work in it, that isn't
 * known to be invalid (it's however far from certain to be valid).
 */
static CBlockIndex* FindMostWorkChain() {
    do {
        CBlockIndex *pindexNew = NULL;
        
        // Find the best candidate header.
        {
            std::set<CBlockIndex*, CBlockIndexWorkComparator>::reverse_iterator it = setBlockIndexCandidates.rbegin();
            if (it == setBlockIndexCandidates.rend())
                return NULL;
            pindexNew = *it;
        }
        
        // Check whether all blocks on the path between the currently active chain and the candidate are valid.
        // Just going until the active chain is an optimization, as we know all blocks in it are valid already.
        CBlockIndex *pindexTest = pindexNew;
        bool fInvalidAncestor = false;
        while (pindexTest && !chainActive.Contains(pindexTest)) {
            assert(pindexTest->nChainTx || pindexTest->nHeight == 0);
            
            // Pruned nodes may have entries in setBlockIndexCandidates for
            // which block files have been deleted.  Remove those as candidates
            // for the most work chain if we come across them; we can't switch
            // to a chain unless we have all the non-active-chain parent blocks.
            bool fFailedChain = pindexTest->nStatus & BLOCK_FAILED_MASK;
            bool fMissingData = !(pindexTest->nStatus & BLOCK_HAVE_DATA);
            if (fFailedChain || fMissingData) {
                // Candidate chain is not usable (either invalid or missing data)
                if (fFailedChain && (pindexBestInvalid == NULL || pindexNew->nChainWork > pindexBestInvalid->nChainWork))
                    pindexBestInvalid = pindexNew;
                CBlockIndex *pindexFailed = pindexNew;
                // Remove the entire chain from the set.
                while (pindexTest != pindexFailed) {
                    if (fFailedChain) {
                        pindexFailed->nStatus |= BLOCK_FAILED_CHILD;
                    } else if (fMissingData) {
                        // If we're missing data, then add back to mapBlocksUnlinked,
                        // so that if the block arrives in the future we can try adding
                        // to setBlockIndexCandidates again.
                        mapBlocksUnlinked.insert(std::make_pair(pindexFailed->pprev, pindexFailed));
                    }
                    setBlockIndexCandidates.erase(pindexFailed);
                    pindexFailed = pindexFailed->pprev;
                }
                setBlockIndexCandidates.erase(pindexTest);
                fInvalidAncestor = true;
                break;
            }
            pindexTest = pindexTest->pprev;
        }
        if (!fInvalidAncestor)
            return pindexNew;
    } while(true);
}

/** Delete all entries in setBlockIndexCandidates that are worse than the current tip. */
static void PruneBlockIndexCandidates() {
    // Note that we can't delete the current block itself, as we may need to return to it later in case a
    // reorganization to a better block fails.
    std::set<CBlockIndex*, CBlockIndexWorkComparator>::iterator it = setBlockIndexCandidates.begin();
    while (it != setBlockIndexCandidates.end() && setBlockIndexCandidates.value_comp()(*it, chainActive.LastTip())) {
        setBlockIndexCandidates.erase(it++);
    }
    // Either the current tip or a successor of it we're working towards is left in setBlockIndexCandidates.
    assert(!setBlockIndexCandidates.empty());
}

/**
 * Try to make some progress towards making pindexMostWork the active block.
 * pblock is either NULL or a pointer to a CBlock corresponding to pindexMostWork.
 */
static bool ActivateBestChainStep(CValidationState &state, CBlockIndex *pindexMostWork, CBlock *pblock) {
    AssertLockHeld(cs_main);
    bool fInvalidFound = false;
    const CBlockIndex *pindexOldTip = chainActive.Tip();
    const CBlockIndex *pindexFork = chainActive.FindFork(pindexMostWork);

    // - On ChainDB initialization, pindexOldTip will be null, so there are no removable blocks.
    // - If pindexMostWork is in a chain that doesn't have the same genesis block as our chain,
    //   then pindexFork will be null, and we would need to remove the entire chain including
    //   our genesis block. In practice this (probably) won't happen because of checks elsewhere.
    auto reorgLength = pindexOldTip ? pindexOldTip->nHeight - (pindexFork ? pindexFork->nHeight : -1) : 0;
    static_assert(MAX_REORG_LENGTH > 0, "We must be able to reorg some distance");
    if (reorgLength > MAX_REORG_LENGTH) {
        auto msg = strprintf(_(
                               "A block chain reorganization has been detected that would roll back %d blocks! "
                               "This is larger than the maximum of %d blocks, and so the node is shutting down for your safety."
                               ), reorgLength, MAX_REORG_LENGTH) + "\n\n" +
        _("Reorganization details") + ":\n" +
        "- " + strprintf(_("Current tip: %s, height %d, work %s"),
                         pindexOldTip->phashBlock->GetHex(), pindexOldTip->nHeight, pindexOldTip->nChainWork.GetHex()) + "\n" +
        "- " + strprintf(_("New tip:     %s, height %d, work %s"),
                         pindexMostWork->phashBlock->GetHex(), pindexMostWork->nHeight, pindexMostWork->nChainWork.GetHex()) + "\n" +
        "- " + strprintf(_("Fork point:  %s %s, height %d"),
                         ASSETCHAINS_SYMBOL,pindexFork->phashBlock->GetHex(), pindexFork->nHeight) + "\n\n" +
        _("Please help, human!");
        LogPrintf("*** %s\n", msg);
        uiInterface.ThreadSafeMessageBox(msg, "", CClientUIInterface::MSG_ERROR);
        StartShutdown();
        return false;
    }
    
    // Disconnect active blocks which are no longer in the best chain.
    bool fBlocksDisconnected = false;
    while (chainActive.Tip() && chainActive.Tip() != pindexFork) {
        if (!DisconnectTip(state))
            return false;
        fBlocksDisconnected = true;
    }
    if ( KOMODO_REWIND != 0 )
    {
        CBlockIndex *tipindex;
        fprintf(stderr,">>>>>>>>>>> rewind start ht.%d -> KOMODO_REWIND.%d\n",chainActive.LastTip()->nHeight,KOMODO_REWIND);
        while ( KOMODO_REWIND > 0 && (tipindex= chainActive.LastTip()) != 0 && tipindex->nHeight > KOMODO_REWIND )
        {
            fBlocksDisconnected = true;
            fprintf(stderr,"%d ",(int32_t)tipindex->nHeight);
            InvalidateBlock(state,tipindex);
            if ( !DisconnectTip(state) )
                break;
        }
        fprintf(stderr,"reached rewind.%d, best to do: ./komodo-cli -ac_name=%s stop\n",KOMODO_REWIND,ASSETCHAINS_SYMBOL);
        sleep(20);
        fprintf(stderr,"resuming normal operations\n");
        KOMODO_REWIND = 0;
        //return(true);
    }
    // Build list of new blocks to connect.
    std::vector<CBlockIndex*> vpindexToConnect;
    bool fContinue = true;
    int nHeight = pindexFork ? pindexFork->nHeight : -1;
    while (fContinue && nHeight != pindexMostWork->nHeight) {
        // Don't iterate the entire list of potential improvements toward the best tip, as we likely only need
        // a few blocks along the way.
        int nTargetHeight = std::min(nHeight + 32, pindexMostWork->nHeight);
        vpindexToConnect.clear();
        vpindexToConnect.reserve(nTargetHeight - nHeight);
        CBlockIndex *pindexIter = pindexMostWork->GetAncestor(nTargetHeight);
        while (pindexIter && pindexIter->nHeight != nHeight) {
            vpindexToConnect.push_back(pindexIter);
            pindexIter = pindexIter->pprev;
        }
        nHeight = nTargetHeight;
        
        // Connect new blocks.
        BOOST_REVERSE_FOREACH(CBlockIndex *pindexConnect, vpindexToConnect) {
            if (!ConnectTip(state, pindexConnect, pindexConnect == pindexMostWork ? pblock : NULL)) {
                if (state.IsInvalid()) {
                    // The block violates a consensus rule.
                    if (!state.CorruptionPossible())
                        InvalidChainFound(vpindexToConnect.back());
                    state = CValidationState();
                    fInvalidFound = true;
                    fContinue = false;
                    break;
                } else {
                    // A system error occurred (disk space, database error, ...).
                    return false;
                }
            } else {
                PruneBlockIndexCandidates();
                if (!pindexOldTip || chainActive.Tip()->nChainWork > pindexOldTip->nChainWork) {
                    // We're in a better position than we were. Return temporarily to release the lock.
                    fContinue = false;
                    break;
                }
            }
        }
    }
    
    if (fBlocksDisconnected) {
        mempool.removeForReorg(pcoinsTip, chainActive.Tip()->nHeight + 1, STANDARD_LOCKTIME_VERIFY_FLAGS);
    }
    mempool.removeWithoutBranchId(
                                  CurrentEpochBranchId(chainActive.Tip()->nHeight + 1, Params().GetConsensus()));
    mempool.check(pcoinsTip);
    
    // Callbacks/notifications for a new best chain.
    if (fInvalidFound)
        CheckForkWarningConditionsOnNewFork(vpindexToConnect.back());
    else
        CheckForkWarningConditions();
    
    return true;
}

/**
 * Make the best chain active, in multiple steps. The result is either failure
 * or an activated best chain. pblock is either NULL or a pointer to a block
 * that is already loaded (to avoid loading it again from disk).
 */
bool ActivateBestChain(CValidationState &state, CBlock *pblock) {
    CBlockIndex *pindexNewTip = NULL;
    CBlockIndex *pindexMostWork = NULL;
    const CChainParams& chainParams = Params();
    do {
        boost::this_thread::interruption_point();
        
        bool fInitialDownload;
        {
            LOCK(cs_main);
            pindexMostWork = FindMostWorkChain();
            
            // Whether we have anything to do at all.
            if (pindexMostWork == NULL || pindexMostWork == chainActive.Tip())
                return true;
            
            if (!ActivateBestChainStep(state, pindexMostWork, pblock && pblock->GetHash() == pindexMostWork->GetBlockHash() ? pblock : NULL))
                return false;
            pindexNewTip = chainActive.Tip();
            fInitialDownload = IsInitialBlockDownload();
        }
        // When we reach this point, we switched to a new tip (stored in pindexNewTip).
        
        // Notifications/callbacks that can run without cs_main
        if (!fInitialDownload) {
            uint256 hashNewTip = pindexNewTip->GetBlockHash();
            // Relay inventory, but don't relay old inventory during initial block download.
            int nBlockEstimate = 0;
            if (fCheckpointsEnabled)
                nBlockEstimate = Checkpoints::GetTotalBlocksEstimate(chainParams.Checkpoints());
            // Don't relay blocks if pruning -- could cause a peer to try to download, resulting
            // in a stalled download if the block file is pruned before the request.
            if (nLocalServices & NODE_NETWORK) {
                LOCK(cs_vNodes);
                BOOST_FOREACH(CNode* pnode, vNodes)
                if (chainActive.Height() > (pnode->nStartingHeight != -1 ? pnode->nStartingHeight - 2000 : nBlockEstimate))
                    pnode->PushInventory(CInv(MSG_BLOCK, hashNewTip));
            }
            // Notify external listeners about the new tip.
            GetMainSignals().UpdatedBlockTip(pindexNewTip);
            uiInterface.NotifyBlockTip(hashNewTip);
        } //else fprintf(stderr,"initial download skips propagation\n");
    } while(pindexMostWork != chainActive.Tip());
    CheckBlockIndex();
    
    // Write changes periodically to disk, after relay.
    if (!FlushStateToDisk(state, FLUSH_STATE_PERIODIC)) {
        return false;
    }
    
    return true;
}

bool InvalidateBlock(CValidationState& state, CBlockIndex *pindex) {
    AssertLockHeld(cs_main);
    
    // Mark the block itself as invalid.
    pindex->nStatus |= BLOCK_FAILED_VALID;
    setDirtyBlockIndex.insert(pindex);
    setBlockIndexCandidates.erase(pindex);
    
    while (chainActive.Contains(pindex)) {
        CBlockIndex *pindexWalk = chainActive.Tip();
        pindexWalk->nStatus |= BLOCK_FAILED_CHILD;
        setDirtyBlockIndex.insert(pindexWalk);
        setBlockIndexCandidates.erase(pindexWalk);
        // ActivateBestChain considers blocks already in chainActive
        // unconditionally valid already, so force disconnect away from it.
        if (!DisconnectTip(state)) {
            mempool.removeForReorg(pcoinsTip, chainActive.Tip()->nHeight + 1, STANDARD_LOCKTIME_VERIFY_FLAGS);
            mempool.removeWithoutBranchId(
                                          CurrentEpochBranchId(chainActive.Tip()->nHeight + 1, Params().GetConsensus()));
            return false;
        }
    }
    //LimitMempoolSize(mempool, GetArg("-maxmempool", DEFAULT_MAX_MEMPOOL_SIZE) * 1000000, GetArg("-mempoolexpiry", DEFAULT_MEMPOOL_EXPIRY) * 60 * 60);
    
    // The resulting new best tip may not be in setBlockIndexCandidates anymore, so
    // add it again.
    BlockMap::iterator it = mapBlockIndex.begin();
    while (it != mapBlockIndex.end() && it->second != 0 ) {
        if (it->second->IsValid(BLOCK_VALID_TRANSACTIONS) && it->second->nChainTx && !setBlockIndexCandidates.value_comp()(it->second, chainActive.Tip())) {
            setBlockIndexCandidates.insert(it->second);
        }
        it++;
    }
    
    InvalidChainFound(pindex);
    mempool.removeForReorg(pcoinsTip, chainActive.Tip()->nHeight + 1, STANDARD_LOCKTIME_VERIFY_FLAGS);
    mempool.removeWithoutBranchId(
                                  CurrentEpochBranchId(chainActive.Tip()->nHeight + 1, Params().GetConsensus()));
    return true;
}

bool ReconsiderBlock(CValidationState& state, CBlockIndex *pindex) {
    AssertLockHeld(cs_main);
    
    int nHeight = pindex->nHeight;
    
    // Remove the invalidity flag from this block and all its descendants.
    BlockMap::iterator it = mapBlockIndex.begin();
    while (it != mapBlockIndex.end()) {
        if (!it->second->IsValid() && it->second->GetAncestor(nHeight) == pindex) {
            it->second->nStatus &= ~BLOCK_FAILED_MASK;
            setDirtyBlockIndex.insert(it->second);
            if (it->second->IsValid(BLOCK_VALID_TRANSACTIONS) && it->second->nChainTx && setBlockIndexCandidates.value_comp()(chainActive.Tip(), it->second)) {
                setBlockIndexCandidates.insert(it->second);
            }
            if (it->second == pindexBestInvalid) {
                // Reset invalid block marker if it was pointing to one of those.
                pindexBestInvalid = NULL;
            }
        }
        it++;
    }
    
    // Remove the invalidity flag from all ancestors too.
    while (pindex != NULL) {
        if (pindex->nStatus & BLOCK_FAILED_MASK) {
            pindex->nStatus &= ~BLOCK_FAILED_MASK;
            setDirtyBlockIndex.insert(pindex);
        }
        pindex = pindex->pprev;
    }
    return true;
}

CBlockIndex* AddToBlockIndex(const CBlockHeader& block)
{
    // Check for duplicate
    uint256 hash = block.GetHash();
    BlockMap::iterator it = mapBlockIndex.find(hash);
    BlockMap::iterator miPrev = mapBlockIndex.find(block.hashPrevBlock);
    if (it != mapBlockIndex.end())
    {
        if ( it->second != 0 ) // vNodes.size() >= KOMODO_LIMITED_NETWORKSIZE, change behavior to allow komodo_ensure to work
        {
            // this is the strange case where somehow the hash is in the mapBlockIndex via as yet undetermined process, but the pindex for the hash is not there. Theoretically it is due to processing the block headers, but I have seen it get this case without having received it from the block headers or anywhere else... jl777
            //fprintf(stderr,"addtoblockindex already there %p\n",it->second);
            return it->second;
        }
        if ( miPrev != mapBlockIndex.end() && (*miPrev).second == 0 )
        {
            //fprintf(stderr,"edge case of both block and prevblock in the strange state\n");
            return(0); // return here to avoid the state of pindex->nHeight not set and pprev NULL
        }
    }
    // Construct new block index object
    CBlockIndex* pindexNew = new CBlockIndex(block);
    assert(pindexNew);
    // We assign the sequence id to blocks only when the full data is available,
    // to avoid miners withholding blocks but broadcasting headers, to get a
    // competitive advantage.
    pindexNew->nSequenceId = 0;
    BlockMap::iterator mi = mapBlockIndex.insert(make_pair(hash, pindexNew)).first;
    pindexNew->phashBlock = &((*mi).first);
    if (miPrev != mapBlockIndex.end())
    {
        if ( (pindexNew->pprev= (*miPrev).second) != 0 )
            pindexNew->nHeight = pindexNew->pprev->nHeight + 1;
        else fprintf(stderr,"unexpected null pprev %s\n",hash.ToString().c_str());
        pindexNew->BuildSkip();
    }
    pindexNew->nChainWork = (pindexNew->pprev ? pindexNew->pprev->nChainWork : 0) + GetBlockProof(*pindexNew);
    pindexNew->RaiseValidity(BLOCK_VALID_TREE);
    if (pindexBestHeader == NULL || pindexBestHeader->nChainWork < pindexNew->nChainWork)
        pindexBestHeader = pindexNew;
    
    setDirtyBlockIndex.insert(pindexNew);
    //fprintf(stderr,"added to block index %s %p\n",hash.ToString().c_str(),pindexNew);
    mi->second = pindexNew;
    return pindexNew;
}

/** Mark a block as having its data received and checked (up to BLOCK_VALID_TRANSACTIONS). */
bool ReceivedBlockTransactions(const CBlock &block, CValidationState& state, CBlockIndex *pindexNew, const CDiskBlockPos& pos)
{
    pindexNew->nTx = block.vtx.size();
    pindexNew->nChainTx = 0;
    CAmount sproutValue = 0;
    for (auto tx : block.vtx) {
        for (auto js : tx.vjoinsplit) {
            sproutValue += js.vpub_old;
            sproutValue -= js.vpub_new;
        }
    }
    pindexNew->nSproutValue = sproutValue;
    pindexNew->nChainSproutValue = boost::none;
    pindexNew->nFile = pos.nFile;
    pindexNew->nDataPos = pos.nPos;
    pindexNew->nUndoPos = 0;
    pindexNew->nStatus |= BLOCK_HAVE_DATA;
    pindexNew->RaiseValidity(BLOCK_VALID_TRANSACTIONS);
    setDirtyBlockIndex.insert(pindexNew);
    
    if (pindexNew->pprev == NULL || pindexNew->pprev->nChainTx) {
        // If pindexNew is the genesis block or all parents are BLOCK_VALID_TRANSACTIONS.
        deque<CBlockIndex*> queue;
        queue.push_back(pindexNew);
        
        // Recursively process any descendant blocks that now may be eligible to be connected.
        while (!queue.empty()) {
            CBlockIndex *pindex = queue.front();
            queue.pop_front();
            pindex->nChainTx = (pindex->pprev ? pindex->pprev->nChainTx : 0) + pindex->nTx;
            if (pindex->pprev) {
                if (pindex->pprev->nChainSproutValue && pindex->nSproutValue) {
                    pindex->nChainSproutValue = *pindex->pprev->nChainSproutValue + *pindex->nSproutValue;
                } else {
                    pindex->nChainSproutValue = boost::none;
                }
            } else {
                pindex->nChainSproutValue = pindex->nSproutValue;
            }
            {
                LOCK(cs_nBlockSequenceId);
                pindex->nSequenceId = nBlockSequenceId++;
            }
            if (chainActive.Tip() == NULL || !setBlockIndexCandidates.value_comp()(pindex, chainActive.Tip())) {
                setBlockIndexCandidates.insert(pindex);
            }
            std::pair<std::multimap<CBlockIndex*, CBlockIndex*>::iterator, std::multimap<CBlockIndex*, CBlockIndex*>::iterator> range = mapBlocksUnlinked.equal_range(pindex);
            while (range.first != range.second) {
                std::multimap<CBlockIndex*, CBlockIndex*>::iterator it = range.first;
                queue.push_back(it->second);
                range.first++;
                mapBlocksUnlinked.erase(it);
            }
        }
    } else {
        if (pindexNew->pprev && pindexNew->pprev->IsValid(BLOCK_VALID_TREE)) {
            mapBlocksUnlinked.insert(std::make_pair(pindexNew->pprev, pindexNew));
        }
    }
    
    return true;
}

bool FindBlockPos(CValidationState &state, CDiskBlockPos &pos, unsigned int nAddSize, unsigned int nHeight, uint64_t nTime, bool fKnown = false)
{
    LOCK(cs_LastBlockFile);
    
    unsigned int nFile = fKnown ? pos.nFile : nLastBlockFile;
    if (vinfoBlockFile.size() <= nFile) {
        vinfoBlockFile.resize(nFile + 1);
    }
    
    if (!fKnown) {
        while (vinfoBlockFile[nFile].nSize + nAddSize >= MAX_BLOCKFILE_SIZE) {
            nFile++;
            if (vinfoBlockFile.size() <= nFile) {
                vinfoBlockFile.resize(nFile + 1);
            }
        }
        pos.nFile = nFile;
        pos.nPos = vinfoBlockFile[nFile].nSize;
    }
    
    if (nFile != nLastBlockFile) {
        if (!fKnown) {
            LogPrintf("Leaving block file %i: %s\n", nFile, vinfoBlockFile[nFile].ToString());
        }
        FlushBlockFile(!fKnown);
        nLastBlockFile = nFile;
    }
    
    vinfoBlockFile[nFile].AddBlock(nHeight, nTime);
    if (fKnown)
        vinfoBlockFile[nFile].nSize = std::max(pos.nPos + nAddSize, vinfoBlockFile[nFile].nSize);
    else
        vinfoBlockFile[nFile].nSize += nAddSize;
    
    if (!fKnown) {
        unsigned int nOldChunks = (pos.nPos + BLOCKFILE_CHUNK_SIZE - 1) / BLOCKFILE_CHUNK_SIZE;
        unsigned int nNewChunks = (vinfoBlockFile[nFile].nSize + BLOCKFILE_CHUNK_SIZE - 1) / BLOCKFILE_CHUNK_SIZE;
        if (nNewChunks > nOldChunks) {
            if (fPruneMode)
                fCheckForPruning = true;
            if (CheckDiskSpace(nNewChunks * BLOCKFILE_CHUNK_SIZE - pos.nPos)) {
                FILE *file = OpenBlockFile(pos);
                if (file) {
                    LogPrintf("Pre-allocating up to position 0x%x in blk%05u.dat\n", nNewChunks * BLOCKFILE_CHUNK_SIZE, pos.nFile);
                    AllocateFileRange(file, pos.nPos, nNewChunks * BLOCKFILE_CHUNK_SIZE - pos.nPos);
                    fclose(file);
                }
            }
            else
                return state.Error("out of disk space");
        }
    }
    
    setDirtyFileInfo.insert(nFile);
    return true;
}

bool FindUndoPos(CValidationState &state, int nFile, CDiskBlockPos &pos, unsigned int nAddSize)
{
    pos.nFile = nFile;
    
    LOCK(cs_LastBlockFile);
    
    unsigned int nNewSize;
    pos.nPos = vinfoBlockFile[nFile].nUndoSize;
    nNewSize = vinfoBlockFile[nFile].nUndoSize += nAddSize;
    setDirtyFileInfo.insert(nFile);
    
    unsigned int nOldChunks = (pos.nPos + UNDOFILE_CHUNK_SIZE - 1) / UNDOFILE_CHUNK_SIZE;
    unsigned int nNewChunks = (nNewSize + UNDOFILE_CHUNK_SIZE - 1) / UNDOFILE_CHUNK_SIZE;
    if (nNewChunks > nOldChunks) {
        if (fPruneMode)
            fCheckForPruning = true;
        if (CheckDiskSpace(nNewChunks * UNDOFILE_CHUNK_SIZE - pos.nPos)) {
            FILE *file = OpenUndoFile(pos);
            if (file) {
                LogPrintf("Pre-allocating up to position 0x%x in rev%05u.dat\n", nNewChunks * UNDOFILE_CHUNK_SIZE, pos.nFile);
                AllocateFileRange(file, pos.nPos, nNewChunks * UNDOFILE_CHUNK_SIZE - pos.nPos);
                fclose(file);
            }
        }
        else
            return state.Error("out of disk space");
    }
    
    return true;
}

bool CheckBlockHeader(int32_t *futureblockp,int32_t height,CBlockIndex *pindex, const CBlockHeader& blockhdr, CValidationState& state, bool fCheckPOW)
{
    // Check timestamp
    if ( 0 )
    {
        uint256 hash; int32_t i;
        hash = blockhdr.GetHash();
        for (i=31; i>=0; i--)
            fprintf(stderr,"%02x",((uint8_t *)&hash)[i]);
        fprintf(stderr," <- CheckBlockHeader\n");
        if ( chainActive.LastTip() != 0 )
        {
            hash = chainActive.LastTip()->GetBlockHash();
            for (i=31; i>=0; i--)
                fprintf(stderr,"%02x",((uint8_t *)&hash)[i]);
            fprintf(stderr," <- chainTip\n");
        }
    }
    *futureblockp = 0;
    if (blockhdr.GetBlockTime() > GetAdjustedTime() + 60)
    {
        CBlockIndex *tipindex;
        //fprintf(stderr,"ht.%d future block %u vs time.%u + 60\n",height,(uint32_t)blockhdr.GetBlockTime(),(uint32_t)GetAdjustedTime());
        if ( (tipindex= chainActive.Tip()) != 0 && tipindex->GetBlockHash() == blockhdr.hashPrevBlock && blockhdr.GetBlockTime() < GetAdjustedTime() + 60 + 5 )
        {
            //fprintf(stderr,"it is the next block, let's wait for %d seconds\n",GetAdjustedTime() + 60 - blockhdr.GetBlockTime());
            while ( blockhdr.GetBlockTime() > GetAdjustedTime() + 60 )
                sleep(1);
            //fprintf(stderr,"now its valid\n");
        }
        else
        {
            if (blockhdr.GetBlockTime() < GetAdjustedTime() + 600)
                *futureblockp = 1;
            //LogPrintf("CheckBlockHeader block from future %d error",blockhdr.GetBlockTime() - GetAdjustedTime());
            return false; //state.Invalid(error("CheckBlockHeader(): block timestamp too far in the future"),REJECT_INVALID, "time-too-new");
        }
    }
    // Check block version
    if (height > 0 && blockhdr.nVersion < MIN_BLOCK_VERSION)
        return state.DoS(100, error("CheckBlockHeader(): block version too low"),REJECT_INVALID, "version-too-low");
    
    // Check Equihash solution is valid
    if ( fCheckPOW )
    {
        if ( !CheckEquihashSolution(&blockhdr, Params()) )
            return state.DoS(100, error("CheckBlockHeader(): Equihash solution invalid"),REJECT_INVALID, "invalid-solution");
    }
    // Check proof of work matches claimed amount
    /*komodo_index2pubkey33(pubkey33,pindex,height);
     if ( fCheckPOW && !CheckProofOfWork(height,pubkey33,blockhdr.GetHash(), blockhdr.nBits, Params().GetConsensus(),blockhdr.nTime) )
     return state.DoS(50, error("CheckBlockHeader(): proof of work failed"),REJECT_INVALID, "high-hash");*/
    return true;
}

int32_t komodo_check_deposit(int32_t height,const CBlock& block,uint32_t prevtime);
int32_t komodo_checkPOW(int32_t slowflag,CBlock *pblock,int32_t height);

bool CheckBlock(int32_t *futureblockp,int32_t height,CBlockIndex *pindex,const CBlock& block, CValidationState& state,
                libzcash::ProofVerifier& verifier,
                bool fCheckPOW, bool fCheckMerkleRoot)
{
    uint8_t pubkey33[33]; uint256 hash;
    // These are checks that are independent of context.
    hash = block.GetHash();
    // Check that the header is valid (particularly PoW).  This is mostly redundant with the call in AcceptBlockHeader.
    if (!CheckBlockHeader(futureblockp,height,pindex,block,state,fCheckPOW))
    {
        if ( *futureblockp == 0 )
        {
            LogPrintf("CheckBlock header error");
            return false;
        }
    }
    if ( fCheckPOW )
    {
        //if ( !CheckEquihashSolution(&block, Params()) )
        //    return state.DoS(100, error("CheckBlock: Equihash solution invalid"),REJECT_INVALID, "invalid-solution");
        komodo_block2pubkey33(pubkey33,(CBlock *)&block);
        if ( !CheckProofOfWork(block,pubkey33,height,Params().GetConsensus()) )
        {
            int32_t z; for (z=31; z>=0; z--)
                fprintf(stderr,"%02x",((uint8_t *)&hash)[z]);
            fprintf(stderr," failed hash ht.%d\n",height);
            return state.DoS(50, error("CheckBlock: proof of work failed"),REJECT_INVALID, "high-hash");
        }
        if ( komodo_checkPOW(1,(CBlock *)&block,height) < 0 ) // checks Equihash
            return state.DoS(100, error("CheckBlock: failed slow_checkPOW"),REJECT_INVALID, "failed-slow_checkPOW");
    }
    // Check the merkle root.
    if (fCheckMerkleRoot) {
        bool mutated;
        uint256 hashMerkleRoot2 = block.BuildMerkleTree(&mutated);
        if (block.hashMerkleRoot != hashMerkleRoot2)
            return state.DoS(100, error("CheckBlock: hashMerkleRoot mismatch"),
                             REJECT_INVALID, "bad-txnmrklroot", true);
        
        // Check for merkle tree malleability (CVE-2012-2459): repeating sequences
        // of transactions in a block without affecting the merkle root of a block,
        // while still invalidating it.
        if (mutated)
            return state.DoS(100, error("CheckBlock: duplicate transaction"),
                             REJECT_INVALID, "bad-txns-duplicate", true);
    }
    
    // All potential-corruption validation must be done before we do any
    // transaction validation, as otherwise we may mark the header as invalid
    // because we receive the wrong transactions for it.
    
    // Size limits
    if (block.vtx.empty() || block.vtx.size() > MAX_BLOCK_SIZE || ::GetSerializeSize(block, SER_NETWORK, PROTOCOL_VERSION) > MAX_BLOCK_SIZE)
        return state.DoS(100, error("CheckBlock: size limits failed"),
                         REJECT_INVALID, "bad-blk-length");
    
    // First transaction must be coinbase, the rest must not be
    if (block.vtx.empty() || !block.vtx[0].IsCoinBase())
        return state.DoS(100, error("CheckBlock: first tx is not coinbase"),
                         REJECT_INVALID, "bad-cb-missing");

    for (unsigned int i = 1; i < block.vtx.size(); i++)
        if (block.vtx[i].IsCoinBase())
            return state.DoS(100, error("CheckBlock: more than one coinbase"),
                             REJECT_INVALID, "bad-cb-multiple");
    
    // Check transactions
    if ( ASSETCHAINS_CC != 0 ) // CC contracts might refer to transactions in the current block, from a CC spend within the same block and out of order
    {
        CValidationState stateDummy;
        //fprintf(stderr,"put block's tx into mempool\n");
        for (int i = 0; i < block.vtx.size(); i++)
        {
            const CTransaction &tx = block.vtx[i];
            if (tx.IsCoinBase() != 0 )
                continue;
            else if ( ASSETCHAINS_STAKED != 0 && (i == (block.vtx.size() - 1)) && komodo_isPoS((CBlock *)&block) != 0 )
                continue;
            AcceptToMemoryPool(mempool, stateDummy, tx, false, NULL);
         }
        //fprintf(stderr,"done putting block's tx into mempool\n");
    }
    BOOST_FOREACH(const CTransaction& tx, block.vtx)
    {
        if ( komodo_validate_interest(tx,height == 0 ? komodo_block2height((CBlock *)&block) : height,block.nTime,0) < 0 )
            return error("CheckBlock: komodo_validate_interest failed");
        if (!CheckTransaction(tx, state, verifier))
            return error("CheckBlock: CheckTransaction failed");
    }
    unsigned int nSigOps = 0;
    BOOST_FOREACH(const CTransaction& tx, block.vtx)
    {
        nSigOps += GetLegacySigOpCount(tx);
    }
    if (nSigOps > MAX_BLOCK_SIGOPS)
        return state.DoS(100, error("CheckBlock: out-of-bounds SigOpCount"),
                         REJECT_INVALID, "bad-blk-sigops", true);
    if ( komodo_check_deposit(height,block,(pindex==0||pindex->pprev==0)?0:pindex->pprev->nTime) < 0 )
    {
        //static uint32_t counter;
        //if ( counter++ < 100 && ASSETCHAINS_STAKED == 0 )
        //    fprintf(stderr,"check deposit rejection\n");
        LogPrintf("CheckBlockHeader komodo_check_deposit error");
        return(false);
    }
    return true;
}

bool ContextualCheckBlockHeader(const CBlockHeader& block, CValidationState& state, CBlockIndex * const pindexPrev)
{
    const CChainParams& chainParams = Params();
    const Consensus::Params& consensusParams = chainParams.GetConsensus();
    uint256 hash = block.GetHash();
    if (hash == consensusParams.hashGenesisBlock)
        return true;
    
    assert(pindexPrev);
    
    int nHeight = pindexPrev->nHeight+1;

    // Check proof of work
    if ( (ASSETCHAINS_SYMBOL[0] != 0 || nHeight < 235300 || nHeight > 236000) && block.nBits != GetNextWorkRequired(pindexPrev, &block, consensusParams))
    {
        cout << block.nBits << " block.nBits vs. calc " << GetNextWorkRequired(pindexPrev, &block, consensusParams) << 
                               " for block #" << nHeight << endl;
        return state.DoS(100, error("%s: incorrect proof of work", __func__),
                        REJECT_INVALID, "bad-diffbits");
    }
    
    // Check timestamp against prev
    if (block.GetBlockTime() <= pindexPrev->GetMedianTimePast())
    {
        return state.Invalid(error("%s: block's timestamp is too early", __func__),
                        REJECT_INVALID, "time-too-old");
    }

    // Check that timestamp is not too far in the future
    if (block.GetBlockTime() > GetAdjustedTime() + consensusParams.nMaxFutureBlockTime)
    {
        return state.Invalid(error("%s: block timestamp too far in the future", __func__),
                        REJECT_INVALID, "time-too-new");
    }

    if (fCheckpointsEnabled)
    {
        // Check that the block chain matches the known block chain up to a checkpoint
        if (!Checkpoints::CheckBlock(chainParams.Checkpoints(), nHeight, hash))
        {
            /*CBlockIndex *heightblock = chainActive[nHeight];
            if ( heightblock != 0 && heightblock->GetBlockHash() == hash )
            {
                //fprintf(stderr,"got a pre notarization block that matches height.%d\n",(int32_t)nHeight);
                return true;
            }*/
            return state.DoS(100, error("%s: rejected by checkpoint lock-in at %d", __func__, nHeight),REJECT_CHECKPOINT, "checkpoint mismatch");
        }
        // Don't accept any forks from the main chain prior to last checkpoint
        CBlockIndex* pcheckpoint = Checkpoints::GetLastCheckpoint(chainParams.Checkpoints());
        int32_t notarized_height;
        if ( nHeight == 1 && chainActive.LastTip() != 0 && chainActive.LastTip()->nHeight > 1 )
        {
            CBlockIndex *heightblock = chainActive[nHeight];
            if ( heightblock != 0 && heightblock->GetBlockHash() == hash )
                return true;
            return state.DoS(1, error("%s: trying to change height 1 forbidden", __func__));
        }
        if ( nHeight != 0 )
        {
            if ( pcheckpoint != 0 && nHeight < pcheckpoint->nHeight )
                return state.DoS(1, error("%s: forked chain older than last checkpoint (height %d) vs %d", __func__, nHeight,pcheckpoint->nHeight));
            if ( komodo_checkpoint(&notarized_height,nHeight,hash) < 0 )
            {
                CBlockIndex *heightblock = chainActive[nHeight];
                if ( heightblock != 0 && heightblock->GetBlockHash() == hash )
                {
                    //fprintf(stderr,"got a pre notarization block that matches height.%d\n",(int32_t)nHeight);
                    return true;
                } else return state.DoS(1, error("%s: forked chain %d older than last notarized (height %d) vs %d", __func__,nHeight, notarized_height));
            }
        }
    }
    // Reject block.nVersion < 4 blocks
    if (block.nVersion < 4)
        return state.Invalid(error("%s : rejected nVersion<4 block", __func__),
                             REJECT_OBSOLETE, "bad-version");
    
    return true;
}

bool ContextualCheckBlock(const CBlock& block, CValidationState& state, CBlockIndex * const pindexPrev)
{
    const int nHeight = pindexPrev == NULL ? 0 : pindexPrev->nHeight + 1;
    const Consensus::Params& consensusParams = Params().GetConsensus();
    
    // Check that all transactions are finalized
    BOOST_FOREACH(const CTransaction& tx, block.vtx) {
        
        // Check transaction contextually against consensus rules at block height
        if (!ContextualCheckTransaction(tx, state, nHeight, 100)) {
            return false; // Failure reason has been set in validation state object
        }

        int nLockTimeFlags = 0;
        int64_t nLockTimeCutoff = (nLockTimeFlags & LOCKTIME_MEDIAN_TIME_PAST)
        ? pindexPrev->GetMedianTimePast()
        : block.GetBlockTime();
        if (!IsFinalTx(tx, nHeight, nLockTimeCutoff)) {
            return state.DoS(10, error("%s: contains a non-final transaction", __func__), REJECT_INVALID, "bad-txns-nonfinal");
        }
    }
    
    // Enforce BIP 34 rule that the coinbase starts with serialized block height.
    // In Zcash this has been enforced since launch, except that the genesis
    // block didn't include the height in the coinbase (see Zcash protocol spec
    // section '6.8 Bitcoin Improvement Proposals').
    if (nHeight > 0)
    {
        CScript expect = CScript() << nHeight;
        if (block.vtx[0].vin[0].scriptSig.size() < expect.size() ||
            !std::equal(expect.begin(), expect.end(), block.vtx[0].vin[0].scriptSig.begin())) {
            return state.DoS(100, error("%s: block height mismatch in coinbase", __func__), REJECT_INVALID, "bad-cb-height");
        }
    }
    return true;
}

bool AcceptBlockHeader(int32_t *futureblockp,const CBlockHeader& block, CValidationState& state, CBlockIndex** ppindex)
{
    static uint256 zero;
    const CChainParams& chainparams = Params();
    AssertLockHeld(cs_main);

  // Check for duplicate
    uint256 hash = block.GetHash();
    BlockMap::iterator miSelf = mapBlockIndex.find(hash);
    CBlockIndex *pindex = NULL;
    if (miSelf != mapBlockIndex.end())
    {
        // Block header is already known.
        if ( (pindex= miSelf->second) == 0 )
            miSelf->second = pindex = AddToBlockIndex(block);
        if (ppindex)
            *ppindex = pindex;
        if ( pindex != 0 && pindex->nStatus & BLOCK_FAILED_MASK )
            return state.Invalid(error("%s: block is marked invalid", __func__), 0, "duplicate");
        /*if ( pindex != 0 && hash == komodo_requestedhash )
        {
            fprintf(stderr,"AddToBlockIndex A komodo_requestedhash %s\n",komodo_requestedhash.ToString().c_str());
            memset(&komodo_requestedhash,0,sizeof(komodo_requestedhash));
            komodo_requestedcount = 0;
        }*/

        //if ( pindex == 0 )
        //    fprintf(stderr,"accepthdr %s already known but no pindex\n",hash.ToString().c_str());
        return true;
    }
    if (!CheckBlockHeader(futureblockp,*ppindex!=0?(*ppindex)->nHeight:0,*ppindex, block, state,0))
    {
        if ( *futureblockp == 0 )
        {
            LogPrintf("AcceptBlockHeader CheckBlockHeader error\n");
            return false;
        }
    }
    // Get prev block index
    CBlockIndex* pindexPrev = NULL;
    if (hash != chainparams.GetConsensus().hashGenesisBlock)
    {
        BlockMap::iterator mi = mapBlockIndex.find(block.hashPrevBlock);
        if (mi == mapBlockIndex.end())
        {
<<<<<<< HEAD
            //fprintf(stderr,"AcceptBlockHeader hashPrevBlock %s not found\n",block.hashPrevBlock.ToString().c_str());
            /*if ( komodo_requestedhash == zero )
            {
                komodo_requestedhash = block.hashPrevBlock;
                komodo_requestedcount = 0;
            }*/
            LogPrintf("AcceptBlockHeader %s\n hashPrevBlock %s not found\n", hash.ToString().c_str(), block.hashPrevBlock.ToString().c_str());
=======
            LogPrintf("AcceptBlockHeader hashPrevBlock %s not found\n",block.hashPrevBlock.ToString().c_str());
>>>>>>> cbd0560d
            return(false);
            //return state.DoS(10, error("%s: prev block not found", __func__), 0, "bad-prevblk");
        }
        pindexPrev = (*mi).second;
        if (pindexPrev == 0 )
        {
            LogPrintf("AcceptBlockHeader hashPrevBlock %s no pindexPrev\n",block.hashPrevBlock.ToString().c_str());
            return(false);
        }
        if ( (pindexPrev->nStatus & BLOCK_FAILED_MASK) )
            return state.DoS(100, error("%s: prev block invalid", __func__), REJECT_INVALID, "bad-prevblk");
    }
    if (!ContextualCheckBlockHeader(block, state, pindexPrev))
    {
        //fprintf(stderr,"AcceptBlockHeader ContextualCheckBlockHeader failed\n");
        LogPrintf("AcceptBlockHeader ContextualCheckBlockHeader failed\n");
        return false;
    }
    if (pindex == NULL)
    {
        if ( (pindex= AddToBlockIndex(block)) != 0 )
        {
            miSelf = mapBlockIndex.find(hash);
            if (miSelf != mapBlockIndex.end())
                miSelf->second = pindex;
            //fprintf(stderr,"AcceptBlockHeader couldnt add to block index\n");
        }
    }
    if (ppindex)
        *ppindex = pindex;
    /*if ( pindex != 0 && hash == komodo_requestedhash )
    {
        fprintf(stderr,"AddToBlockIndex komodo_requestedhash %s\n",komodo_requestedhash.ToString().c_str());
        memset(&komodo_requestedhash,0,sizeof(komodo_requestedhash));
        komodo_requestedcount = 0;
    }*/
    return true;
}

bool AcceptBlock(int32_t *futureblockp,CBlock& block, CValidationState& state, CBlockIndex** ppindex, bool fRequested, CDiskBlockPos* dbp)
{
    const CChainParams& chainparams = Params();
    AssertLockHeld(cs_main);
    
    CBlockIndex *&pindex = *ppindex;
    if (!AcceptBlockHeader(futureblockp, block, state, &pindex))
    {
        if ( *futureblockp == 0 )
        {
            LogPrintf("AcceptBlock AcceptBlockHeader error\n");
            return false;
        }
    }
    if ( pindex == 0 )
    {
        LogPrintf("AcceptBlock null pindex error\n");
        return false;
    }
    //fprintf(stderr,"acceptblockheader passed\n");
    // Try to process all requested blocks that we don't have, but only
    // process an unrequested block if it's new and has enough work to
    // advance our tip, and isn't too many blocks ahead.
    bool fAlreadyHave = pindex->nStatus & BLOCK_HAVE_DATA;
    bool fHasMoreWork = (chainActive.Tip() ? pindex->nChainWork > chainActive.Tip()->nChainWork : true);
    // Blocks that are too out-of-order needlessly limit the effectiveness of
    // pruning, because pruning will not delete block files that contain any
    // blocks which are too close in height to the tip.  Apply this test
    // regardless of whether pruning is enabled; it should generally be safe to
    // not process unrequested blocks.
    bool fTooFarAhead = (pindex->nHeight > int(chainActive.Height() + BLOCK_DOWNLOAD_WINDOW)); //MIN_BLOCKS_TO_KEEP));
    
    // TODO: deal better with return value and error conditions for duplicate
    // and unrequested blocks.
    //fprintf(stderr,"Accept %s flags already.%d requested.%d morework.%d farahead.%d\n",pindex->GetBlockHash().ToString().c_str(),fAlreadyHave,fRequested,fHasMoreWork,fTooFarAhead);
    if (fAlreadyHave) return true;
    if (!fRequested) {  // If we didn't ask for it:
        if (pindex->nTx != 0) return true;  // This is a previously-processed block that was pruned
        if (!fHasMoreWork) return true;     // Don't process less-work chains
        if (fTooFarAhead) return true;      // Block height is too high
    }
    
    // See method docstring for why this is always disabled
    auto verifier = libzcash::ProofVerifier::Disabled();
    if ((!CheckBlock(futureblockp,pindex->nHeight,pindex,block, state, verifier,0)) || !ContextualCheckBlock(block, state, pindex->pprev))
    {
        if ( *futureblockp == 0 )
        {
            if (state.IsInvalid() && !state.CorruptionPossible()) {
                pindex->nStatus |= BLOCK_FAILED_VALID;
                setDirtyBlockIndex.insert(pindex);
            }
            LogPrintf("AcceptBlock CheckBlock or ContextualCheckBlock error\n");
            return false;
        }
    }
    
    int nHeight = pindex->nHeight;
    // Write block to history file
    try {
        unsigned int nBlockSize = ::GetSerializeSize(block, SER_DISK, CLIENT_VERSION);
        CDiskBlockPos blockPos;
        if (dbp != NULL)
            blockPos = *dbp;
        if (!FindBlockPos(state, blockPos, nBlockSize+8, nHeight, block.GetBlockTime(), dbp != NULL))
            return error("AcceptBlock(): FindBlockPos failed");
        if (dbp == NULL)
            if (!WriteBlockToDisk(block, blockPos, chainparams.MessageStart()))
                AbortNode(state, "Failed to write block");
        if (!ReceivedBlockTransactions(block, state, pindex, blockPos))
            return error("AcceptBlock(): ReceivedBlockTransactions failed");
    } catch (const std::runtime_error& e) {
        return AbortNode(state, std::string("System error: ") + e.what());
    }
    
    if (fCheckForPruning)
        FlushStateToDisk(state, FLUSH_STATE_NONE); // we just allocated more disk space for block files
    if ( *futureblockp == 0 )
        return true;
    LogPrintf("AcceptBlock block from future error\n");
    return false;
}

static bool IsSuperMajority(int minVersion, const CBlockIndex* pstart, unsigned nRequired, const Consensus::Params& consensusParams)
{
    unsigned int nFound = 0;
    for (int i = 0; i < consensusParams.nMajorityWindow && nFound < nRequired && pstart != NULL; i++)
    {
        if (pstart->nVersion >= minVersion)
            ++nFound;
        pstart = pstart->pprev;
    }
    return (nFound >= nRequired);
}

void komodo_currentheight_set(int32_t height);

CBlockIndex *komodo_ensure(CBlock *pblock,uint256 hash)
{
    CBlockIndex *pindex = 0;
    BlockMap::iterator miSelf = mapBlockIndex.find(hash);
    if ( miSelf != mapBlockIndex.end() )
    {
        if ( (pindex= miSelf->second) == 0 ) // create pindex so first Accept block doesnt fail
        {
            miSelf->second = AddToBlockIndex(*pblock);
            //fprintf(stderr,"Block header %s is already known, but without pindex -> ensured %p\n",hash.ToString().c_str(),miSelf->second);
        }
        /*if ( hash != Params().GetConsensus().hashGenesisBlock )
        {
            miSelf = mapBlockIndex.find(pblock->hashPrevBlock);
            if ( miSelf != mapBlockIndex.end() )
            {
                if ( miSelf->second == 0 )
                {
                    miSelf->second = InsertBlockIndex(pblock->hashPrevBlock);
                    fprintf(stderr,"autocreate previndex %s\n",pblock->hashPrevBlock.ToString().c_str());
                }
            }
        }*/
    }
    return(pindex);
}

CBlockIndex *oldkomodo_ensure(CBlock *pblock,uint256 hash)
{
    CBlockIndex *pindex=0,*previndex=0;
    if ( (pindex= mapBlockIndex[hash]) == 0 )
    {
        pindex = new CBlockIndex();
        if (!pindex)
            throw runtime_error("komodo_ensure: new CBlockIndex failed");
        BlockMap::iterator mi = mapBlockIndex.insert(make_pair(hash, pindex)).first;
        pindex->phashBlock = &((*mi).first);
    }
    BlockMap::iterator miSelf = mapBlockIndex.find(hash);
    if ( miSelf == mapBlockIndex.end() )
    {
        LogPrintf("komodo_ensure unexpected missing hash %s\n",hash.ToString().c_str());
        return(0);
    }
    if ( miSelf->second == 0 ) // create pindex so first Accept block doesnt fail
    {
        if ( pindex == 0 )
        {
            pindex = AddToBlockIndex(*pblock);
            fprintf(stderr,"ensure call addtoblockindex, got %p\n",pindex);
        }
        if ( pindex != 0 )
        {
            miSelf->second = pindex;
            LogPrintf("Block header %s is already known, but without pindex -> ensured %p\n",hash.ToString().c_str(),miSelf->second);
        } else LogPrintf("komodo_ensure unexpected null pindex\n");
    }
    /*if ( hash != Params().GetConsensus().hashGenesisBlock )
        {
            miSelf = mapBlockIndex.find(pblock->hashPrevBlock);
            if ( miSelf == mapBlockIndex.end() )
                previndex = InsertBlockIndex(pblock->hashPrevBlock);
            if ( (miSelf= mapBlockIndex.find(pblock->hashPrevBlock)) != mapBlockIndex.end() )
            {
                if ( miSelf->second == 0 ) // create pindex so first Accept block doesnt fail
                {
                    if ( previndex == 0 )
                        previndex = InsertBlockIndex(pblock->hashPrevBlock);
                    if ( previndex != 0 )
                    {
                        miSelf->second = previndex;
                        LogPrintf("autocreate previndex %s\n",pblock->hashPrevBlock.ToString().c_str());
                    } else LogPrintf("komodo_ensure unexpected null previndex\n");
                }
            } else LogPrintf("komodo_ensure unexpected null miprev\n");
        }
     }*/
    return(pindex);
}

bool ProcessNewBlock(bool from_miner,int32_t height,CValidationState &state, CNode* pfrom, CBlock* pblock, bool fForceProcessing, CDiskBlockPos *dbp)
{
    // Preliminary checks
    bool checked; uint256 hash; int32_t futureblock=0;
    auto verifier = libzcash::ProofVerifier::Disabled();
    hash = pblock->GetHash();
    //fprintf(stderr,"ProcessBlock %d\n",(int32_t)chainActive.LastTip()->nHeight);
    {
        LOCK(cs_main);
        if ( chainActive.LastTip() != 0 )
            komodo_currentheight_set(chainActive.LastTip()->nHeight);
        checked = CheckBlock(&futureblock,height!=0?height:komodo_block2height(pblock),0,*pblock, state, verifier,0);
        bool fRequested = MarkBlockAsReceived(hash);
        fRequested |= fForceProcessing;
        if ( checked != 0 && komodo_checkPOW(0,pblock,height) < 0 ) //from_miner && ASSETCHAINS_STAKED == 0
        {
            checked = 0;
            //fprintf(stderr,"passed checkblock but failed checkPOW.%d\n",from_miner && ASSETCHAINS_STAKED == 0);
        }
        if (!checked && futureblock == 0)
        {
            if ( pfrom != 0 )
            {
                Misbehaving(pfrom->GetId(), 1);
            }
            return error("%s: CheckBlock FAILED", __func__);
        }
        // Store to disk
        CBlockIndex *pindex = NULL;
        if ( 1 )
        {
            // without the komodo_ensure call, it is quite possible to get a non-error but null pindex returned from AcceptBlockHeader. In a 2 node network, it will be a long time before that block is reprocessed. Even though restarting makes it rescan, it seems much better to keep the nodes in sync
            komodo_ensure(pblock, hash);
        }
        bool ret = AcceptBlock(&futureblock,*pblock, state, &pindex, fRequested, dbp);
        if (pindex && pfrom) {
            mapBlockSource[pindex->GetBlockHash()] = pfrom->GetId();
        }
        CheckBlockIndex();
        if (!ret && futureblock == 0)
            return error("%s: AcceptBlock FAILED", __func__);
        //else fprintf(stderr,"added block %s %p\n",pindex->GetBlockHash().ToString().c_str(),pindex->pprev);
    }
    
    if (futureblock == 0 && !ActivateBestChain(state, pblock))
        return error("%s: ActivateBestChain failed", __func__);
    //fprintf(stderr,"finished ProcessBlock %d\n",(int32_t)chainActive.LastTip()->nHeight);

    return true;
}

bool TestBlockValidity(CValidationState &state, const CBlock& block, CBlockIndex * const pindexPrev, bool fCheckPOW, bool fCheckMerkleRoot)
{
    AssertLockHeld(cs_main);
    assert(pindexPrev == chainActive.Tip());
    
    CCoinsViewCache viewNew(pcoinsTip);
    CBlockIndex indexDummy(block);
    indexDummy.pprev = pindexPrev;
    indexDummy.nHeight = pindexPrev->nHeight + 1;
    // JoinSplit proofs are verified in ConnectBlock
    auto verifier = libzcash::ProofVerifier::Disabled();
    // NOTE: CheckBlockHeader is called by CheckBlock
    if (!ContextualCheckBlockHeader(block, state, pindexPrev))
    {
        //fprintf(stderr,"TestBlockValidity failure A checkPOW.%d\n",fCheckPOW);
        return false;
    }
    int32_t futureblock;
    if (!CheckBlock(&futureblock,indexDummy.nHeight,0,block, state, verifier, fCheckPOW, fCheckMerkleRoot))
    {
        //fprintf(stderr,"TestBlockValidity failure B checkPOW.%d\n",fCheckPOW);
        return false;
    }
    if (!ContextualCheckBlock(block, state, pindexPrev))
    {
        //fprintf(stderr,"TestBlockValidity failure C checkPOW.%d\n",fCheckPOW);
        return false;
    }
    if (!ConnectBlock(block, state, &indexDummy, viewNew, true,fCheckPOW))
    {
        //fprintf(stderr,"TestBlockValidity failure D checkPOW.%d\n",fCheckPOW);
        return false;
    }
    assert(state.IsValid());
    if ( futureblock != 0 )
        return(false);
    return true;
}

/**
 * BLOCK PRUNING CODE
 */

/* Calculate the amount of disk space the block & undo files currently use */
uint64_t CalculateCurrentUsage()
{
    uint64_t retval = 0;
    BOOST_FOREACH(const CBlockFileInfo &file, vinfoBlockFile) {
        retval += file.nSize + file.nUndoSize;
    }
    return retval;
}

/* Prune a block file (modify associated database entries)*/
void PruneOneBlockFile(const int fileNumber)
{
    for (BlockMap::iterator it = mapBlockIndex.begin(); it != mapBlockIndex.end(); ++it) {
        CBlockIndex* pindex = it->second;
        if (pindex->nFile == fileNumber) {
            pindex->nStatus &= ~BLOCK_HAVE_DATA;
            pindex->nStatus &= ~BLOCK_HAVE_UNDO;
            pindex->nFile = 0;
            pindex->nDataPos = 0;
            pindex->nUndoPos = 0;
            setDirtyBlockIndex.insert(pindex);
            
            // Prune from mapBlocksUnlinked -- any block we prune would have
            // to be downloaded again in order to consider its chain, at which
            // point it would be considered as a candidate for
            // mapBlocksUnlinked or setBlockIndexCandidates.
            std::pair<std::multimap<CBlockIndex*, CBlockIndex*>::iterator, std::multimap<CBlockIndex*, CBlockIndex*>::iterator> range = mapBlocksUnlinked.equal_range(pindex->pprev);
            while (range.first != range.second) {
                std::multimap<CBlockIndex *, CBlockIndex *>::iterator it = range.first;
                range.first++;
                if (it->second == pindex) {
                    mapBlocksUnlinked.erase(it);
                }
            }
        }
    }
    
    vinfoBlockFile[fileNumber].SetNull();
    setDirtyFileInfo.insert(fileNumber);
}


void UnlinkPrunedFiles(std::set<int>& setFilesToPrune)
{
    for (set<int>::iterator it = setFilesToPrune.begin(); it != setFilesToPrune.end(); ++it) {
        CDiskBlockPos pos(*it, 0);
        boost::filesystem::remove(GetBlockPosFilename(pos, "blk"));
        boost::filesystem::remove(GetBlockPosFilename(pos, "rev"));
        LogPrintf("Prune: %s deleted blk/rev (%05u)\n", __func__, *it);
    }
}

/* Calculate the block/rev files that should be deleted to remain under target*/
void FindFilesToPrune(std::set<int>& setFilesToPrune)
{
    LOCK2(cs_main, cs_LastBlockFile);
    if (chainActive.Tip() == NULL || nPruneTarget == 0) {
        return;
    }
    if (chainActive.Tip()->nHeight <= Params().PruneAfterHeight()) {
        return;
    }
    unsigned int nLastBlockWeCanPrune = chainActive.Tip()->nHeight - MIN_BLOCKS_TO_KEEP;
    uint64_t nCurrentUsage = CalculateCurrentUsage();
    // We don't check to prune until after we've allocated new space for files
    // So we should leave a buffer under our target to account for another allocation
    // before the next pruning.
    uint64_t nBuffer = BLOCKFILE_CHUNK_SIZE + UNDOFILE_CHUNK_SIZE;
    uint64_t nBytesToPrune;
    int count=0;
    
    if (nCurrentUsage + nBuffer >= nPruneTarget) {
        for (int fileNumber = 0; fileNumber < nLastBlockFile; fileNumber++) {
            nBytesToPrune = vinfoBlockFile[fileNumber].nSize + vinfoBlockFile[fileNumber].nUndoSize;
            
            if (vinfoBlockFile[fileNumber].nSize == 0)
                continue;
            
            if (nCurrentUsage + nBuffer < nPruneTarget)  // are we below our target?
                break;
            
            // don't prune files that could have a block within MIN_BLOCKS_TO_KEEP of the main chain's tip but keep scanning
            if (vinfoBlockFile[fileNumber].nHeightLast > nLastBlockWeCanPrune)
                continue;
            
            PruneOneBlockFile(fileNumber);
            // Queue up the files for removal
            setFilesToPrune.insert(fileNumber);
            nCurrentUsage -= nBytesToPrune;
            count++;
        }
    }
    
    LogPrint("prune", "Prune: target=%dMiB actual=%dMiB diff=%dMiB max_prune_height=%d removed %d blk/rev pairs\n",
             nPruneTarget/1024/1024, nCurrentUsage/1024/1024,
             ((int64_t)nPruneTarget - (int64_t)nCurrentUsage)/1024/1024,
             nLastBlockWeCanPrune, count);
}

bool CheckDiskSpace(uint64_t nAdditionalBytes)
{
    uint64_t nFreeBytesAvailable = boost::filesystem::space(GetDataDir()).available;
    
    // Check for nMinDiskSpace bytes (currently 50MB)
    if (nFreeBytesAvailable < nMinDiskSpace + nAdditionalBytes)
        return AbortNode("Disk space is low!", _("Error: Disk space is low!"));
    
    return true;
}

FILE* OpenDiskFile(const CDiskBlockPos &pos, const char *prefix, bool fReadOnly)
{
    static int32_t didinit[64];
    if (pos.IsNull())
        return NULL;
    boost::filesystem::path path = GetBlockPosFilename(pos, prefix);
    boost::filesystem::create_directories(path.parent_path());
    FILE* file = fopen(path.string().c_str(), "rb+");
    if (!file && !fReadOnly)
        file = fopen(path.string().c_str(), "wb+");
    if (!file) {
        LogPrintf("Unable to open file %s\n", path.string());
        return NULL;
    }
    if ( pos.nFile < sizeof(didinit)/sizeof(*didinit) && didinit[pos.nFile] == 0 && strcmp(prefix,(char *)"blk") == 0 )
    {
        komodo_prefetch(file);
        didinit[pos.nFile] = 1;
    }
    if (pos.nPos) {
        if (fseek(file, pos.nPos, SEEK_SET)) {
            LogPrintf("Unable to seek to position %u of %s\n", pos.nPos, path.string());
            fclose(file);
            return NULL;
        }
    }
    return file;
}

FILE* OpenBlockFile(const CDiskBlockPos &pos, bool fReadOnly) {
    return OpenDiskFile(pos, "blk", fReadOnly);
}

FILE* OpenUndoFile(const CDiskBlockPos &pos, bool fReadOnly) {
    return OpenDiskFile(pos, "rev", fReadOnly);
}

boost::filesystem::path GetBlockPosFilename(const CDiskBlockPos &pos, const char *prefix)
{
    return GetDataDir() / "blocks" / strprintf("%s%05u.dat", prefix, pos.nFile);
}

CBlockIndex * InsertBlockIndex(uint256 hash)
{
    if (hash.IsNull())
        return NULL;
    
    // Return existing
    BlockMap::iterator mi = mapBlockIndex.find(hash);
    if (mi != mapBlockIndex.end())
        return (*mi).second;
    
    // Create new
    CBlockIndex* pindexNew = new CBlockIndex();
    if (!pindexNew)
        throw runtime_error("LoadBlockIndex(): new CBlockIndex failed");
    mi = mapBlockIndex.insert(make_pair(hash, pindexNew)).first;
    pindexNew->phashBlock = &((*mi).first);
    //fprintf(stderr,"inserted to block index %s\n",hash.ToString().c_str());

    return pindexNew;
}

//void komodo_pindex_init(CBlockIndex *pindex,int32_t height);

bool static LoadBlockIndexDB()
{
    const CChainParams& chainparams = Params();
    LogPrintf("%s: start loading guts\n", __func__);
    if (!pblocktree->LoadBlockIndexGuts())
        return false;
    LogPrintf("%s: loaded guts\n", __func__);
    boost::this_thread::interruption_point();
    
    // Calculate nChainWork
    vector<pair<int, CBlockIndex*> > vSortedByHeight;
    vSortedByHeight.reserve(mapBlockIndex.size());
    BOOST_FOREACH(const PAIRTYPE(uint256, CBlockIndex*)& item, mapBlockIndex)
    {
        CBlockIndex* pindex = item.second;
        vSortedByHeight.push_back(make_pair(pindex->nHeight, pindex));
        //komodo_pindex_init(pindex,(int32_t)pindex->nHeight);
    }
    //fprintf(stderr,"load blockindexDB paired %u\n",(uint32_t)time(NULL));
    sort(vSortedByHeight.begin(), vSortedByHeight.end());
    //fprintf(stderr,"load blockindexDB sorted %u\n",(uint32_t)time(NULL));
    BOOST_FOREACH(const PAIRTYPE(int, CBlockIndex*)& item, vSortedByHeight)
    {
        CBlockIndex* pindex = item.second;
        pindex->nChainWork = (pindex->pprev ? pindex->pprev->nChainWork : 0) + GetBlockProof(*pindex);
        // We can link the chain of blocks for which we've received transactions at some point.
        // Pruned nodes may have deleted the block.
        if (pindex->nTx > 0) {
            if (pindex->pprev) {
                if (pindex->pprev->nChainTx) {
                    pindex->nChainTx = pindex->pprev->nChainTx + pindex->nTx;
                    if (pindex->pprev->nChainSproutValue && pindex->nSproutValue) {
                        pindex->nChainSproutValue = *pindex->pprev->nChainSproutValue + *pindex->nSproutValue;
                    } else {
                        pindex->nChainSproutValue = boost::none;
                    }
                } else {
                    pindex->nChainTx = 0;
                    pindex->nChainSproutValue = boost::none;
                    mapBlocksUnlinked.insert(std::make_pair(pindex->pprev, pindex));
                }
            } else {
                pindex->nChainTx = pindex->nTx;
                pindex->nChainSproutValue = pindex->nSproutValue;
            }
        }
        // Construct in-memory chain of branch IDs.
        // Relies on invariant: a block that does not activate a network upgrade
        // will always be valid under the same consensus rules as its parent.
        // Genesis block has a branch ID of zero by definition, but has no
        // validity status because it is side-loaded into a fresh chain.
        // Activation blocks will have branch IDs set (read from disk).
        if (pindex->pprev) {
            if (pindex->IsValid(BLOCK_VALID_CONSENSUS) && !pindex->nCachedBranchId) {
                pindex->nCachedBranchId = pindex->pprev->nCachedBranchId;
            }
        } else {
            pindex->nCachedBranchId = SPROUT_BRANCH_ID;
        }
        if (pindex->IsValid(BLOCK_VALID_TRANSACTIONS) && (pindex->nChainTx || pindex->pprev == NULL))
            setBlockIndexCandidates.insert(pindex);
        if (pindex->nStatus & BLOCK_FAILED_MASK && (!pindexBestInvalid || pindex->nChainWork > pindexBestInvalid->nChainWork))
            pindexBestInvalid = pindex;
        if (pindex->pprev)
            pindex->BuildSkip();
        if (pindex->IsValid(BLOCK_VALID_TREE) && (pindexBestHeader == NULL || CBlockIndexWorkComparator()(pindexBestHeader, pindex)))
            pindexBestHeader = pindex;
        //komodo_pindex_init(pindex,(int32_t)pindex->nHeight);
    }
    //fprintf(stderr,"load blockindexDB chained %u\n",(uint32_t)time(NULL));

    // Load block file info
    pblocktree->ReadLastBlockFile(nLastBlockFile);
    vinfoBlockFile.resize(nLastBlockFile + 1);
    LogPrintf("%s: last block file = %i\n", __func__, nLastBlockFile);
    for (int nFile = 0; nFile <= nLastBlockFile; nFile++) {
        pblocktree->ReadBlockFileInfo(nFile, vinfoBlockFile[nFile]);
    }
    LogPrintf("%s: last block file info: %s\n", __func__, vinfoBlockFile[nLastBlockFile].ToString());
    for (int nFile = nLastBlockFile + 1; true; nFile++) {
        CBlockFileInfo info;
        if (pblocktree->ReadBlockFileInfo(nFile, info)) {
            vinfoBlockFile.push_back(info);
        } else {
            break;
        }
    }
    
    // Check presence of blk files
    LogPrintf("Checking all blk files are present...\n");
    set<int> setBlkDataFiles;
    BOOST_FOREACH(const PAIRTYPE(uint256, CBlockIndex*)& item, mapBlockIndex)
    {
        CBlockIndex* pindex = item.second;
        if (pindex->nStatus & BLOCK_HAVE_DATA) {
            setBlkDataFiles.insert(pindex->nFile);
        }
        //komodo_pindex_init(pindex,(int32_t)pindex->nHeight);
    }
    //fprintf(stderr,"load blockindexDB %u\n",(uint32_t)time(NULL));
    for (std::set<int>::iterator it = setBlkDataFiles.begin(); it != setBlkDataFiles.end(); it++)
    {
        CDiskBlockPos pos(*it, 0);
        if (CAutoFile(OpenBlockFile(pos, true), SER_DISK, CLIENT_VERSION).IsNull()) {
            return false;
        }
    }
    
    // Check whether we have ever pruned block & undo files
    pblocktree->ReadFlag("prunedblockfiles", fHavePruned);
    if (fHavePruned)
        LogPrintf("LoadBlockIndexDB(): Block files have previously been pruned\n");
    
    // Check whether we need to continue reindexing
    bool fReindexing = false;
    pblocktree->ReadReindexing(fReindexing);
    fReindex |= fReindexing;
    
    // Check whether we have a transaction index
    pblocktree->ReadFlag("txindex", fTxIndex);
    LogPrintf("%s: transaction index %s\n", __func__, fTxIndex ? "enabled" : "disabled");
    // Check whether we have an address index
    pblocktree->ReadFlag("addressindex", fAddressIndex);
    LogPrintf("%s: address index %s\n", __func__, fAddressIndex ? "enabled" : "disabled");

    // Check whether we have a timestamp index
    pblocktree->ReadFlag("timestampindex", fTimestampIndex);
    LogPrintf("%s: timestamp index %s\n", __func__, fTimestampIndex ? "enabled" : "disabled");

    // Check whether we have a spent index
    pblocktree->ReadFlag("spentindex", fSpentIndex);
    LogPrintf("%s: spent index %s\n", __func__, fSpentIndex ? "enabled" : "disabled");

    // Fill in-memory data
    BOOST_FOREACH(const PAIRTYPE(uint256, CBlockIndex*)& item, mapBlockIndex)
    {
        CBlockIndex* pindex = item.second;
        // - This relationship will always be true even if pprev has multiple
        //   children, because hashAnchor is technically a property of pprev,
        //   not its children.
        // - This will miss chain tips; we handle the best tip below, and other
        //   tips will be handled by ConnectTip during a re-org.
        if (pindex->pprev) {
            pindex->pprev->hashAnchorEnd = pindex->hashAnchor;
        }
        //komodo_pindex_init(pindex,(int32_t)pindex->nHeight);
    }
    
    // Load pointer to end of best chain
    BlockMap::iterator it = mapBlockIndex.find(pcoinsTip->GetBestBlock());
    if (it == mapBlockIndex.end())
        return true;
    chainActive.SetTip(it->second);
    // Set hashAnchorEnd for the end of best chain
    it->second->hashAnchorEnd = pcoinsTip->GetBestAnchor();
    
    PruneBlockIndexCandidates();

    double progress;
    if ( ASSETCHAINS_SYMBOL[0] == 0 ) {
        progress = Checkpoints::GuessVerificationProgress(chainparams.Checkpoints(), chainActive.Tip());
    } else {
	int32_t longestchain = komodo_longestchain();
	// TODO: komodo_longestchain does not have the data it needs at the time LoadBlockIndexDB
	// runs, which makes it return 0, so we guess 50% for now
	progress = (longestchain > 0 ) ? (double) chainActive.Height() / longestchain : 0.5;
    }
    
    LogPrintf("%s: hashBestChain=%s height=%d date=%s progress=%f\n", __func__,
              chainActive.LastTip()->GetBlockHash().ToString(), chainActive.Height(),
              DateTimeStrFormat("%Y-%m-%d %H:%M:%S", chainActive.LastTip()->GetBlockTime()),
	      progress);
    
    EnforceNodeDeprecation(chainActive.Height(), true);
    
    return true;
}

CVerifyDB::CVerifyDB()
{
    uiInterface.ShowProgress(_("Verifying blocks..."), 0);
}

CVerifyDB::~CVerifyDB()
{
    uiInterface.ShowProgress("", 100);
}

bool CVerifyDB::VerifyDB(CCoinsView *coinsview, int nCheckLevel, int nCheckDepth)
{
    LOCK(cs_main);
    if (chainActive.Tip() == NULL || chainActive.Tip()->pprev == NULL)
        return true;
    
    // Verify blocks in the best chain
    if (nCheckDepth <= 0)
        nCheckDepth = 1000000000; // suffices until the year 19000
    if (nCheckDepth > chainActive.Height())
        nCheckDepth = chainActive.Height();
    nCheckLevel = std::max(0, std::min(4, nCheckLevel));
    LogPrintf("Verifying last %i blocks at level %i\n", nCheckDepth, nCheckLevel);
    CCoinsViewCache coins(coinsview);
    CBlockIndex* pindexState = chainActive.Tip();
    CBlockIndex* pindexFailure = NULL;
    int nGoodTransactions = 0;
    CValidationState state;
    // No need to verify JoinSplits twice
    auto verifier = libzcash::ProofVerifier::Disabled();
    //fprintf(stderr,"start VerifyDB %u\n",(uint32_t)time(NULL));
    for (CBlockIndex* pindex = chainActive.Tip(); pindex && pindex->pprev; pindex = pindex->pprev)
    {
        boost::this_thread::interruption_point();
        uiInterface.ShowProgress(_("Verifying blocks..."), std::max(1, std::min(99, (int)(((double)(chainActive.Height() - pindex->nHeight)) / (double)nCheckDepth * (nCheckLevel >= 4 ? 50 : 100)))));
        if (pindex->nHeight < chainActive.Height()-nCheckDepth)
            break;
        CBlock block;
        // check level 0: read from disk
        if (!ReadBlockFromDisk(block, pindex,0))
            return error("VerifyDB(): *** ReadBlockFromDisk failed at %d, hash=%s", pindex->nHeight, pindex->GetBlockHash().ToString());
        // check level 1: verify block validity
        int32_t futureblock;
        if (nCheckLevel >= 1 && !CheckBlock(&futureblock,pindex->nHeight,pindex,block, state, verifier,0) )
            return error("VerifyDB(): *** found bad block at %d, hash=%s\n", pindex->nHeight, pindex->GetBlockHash().ToString());
        // check level 2: verify undo validity
        if (nCheckLevel >= 2 && pindex) {
            CBlockUndo undo;
            CDiskBlockPos pos = pindex->GetUndoPos();
            if (!pos.IsNull()) {
                if (!UndoReadFromDisk(undo, pos, pindex->pprev->GetBlockHash()))
                    return error("VerifyDB(): *** found bad undo data at %d, hash=%s\n", pindex->nHeight, pindex->GetBlockHash().ToString());
            }
        }
        // check level 3: check for inconsistencies during memory-only disconnect of tip blocks
        if (nCheckLevel >= 3 && pindex == pindexState && (coins.DynamicMemoryUsage() + pcoinsTip->DynamicMemoryUsage()) <= nCoinCacheUsage) {
            bool fClean = true;
            if (!DisconnectBlock(block, state, pindex, coins, &fClean))
                return error("VerifyDB(): *** irrecoverable inconsistency in block data at %d, hash=%s", pindex->nHeight, pindex->GetBlockHash().ToString());
            pindexState = pindex->pprev;
            if (!fClean) {
                nGoodTransactions = 0;
                pindexFailure = pindex;
            } else
                nGoodTransactions += block.vtx.size();
        }
        if (ShutdownRequested())
            return true;
    }
    //fprintf(stderr,"end VerifyDB %u\n",(uint32_t)time(NULL));
    if (pindexFailure)
        return error("VerifyDB(): *** coin database inconsistencies found (last %i blocks, %i good transactions before that)\n", chainActive.Height() - pindexFailure->nHeight + 1, nGoodTransactions);
    
    // check level 4: try reconnecting blocks
    if (nCheckLevel >= 4) {
        CBlockIndex *pindex = pindexState;
        while (pindex != chainActive.Tip()) {
            boost::this_thread::interruption_point();
            uiInterface.ShowProgress(_("Verifying blocks..."), std::max(1, std::min(99, 100 - (int)(((double)(chainActive.Height() - pindex->nHeight)) / (double)nCheckDepth * 50))));
            pindex = chainActive.Next(pindex);
            CBlock block;
            if (!ReadBlockFromDisk(block, pindex,0))
                return error("VerifyDB(): *** ReadBlockFromDisk failed at %d, hash=%s", pindex->nHeight, pindex->GetBlockHash().ToString());
            if (!ConnectBlock(block, state, pindex, coins,false, true))
                return error("VerifyDB(): *** found unconnectable block at %d, hash=%s", pindex->nHeight, pindex->GetBlockHash().ToString());
        }
    }
    
    LogPrintf("No coin database inconsistencies in last %i blocks (%i transactions)\n", chainActive.Height() - pindexState->nHeight, nGoodTransactions);
    
    return true;
}

bool RewindBlockIndex(const CChainParams& params)
{
    LOCK(cs_main);
    
    // RewindBlockIndex is called after LoadBlockIndex, so at this point every block
    // index will have nCachedBranchId set based on the values previously persisted
    // to disk. By definition, a set nCachedBranchId means that the block was
    // fully-validated under the corresponding consensus rules. Thus we can quickly
    // identify whether the current active chain matches our expected sequence of
    // consensus rule changes, with two checks:
    //
    // - BLOCK_ACTIVATES_UPGRADE is set only on blocks that activate upgrades.
    // - nCachedBranchId for each block matches what we expect.
    auto sufficientlyValidated = [&params](const CBlockIndex* pindex) {
        auto consensus = params.GetConsensus();
        bool fFlagSet = pindex->nStatus & BLOCK_ACTIVATES_UPGRADE;
        bool fFlagExpected = IsActivationHeightForAnyUpgrade(pindex->nHeight, consensus);
        return fFlagSet == fFlagExpected &&
        pindex->nCachedBranchId &&
        *pindex->nCachedBranchId == CurrentEpochBranchId(pindex->nHeight, consensus);
    };
    
    int nHeight = 1;
    while (nHeight <= chainActive.Height()) {
        if (!sufficientlyValidated(chainActive[nHeight])) {
            break;
        }
        nHeight++;
    }
    
    // nHeight is now the height of the first insufficiently-validated block, or tipheight + 1
    auto rewindLength = chainActive.Height() - nHeight;
    if (rewindLength > 0 && rewindLength > MAX_REORG_LENGTH) {
        auto pindexOldTip = chainActive.Tip();
        auto pindexRewind = chainActive[nHeight - 1];
        auto msg = strprintf(_(
                               "A block chain rewind has been detected that would roll back %d blocks! "
                               "This is larger than the maximum of %d blocks, and so the node is shutting down for your safety."
                               ), rewindLength, MAX_REORG_LENGTH) + "\n\n" +
        _("Rewind details") + ":\n" +
        "- " + strprintf(_("Current tip:   %s, height %d"),
                         pindexOldTip->phashBlock->GetHex(), pindexOldTip->nHeight) + "\n" +
        "- " + strprintf(_("Rewinding to:  %s, height %d"),
                         pindexRewind->phashBlock->GetHex(), pindexRewind->nHeight) + "\n\n" +
        _("Please help, human!");
        LogPrintf("*** %s\n", msg);
        uiInterface.ThreadSafeMessageBox(msg, "", CClientUIInterface::MSG_ERROR);
        StartShutdown();
        return false;
    }
    
    CValidationState state;
    CBlockIndex* pindex = chainActive.Tip();
    while (chainActive.Height() >= nHeight) {
        if (fPruneMode && !(chainActive.Tip()->nStatus & BLOCK_HAVE_DATA)) {
            // If pruning, don't try rewinding past the HAVE_DATA point;
            // since older blocks can't be served anyway, there's
            // no need to walk further, and trying to DisconnectTip()
            // will fail (and require a needless reindex/redownload
            // of the blockchain).
            break;
        }
        if (!DisconnectTip(state, true)) {
            return error("RewindBlockIndex: unable to disconnect block at height %i", pindex->nHeight);
        }
        // Occasionally flush state to disk.
        if (!FlushStateToDisk(state, FLUSH_STATE_PERIODIC))
            return false;
    }
    
    // Reduce validity flag and have-data flags.
    // We do this after actual disconnecting, otherwise we'll end up writing the lack of data
    // to disk before writing the chainstate, resulting in a failure to continue if interrupted.
    for (BlockMap::iterator it = mapBlockIndex.begin(); it != mapBlockIndex.end(); it++) {
        CBlockIndex* pindexIter = it->second;
        
        // Note: If we encounter an insufficiently validated block that
        // is on chainActive, it must be because we are a pruning node, and
        // this block or some successor doesn't HAVE_DATA, so we were unable to
        // rewind all the way.  Blocks remaining on chainActive at this point
        // must not have their validity reduced.
        if (!sufficientlyValidated(pindexIter) && !chainActive.Contains(pindexIter)) {
            // Reduce validity
            pindexIter->nStatus =
            std::min<unsigned int>(pindexIter->nStatus & BLOCK_VALID_MASK, BLOCK_VALID_TREE) |
            (pindexIter->nStatus & ~BLOCK_VALID_MASK);
            // Remove have-data flags
            pindexIter->nStatus &= ~(BLOCK_HAVE_DATA | BLOCK_HAVE_UNDO);
            // Remove branch ID
            pindexIter->nStatus &= ~BLOCK_ACTIVATES_UPGRADE;
            pindexIter->nCachedBranchId = boost::none;
            // Remove storage location
            pindexIter->nFile = 0;
            pindexIter->nDataPos = 0;
            pindexIter->nUndoPos = 0;
            // Remove various other things
            pindexIter->nTx = 0;
            pindexIter->nChainTx = 0;
            pindexIter->nSproutValue = boost::none;
            pindexIter->nChainSproutValue = boost::none;
            pindexIter->nSequenceId = 0;
            // Make sure it gets written
            setDirtyBlockIndex.insert(pindexIter);
            if (pindexIter == pindexBestInvalid)
            {
                //fprintf(stderr,"Reset invalid block marker if it was pointing to this block\n");
                pindexBestInvalid = NULL;
            }
            
            // Update indices
            setBlockIndexCandidates.erase(pindexIter);
            auto ret = mapBlocksUnlinked.equal_range(pindexIter->pprev);
            while (ret.first != ret.second) {
                if (ret.first->second == pindexIter) {
                    mapBlocksUnlinked.erase(ret.first++);
                } else {
                    ++ret.first;
                }
            }
        } else if (pindexIter->IsValid(BLOCK_VALID_TRANSACTIONS) && pindexIter->nChainTx) {
            setBlockIndexCandidates.insert(pindexIter);
        }
    }
    
    PruneBlockIndexCandidates();
    
    CheckBlockIndex();
    
    if (!FlushStateToDisk(state, FLUSH_STATE_ALWAYS)) {
        return false;
    }
    
    return true;
}

void UnloadBlockIndex()
{
    LOCK(cs_main);
    setBlockIndexCandidates.clear();
    chainActive.SetTip(NULL);
    pindexBestInvalid = NULL;
    pindexBestHeader = NULL;
    mempool.clear();
    mapOrphanTransactions.clear();
    mapOrphanTransactionsByPrev.clear();
    nSyncStarted = 0;
    mapBlocksUnlinked.clear();
    vinfoBlockFile.clear();
    nLastBlockFile = 0;
    nBlockSequenceId = 1;
    mapBlockSource.clear();
    mapBlocksInFlight.clear();
    nQueuedValidatedHeaders = 0;
    nPreferredDownload = 0;
    setDirtyBlockIndex.clear();
    setDirtyFileInfo.clear();
    mapNodeState.clear();
    recentRejects.reset(NULL);
    
    BOOST_FOREACH(BlockMap::value_type& entry, mapBlockIndex) {
        delete entry.second;
    }
    mapBlockIndex.clear();
    fHavePruned = false;
}

bool LoadBlockIndex()
{
    // Load block index from databases
    KOMODO_LOADINGBLOCKS = 1;
    if (!fReindex && !LoadBlockIndexDB())
    {
        KOMODO_LOADINGBLOCKS = 0;
        return false;
    }
    fprintf(stderr,"finished loading blocks %s\n",ASSETCHAINS_SYMBOL);
    return true;
}


bool InitBlockIndex() {
    const CChainParams& chainparams = Params();
    LOCK(cs_main);
    
    // Initialize global variables that cannot be constructed at startup.
    recentRejects.reset(new CRollingBloomFilter(120000, 0.000001));
    
    // Check whether we're already initialized
    if (chainActive.Genesis() != NULL)
        return true;
    
    // Use the provided setting for -txindex in the new database
    fTxIndex = GetBoolArg("-txindex", true);
    pblocktree->WriteFlag("txindex", fTxIndex);
    // Use the provided setting for -addressindex in the new database
    fAddressIndex = GetBoolArg("-addressindex", DEFAULT_ADDRESSINDEX);
    pblocktree->WriteFlag("addressindex", fAddressIndex);

    // Use the provided setting for -timestampindex in the new database
    fTimestampIndex = GetBoolArg("-timestampindex", DEFAULT_TIMESTAMPINDEX);
    pblocktree->WriteFlag("timestampindex", fTimestampIndex);

    fSpentIndex = GetBoolArg("-spentindex", DEFAULT_SPENTINDEX);
    pblocktree->WriteFlag("spentindex", fSpentIndex);
    LogPrintf("Initializing databases...\n");
    
    // Only add the genesis block if not reindexing (in which case we reuse the one already on disk)
    if (!fReindex) {
        try {
            CBlock &block = const_cast<CBlock&>(Params().GenesisBlock());
            // Start new block file
            unsigned int nBlockSize = ::GetSerializeSize(block, SER_DISK, CLIENT_VERSION);
            CDiskBlockPos blockPos;
            CValidationState state;
            if (!FindBlockPos(state, blockPos, nBlockSize+8, 0, block.GetBlockTime()))
                return error("LoadBlockIndex(): FindBlockPos failed");
            if (!WriteBlockToDisk(block, blockPos, chainparams.MessageStart()))
                return error("LoadBlockIndex(): writing genesis block to disk failed");
            CBlockIndex *pindex = AddToBlockIndex(block);
            if ( pindex == 0 )
                return error("LoadBlockIndex(): couldnt add to block index");
            if (!ReceivedBlockTransactions(block, state, pindex, blockPos))
                return error("LoadBlockIndex(): genesis block not accepted");
            if (!ActivateBestChain(state, &block))
                return error("LoadBlockIndex(): genesis block cannot be activated");
            // Force a chainstate write so that when we VerifyDB in a moment, it doesn't check stale data
            return FlushStateToDisk(state, FLUSH_STATE_ALWAYS);
        } catch (const std::runtime_error& e) {
            return error("LoadBlockIndex(): failed to initialize block database: %s", e.what());
        }
    }
    
    return true;
}



bool LoadExternalBlockFile(FILE* fileIn, CDiskBlockPos *dbp)
{
    const CChainParams& chainparams = Params();
    // Map of disk positions for blocks with unknown parent (only used for reindex)
    static std::multimap<uint256, CDiskBlockPos> mapBlocksUnknownParent;
    int64_t nStart = GetTimeMillis();
    
    int nLoaded = 0;
    try {
        // This takes over fileIn and calls fclose() on it in the CBufferedFile destructor
        //CBufferedFile blkdat(fileIn, 2*MAX_BLOCK_SIZE, MAX_BLOCK_SIZE+8, SER_DISK, CLIENT_VERSION);
        CBufferedFile blkdat(fileIn, 32*MAX_BLOCK_SIZE, MAX_BLOCK_SIZE+8, SER_DISK, CLIENT_VERSION);
        uint64_t nRewind = blkdat.GetPos();
        while (!blkdat.eof()) {
            boost::this_thread::interruption_point();
            
            blkdat.SetPos(nRewind);
            nRewind++; // start one byte further next time, in case of failure
            blkdat.SetLimit(); // remove former limit
            unsigned int nSize = 0;
            try {
                // locate a header
                unsigned char buf[MESSAGE_START_SIZE];
                blkdat.FindByte(Params().MessageStart()[0]);
                nRewind = blkdat.GetPos()+1;
                blkdat >> FLATDATA(buf);
                if (memcmp(buf, Params().MessageStart(), MESSAGE_START_SIZE))
                    continue;
                // read size
                blkdat >> nSize;
                if (nSize < 80 || nSize > MAX_BLOCK_SIZE)
                    continue;
            } catch (const std::exception&) {
                // no valid block header found; don't complain
                break;
            }
            try {
                // read block
                uint64_t nBlockPos = blkdat.GetPos();
                if (dbp)
                    dbp->nPos = nBlockPos;
                blkdat.SetLimit(nBlockPos + nSize);
                blkdat.SetPos(nBlockPos);
                CBlock block;
                blkdat >> block;
                nRewind = blkdat.GetPos();
                
                // detect out of order blocks, and store them for later
                uint256 hash = block.GetHash();
                if (hash != chainparams.GetConsensus().hashGenesisBlock && mapBlockIndex.find(block.hashPrevBlock) == mapBlockIndex.end()) {
                    LogPrint("reindex", "%s: Out of order block %s, parent %s not known\n", __func__, hash.ToString(),
                             block.hashPrevBlock.ToString());
                    if (dbp)
                        mapBlocksUnknownParent.insert(std::make_pair(block.hashPrevBlock, *dbp));
                    continue;
                }
                
                // process in case the block isn't known yet
                if (mapBlockIndex.count(hash) == 0 || (mapBlockIndex[hash]->nStatus & BLOCK_HAVE_DATA) == 0) {
                    CValidationState state;
                    if (ProcessNewBlock(0,0,state, NULL, &block, true, dbp))
                        nLoaded++;
                    if (state.IsError())
                        break;
                } else if (hash != chainparams.GetConsensus().hashGenesisBlock && mapBlockIndex[hash]->nHeight % 1000 == 0) {
                    LogPrintf("Block Import: already had block %s at height %d\n", hash.ToString(), mapBlockIndex[hash]->nHeight);
                }
                
                // Recursively process earlier encountered successors of this block
                deque<uint256> queue;
                queue.push_back(hash);
                while (!queue.empty()) {
                    uint256 head = queue.front();
                    queue.pop_front();
                    std::pair<std::multimap<uint256, CDiskBlockPos>::iterator, std::multimap<uint256, CDiskBlockPos>::iterator> range = mapBlocksUnknownParent.equal_range(head);
                    while (range.first != range.second) {
                        std::multimap<uint256, CDiskBlockPos>::iterator it = range.first;
                        if (ReadBlockFromDisk(mapBlockIndex[hash]!=0?mapBlockIndex[hash]->nHeight:0,block, it->second,1))
                        {
                            LogPrintf("%s: Processing out of order child %s of %s\n", __func__, block.GetHash().ToString(),
                                      head.ToString());
                            CValidationState dummy;
                            if (ProcessNewBlock(0,0,dummy, NULL, &block, true, &it->second))
                            {
                                nLoaded++;
                                queue.push_back(block.GetHash());
                            }
                        }
                        range.first++;
                        mapBlocksUnknownParent.erase(it);
                    }
                }
            } catch (const std::exception& e) {
                LogPrintf("%s: Deserialize or I/O error - %s\n", __func__, e.what());
            }
        }
    } catch (const std::runtime_error& e) {
        AbortNode(std::string("System error: ") + e.what());
    }
    if (nLoaded > 0)
        LogPrintf("Loaded %i blocks from external file in %dms\n", nLoaded, GetTimeMillis() - nStart);
    return nLoaded > 0;
}

void static CheckBlockIndex()
{
    const Consensus::Params& consensusParams = Params().GetConsensus();
    if (!fCheckBlockIndex) {
        return;
    }
    
    LOCK(cs_main);
    
    // During a reindex, we read the genesis block and call CheckBlockIndex before ActivateBestChain,
    // so we have the genesis block in mapBlockIndex but no active chain.  (A few of the tests when
    // iterating the block tree require that chainActive has been initialized.)
    if (chainActive.Height() < 0) {
        assert(mapBlockIndex.size() <= 1);
        return;
    }
    
    // Build forward-pointing map of the entire block tree.
    std::multimap<CBlockIndex*,CBlockIndex*> forward;
    for (BlockMap::iterator it = mapBlockIndex.begin(); it != mapBlockIndex.end(); it++) {
        if ( it->second != 0 )
            forward.insert(std::make_pair(it->second->pprev, it->second));
    }
    if ( Params().NetworkIDString() != "regtest" )
        assert(forward.size() == mapBlockIndex.size());
    
    std::pair<std::multimap<CBlockIndex*,CBlockIndex*>::iterator,std::multimap<CBlockIndex*,CBlockIndex*>::iterator> rangeGenesis = forward.equal_range(NULL);
    CBlockIndex *pindex = rangeGenesis.first->second;
    rangeGenesis.first++;
    assert(rangeGenesis.first == rangeGenesis.second); // There is only one index entry with parent NULL.
    
    // Iterate over the entire block tree, using depth-first search.
    // Along the way, remember whether there are blocks on the path from genesis
    // block being explored which are the first to have certain properties.
    size_t nNodes = 0;
    int nHeight = 0;
    CBlockIndex* pindexFirstInvalid = NULL; // Oldest ancestor of pindex which is invalid.
    CBlockIndex* pindexFirstMissing = NULL; // Oldest ancestor of pindex which does not have BLOCK_HAVE_DATA.
    CBlockIndex* pindexFirstNeverProcessed = NULL; // Oldest ancestor of pindex for which nTx == 0.
    CBlockIndex* pindexFirstNotTreeValid = NULL; // Oldest ancestor of pindex which does not have BLOCK_VALID_TREE (regardless of being valid or not).
    CBlockIndex* pindexFirstNotTransactionsValid = NULL; // Oldest ancestor of pindex which does not have BLOCK_VALID_TRANSACTIONS (regardless of being valid or not).
    CBlockIndex* pindexFirstNotChainValid = NULL; // Oldest ancestor of pindex which does not have BLOCK_VALID_CHAIN (regardless of being valid or not).
    CBlockIndex* pindexFirstNotScriptsValid = NULL; // Oldest ancestor of pindex which does not have BLOCK_VALID_SCRIPTS (regardless of being valid or not).
    while (pindex != NULL) {
        nNodes++;
        if (pindexFirstInvalid == NULL && pindex->nStatus & BLOCK_FAILED_VALID) pindexFirstInvalid = pindex;
        if (pindexFirstMissing == NULL && !(pindex->nStatus & BLOCK_HAVE_DATA)) pindexFirstMissing = pindex;
        if (pindexFirstNeverProcessed == NULL && pindex->nTx == 0) pindexFirstNeverProcessed = pindex;
        if (pindex->pprev != NULL && pindexFirstNotTreeValid == NULL && (pindex->nStatus & BLOCK_VALID_MASK) < BLOCK_VALID_TREE) pindexFirstNotTreeValid = pindex;
        if (pindex->pprev != NULL && pindexFirstNotTransactionsValid == NULL && (pindex->nStatus & BLOCK_VALID_MASK) < BLOCK_VALID_TRANSACTIONS) pindexFirstNotTransactionsValid = pindex;
        if (pindex->pprev != NULL && pindexFirstNotChainValid == NULL && (pindex->nStatus & BLOCK_VALID_MASK) < BLOCK_VALID_CHAIN) pindexFirstNotChainValid = pindex;
        if (pindex->pprev != NULL && pindexFirstNotScriptsValid == NULL && (pindex->nStatus & BLOCK_VALID_MASK) < BLOCK_VALID_SCRIPTS) pindexFirstNotScriptsValid = pindex;
        
        // Begin: actual consistency checks.
        if (pindex->pprev == NULL) {
            // Genesis block checks.
            assert(pindex->GetBlockHash() == consensusParams.hashGenesisBlock); // Genesis block's hash must match.
            assert(pindex == chainActive.Genesis()); // The current active chain's genesis block must be this block.
        }
        if (pindex->nChainTx == 0) assert(pindex->nSequenceId == 0);  // nSequenceId can't be set for blocks that aren't linked
        // VALID_TRANSACTIONS is equivalent to nTx > 0 for all nodes (whether or not pruning has occurred).
        // HAVE_DATA is only equivalent to nTx > 0 (or VALID_TRANSACTIONS) if no pruning has occurred.
        if (!fHavePruned) {
            // If we've never pruned, then HAVE_DATA should be equivalent to nTx > 0
            assert(!(pindex->nStatus & BLOCK_HAVE_DATA) == (pindex->nTx == 0));
            assert(pindexFirstMissing == pindexFirstNeverProcessed);
        } else {
            // If we have pruned, then we can only say that HAVE_DATA implies nTx > 0
            if (pindex->nStatus & BLOCK_HAVE_DATA) assert(pindex->nTx > 0);
        }
        if (pindex->nStatus & BLOCK_HAVE_UNDO) assert(pindex->nStatus & BLOCK_HAVE_DATA);
        assert(((pindex->nStatus & BLOCK_VALID_MASK) >= BLOCK_VALID_TRANSACTIONS) == (pindex->nTx > 0)); // This is pruning-independent.
        // All parents having had data (at some point) is equivalent to all parents being VALID_TRANSACTIONS, which is equivalent to nChainTx being set.
        assert((pindexFirstNeverProcessed != NULL) == (pindex->nChainTx == 0)); // nChainTx != 0 is used to signal that all parent blocks have been processed (but may have been pruned).
        assert((pindexFirstNotTransactionsValid != NULL) == (pindex->nChainTx == 0));
        assert(pindex->nHeight == nHeight); // nHeight must be consistent.
        assert(pindex->pprev == NULL || pindex->nChainWork >= pindex->pprev->nChainWork); // For every block except the genesis block, the chainwork must be larger than the parent's.
        assert(nHeight < 2 || (pindex->pskip && (pindex->pskip->nHeight < nHeight))); // The pskip pointer must point back for all but the first 2 blocks.
        assert(pindexFirstNotTreeValid == NULL); // All mapBlockIndex entries must at least be TREE valid
        if ((pindex->nStatus & BLOCK_VALID_MASK) >= BLOCK_VALID_TREE) assert(pindexFirstNotTreeValid == NULL); // TREE valid implies all parents are TREE valid
        if ((pindex->nStatus & BLOCK_VALID_MASK) >= BLOCK_VALID_CHAIN) assert(pindexFirstNotChainValid == NULL); // CHAIN valid implies all parents are CHAIN valid
        if ((pindex->nStatus & BLOCK_VALID_MASK) >= BLOCK_VALID_SCRIPTS) assert(pindexFirstNotScriptsValid == NULL); // SCRIPTS valid implies all parents are SCRIPTS valid
        if (pindexFirstInvalid == NULL) {
            // Checks for not-invalid blocks.
            assert((pindex->nStatus & BLOCK_FAILED_MASK) == 0); // The failed mask cannot be set for blocks without invalid parents.
        }
        if (!CBlockIndexWorkComparator()(pindex, chainActive.Tip()) && pindexFirstNeverProcessed == NULL) {
            if (pindexFirstInvalid == NULL) {
                // If this block sorts at least as good as the current tip and
                // is valid and we have all data for its parents, it must be in
                // setBlockIndexCandidates.  chainActive.Tip() must also be there
                // even if some data has been pruned.
                if (pindexFirstMissing == NULL || pindex == chainActive.Tip()) {
                    assert(setBlockIndexCandidates.count(pindex));
                }
                // If some parent is missing, then it could be that this block was in
                // setBlockIndexCandidates but had to be removed because of the missing data.
                // In this case it must be in mapBlocksUnlinked -- see test below.
            }
        } else { // If this block sorts worse than the current tip or some ancestor's block has never been seen, it cannot be in setBlockIndexCandidates.
            assert(setBlockIndexCandidates.count(pindex) == 0);
        }
        // Check whether this block is in mapBlocksUnlinked.
        std::pair<std::multimap<CBlockIndex*,CBlockIndex*>::iterator,std::multimap<CBlockIndex*,CBlockIndex*>::iterator> rangeUnlinked = mapBlocksUnlinked.equal_range(pindex->pprev);
        bool foundInUnlinked = false;
        while (rangeUnlinked.first != rangeUnlinked.second) {
            assert(rangeUnlinked.first->first == pindex->pprev);
            if (rangeUnlinked.first->second == pindex) {
                foundInUnlinked = true;
                break;
            }
            rangeUnlinked.first++;
        }
        if (pindex->pprev && (pindex->nStatus & BLOCK_HAVE_DATA) && pindexFirstNeverProcessed != NULL && pindexFirstInvalid == NULL) {
            // If this block has block data available, some parent was never received, and has no invalid parents, it must be in mapBlocksUnlinked.
            assert(foundInUnlinked);
        }
        if (!(pindex->nStatus & BLOCK_HAVE_DATA)) assert(!foundInUnlinked); // Can't be in mapBlocksUnlinked if we don't HAVE_DATA
        if (pindexFirstMissing == NULL) assert(!foundInUnlinked); // We aren't missing data for any parent -- cannot be in mapBlocksUnlinked.
        if (pindex->pprev && (pindex->nStatus & BLOCK_HAVE_DATA) && pindexFirstNeverProcessed == NULL && pindexFirstMissing != NULL) {
            // We HAVE_DATA for this block, have received data for all parents at some point, but we're currently missing data for some parent.
            assert(fHavePruned); // We must have pruned.
            // This block may have entered mapBlocksUnlinked if:
            //  - it has a descendant that at some point had more work than the
            //    tip, and
            //  - we tried switching to that descendant but were missing
            //    data for some intermediate block between chainActive and the
            //    tip.
            // So if this block is itself better than chainActive.Tip() and it wasn't in
            // setBlockIndexCandidates, then it must be in mapBlocksUnlinked.
            if (!CBlockIndexWorkComparator()(pindex, chainActive.Tip()) && setBlockIndexCandidates.count(pindex) == 0) {
                if (pindexFirstInvalid == NULL) {
                    assert(foundInUnlinked);
                }
            }
        }
        // assert(pindex->GetBlockHash() == pindex->GetBlockHeader().GetHash()); // Perhaps too slow
        // End: actual consistency checks.
        
        // Try descending into the first subnode.
        std::pair<std::multimap<CBlockIndex*,CBlockIndex*>::iterator,std::multimap<CBlockIndex*,CBlockIndex*>::iterator> range = forward.equal_range(pindex);
        if (range.first != range.second) {
            // A subnode was found.
            pindex = range.first->second;
            nHeight++;
            continue;
        }
        // This is a leaf node.
        // Move upwards until we reach a node of which we have not yet visited the last child.
        while (pindex) {
            // We are going to either move to a parent or a sibling of pindex.
            // If pindex was the first with a certain property, unset the corresponding variable.
            if (pindex == pindexFirstInvalid) pindexFirstInvalid = NULL;
            if (pindex == pindexFirstMissing) pindexFirstMissing = NULL;
            if (pindex == pindexFirstNeverProcessed) pindexFirstNeverProcessed = NULL;
            if (pindex == pindexFirstNotTreeValid) pindexFirstNotTreeValid = NULL;
            if (pindex == pindexFirstNotTransactionsValid) pindexFirstNotTransactionsValid = NULL;
            if (pindex == pindexFirstNotChainValid) pindexFirstNotChainValid = NULL;
            if (pindex == pindexFirstNotScriptsValid) pindexFirstNotScriptsValid = NULL;
            // Find our parent.
            CBlockIndex* pindexPar = pindex->pprev;
            // Find which child we just visited.
            std::pair<std::multimap<CBlockIndex*,CBlockIndex*>::iterator,std::multimap<CBlockIndex*,CBlockIndex*>::iterator> rangePar = forward.equal_range(pindexPar);
            while (rangePar.first->second != pindex) {
                assert(rangePar.first != rangePar.second); // Our parent must have at least the node we're coming from as child.
                rangePar.first++;
            }
            // Proceed to the next one.
            rangePar.first++;
            if (rangePar.first != rangePar.second) {
                // Move to the sibling.
                pindex = rangePar.first->second;
                break;
            } else {
                // Move up further.
                pindex = pindexPar;
                nHeight--;
                continue;
            }
        }
    }
    
    // Check that we actually traversed the entire map.
    assert(nNodes == forward.size());
}

//////////////////////////////////////////////////////////////////////////////
//
// CAlert
//

std::string GetWarnings(const std::string& strFor)
{
    int nPriority = 0;
    string strStatusBar;
    string strRPC;
    
    if (!CLIENT_VERSION_IS_RELEASE)
        strStatusBar = _("This is a pre-release test build - use at your own risk - do not use for mining or merchant applications");
    
    if (GetBoolArg("-testsafemode", false))
        strStatusBar = strRPC = "testsafemode enabled";
    
    // Misc warnings like out of disk space and clock is wrong
    if (strMiscWarning != "")
    {
        nPriority = 1000;
        strStatusBar = strMiscWarning;
    }
    
    if (fLargeWorkForkFound)
    {
        nPriority = 2000;
        strStatusBar = strRPC = _("Warning: The network does not appear to fully agree! Some miners appear to be experiencing issues.");
    }
    else if (fLargeWorkInvalidChainFound)
    {
        nPriority = 2000;
        strStatusBar = strRPC = _("Warning: We do not appear to fully agree with our peers! You may need to upgrade, or other nodes may need to upgrade.");
    }
    
    // Alerts
    {
        LOCK(cs_mapAlerts);
        BOOST_FOREACH(PAIRTYPE(const uint256, CAlert)& item, mapAlerts)
        {
            const CAlert& alert = item.second;
            if (alert.AppliesToMe() && alert.nPriority > nPriority)
            {
                nPriority = alert.nPriority;
                strStatusBar = alert.strStatusBar;
                if (alert.nPriority >= ALERT_PRIORITY_SAFE_MODE) {
                    strRPC = alert.strRPCError;
                }
            }
        }
    }
    
    if (strFor == "statusbar")
        return strStatusBar;
    else if (strFor == "rpc")
        return strRPC;
    assert(!"GetWarnings(): invalid parameter");
    return "error";
}








//////////////////////////////////////////////////////////////////////////////
//
// Messages
//


bool static AlreadyHave(const CInv& inv) EXCLUSIVE_LOCKS_REQUIRED(cs_main)
{
    switch (inv.type)
    {
        case MSG_TX:
        {
            assert(recentRejects);
            if (chainActive.Tip()->GetBlockHash() != hashRecentRejectsChainTip)
            {
                // If the chain tip has changed previously rejected transactions
                // might be now valid, e.g. due to a nLockTime'd tx becoming valid,
                // or a double-spend. Reset the rejects filter and give those
                // txs a second chance.
                hashRecentRejectsChainTip = chainActive.Tip()->GetBlockHash();
                recentRejects->reset();
            }
            
            return recentRejects->contains(inv.hash) ||
            mempool.exists(inv.hash) ||
            mapOrphanTransactions.count(inv.hash) ||
            pcoinsTip->HaveCoins(inv.hash);
        }
        case MSG_BLOCK:
            return mapBlockIndex.count(inv.hash);
    }
    // Don't know what it is, just say we already got one
    return true;
}

void static ProcessGetData(CNode* pfrom)
{
    std::deque<CInv>::iterator it = pfrom->vRecvGetData.begin();
    
    vector<CInv> vNotFound;
    
    LOCK(cs_main);
    
    while (it != pfrom->vRecvGetData.end()) {
        // Don't bother if send buffer is too full to respond anyway
        if (pfrom->nSendSize >= SendBufferSize())
            break;
        
        const CInv &inv = *it;
        {
            boost::this_thread::interruption_point();
            it++;
            
            if (inv.type == MSG_BLOCK || inv.type == MSG_FILTERED_BLOCK)
            {
                bool send = false;
                BlockMap::iterator mi = mapBlockIndex.find(inv.hash);
                if (mi != mapBlockIndex.end())
                {
                    if (chainActive.Contains(mi->second)) {
                        send = true;
                    } else {
                        static const int nOneMonth = 30 * 24 * 60 * 60;
                        // To prevent fingerprinting attacks, only send blocks outside of the active
                        // chain if they are valid, and no more than a month older (both in time, and in
                        // best equivalent proof of work) than the best header chain we know about.
                        send = mi->second->IsValid(BLOCK_VALID_SCRIPTS) && (pindexBestHeader != NULL) &&
                        (pindexBestHeader->GetBlockTime() - mi->second->GetBlockTime() < nOneMonth) &&
                        (GetBlockProofEquivalentTime(*pindexBestHeader, *mi->second, *pindexBestHeader, Params().GetConsensus()) < nOneMonth);
                        if (!send) {
                            LogPrintf("%s: ignoring request from peer=%i for old block that isn't in the main chain\n", __func__, pfrom->GetId());
                        }
                    }
                }
                // Pruned nodes may have deleted the block, so check whether
                // it's available before trying to send.
                if (send && (mi->second->nStatus & BLOCK_HAVE_DATA))
                {
                    // Send block from disk
                    CBlock block;
                    if (!ReadBlockFromDisk(block, (*mi).second,1))
                    {
                        assert(!"cannot load block from disk");
                    }
                    else
                    {
                        if (inv.type == MSG_BLOCK)
                        {
                            //uint256 hash; int32_t z;
                            //hash = block.GetHash();
                            //for (z=31; z>=0; z--)
                            //    fprintf(stderr,"%02x",((uint8_t *)&hash)[z]);
                            //fprintf(stderr," send block %d\n",komodo_block2height(&block));
                            pfrom->PushMessage("block", block);
                        }
                        else // MSG_FILTERED_BLOCK)
                        {
                            LOCK(pfrom->cs_filter);
                            if (pfrom->pfilter)
                            {
                                CMerkleBlock merkleBlock(block, *pfrom->pfilter);
                                pfrom->PushMessage("merkleblock", merkleBlock);
                                // CMerkleBlock just contains hashes, so also push any transactions in the block the client did not see
                                // This avoids hurting performance by pointlessly requiring a round-trip
                                // Note that there is currently no way for a node to request any single transactions we didn't send here -
                                // they must either disconnect and retry or request the full block.
                                // Thus, the protocol spec specified allows for us to provide duplicate txn here,
                                // however we MUST always provide at least what the remote peer needs
                                typedef std::pair<unsigned int, uint256> PairType;
                                BOOST_FOREACH(PairType& pair, merkleBlock.vMatchedTxn)
                                if (!pfrom->setInventoryKnown.count(CInv(MSG_TX, pair.second)))
                                    pfrom->PushMessage("tx", block.vtx[pair.first]);
                            }
                            // else
                            // no response
                        }
                    }
                    // Trigger the peer node to send a getblocks request for the next batch of inventory
                    if (inv.hash == pfrom->hashContinue)
                    {
                        // Bypass PushInventory, this must send even if redundant,
                        // and we want it right after the last block so they don't
                        // wait for other stuff first.
                        vector<CInv> vInv;
                        vInv.push_back(CInv(MSG_BLOCK, chainActive.Tip()->GetBlockHash()));
                        pfrom->PushMessage("inv", vInv);
                        pfrom->hashContinue.SetNull();
                    }
                }
            }
            else if (inv.IsKnownType())
            {
                // Send stream from relay memory
                bool pushed = false;
                {
                    LOCK(cs_mapRelay);
                    map<CInv, CDataStream>::iterator mi = mapRelay.find(inv);
                    if (mi != mapRelay.end()) {
                        pfrom->PushMessage(inv.GetCommand(), (*mi).second);
                        pushed = true;
                    }
                }
                if (!pushed && inv.type == MSG_TX) {
                    CTransaction tx;
                    if (mempool.lookup(inv.hash, tx)) {
                        CDataStream ss(SER_NETWORK, PROTOCOL_VERSION);
                        ss.reserve(1000);
                        ss << tx;
                        pfrom->PushMessage("tx", ss);
                        pushed = true;
                    }
                }
                if (!pushed) {
                    vNotFound.push_back(inv);
                }
            }
            
            // Track requests for our stuff.
            GetMainSignals().Inventory(inv.hash);
            
            if (inv.type == MSG_BLOCK || inv.type == MSG_FILTERED_BLOCK)
                break;
        }
    }
    
    pfrom->vRecvGetData.erase(pfrom->vRecvGetData.begin(), it);
    
    if (!vNotFound.empty()) {
        // Let the peer know that we didn't find what it asked for, so it doesn't
        // have to wait around forever. Currently only SPV clients actually care
        // about this message: it's needed when they are recursively walking the
        // dependencies of relevant unconfirmed transactions. SPV clients want to
        // do that because they want to know about (and store and rebroadcast and
        // risk analyze) the dependencies of transactions relevant to them, without
        // having to download the entire memory pool.
        pfrom->PushMessage("notfound", vNotFound);
    }
}

bool static ProcessMessage(CNode* pfrom, string strCommand, CDataStream& vRecv, int64_t nTimeReceived)
{
    const CChainParams& chainparams = Params();
    LogPrint("net", "received: %s (%u bytes) peer=%d\n", SanitizeString(strCommand), vRecv.size(), pfrom->id);
    //fprintf(stderr, "recv: %s peer=%d\n", SanitizeString(strCommand).c_str(), (int32_t)pfrom->GetId());
    if (mapArgs.count("-dropmessagestest") && GetRand(atoi(mapArgs["-dropmessagestest"])) == 0)
    {
        LogPrintf("dropmessagestest DROPPING RECV MESSAGE\n");
        return true;
    }

    if (strCommand == "version")
    {
        // Each connection can only send one version message
        if (pfrom->nVersion != 0)
        {
            pfrom->PushMessage("reject", strCommand, REJECT_DUPLICATE, string("Duplicate version message"));
            Misbehaving(pfrom->GetId(), 1);
            return false;
        }
        
        int64_t nTime;
        CAddress addrMe;
        CAddress addrFrom;
        uint64_t nNonce = 1;
        vRecv >> pfrom->nVersion >> pfrom->nServices >> nTime >> addrMe;
        if (pfrom->nVersion < MIN_PEER_PROTO_VERSION)
        {
            // disconnect from peers older than this proto version
            LogPrintf("peer=%d using obsolete version %i; disconnecting\n", pfrom->id, pfrom->nVersion);
            pfrom->PushMessage("reject", strCommand, REJECT_OBSOLETE,
                               strprintf("Version must be %d or greater", MIN_PEER_PROTO_VERSION));
            pfrom->fDisconnect = true;
            return false;
        }
        
        // When Overwinter is active, reject incoming connections from non-Overwinter nodes
        const Consensus::Params& params = Params().GetConsensus();
        if (NetworkUpgradeActive(GetHeight(), params, Consensus::UPGRADE_OVERWINTER)
            && pfrom->nVersion < params.vUpgrades[Consensus::UPGRADE_OVERWINTER].nProtocolVersion)
        {
            LogPrintf("peer=%d using obsolete version %i; disconnecting\n", pfrom->id, pfrom->nVersion);
            pfrom->PushMessage("reject", strCommand, REJECT_OBSOLETE,
                               strprintf("Version must be %d or greater",
                                         params.vUpgrades[Consensus::UPGRADE_OVERWINTER].nProtocolVersion));
            pfrom->fDisconnect = true;
            return false;
        }
        
        if (pfrom->nVersion == 10300)
            pfrom->nVersion = 300;
        if (!vRecv.empty())
            vRecv >> addrFrom >> nNonce;
        if (!vRecv.empty()) {
            vRecv >> LIMITED_STRING(pfrom->strSubVer, 256);
            pfrom->cleanSubVer = SanitizeString(pfrom->strSubVer);
        }
        if (!vRecv.empty())
            vRecv >> pfrom->nStartingHeight;
        if (!vRecv.empty())
            vRecv >> pfrom->fRelayTxes; // set to true after we get the first filter* message
        else
            pfrom->fRelayTxes = true;
        
        // Disconnect if we connected to ourself
        if (nNonce == nLocalHostNonce && nNonce > 1)
        {
            LogPrintf("connected to self at %s, disconnecting\n", pfrom->addr.ToString());
            pfrom->fDisconnect = true;
            return true;
        }
        
        pfrom->addrLocal = addrMe;
        if (pfrom->fInbound && addrMe.IsRoutable())
        {
            SeenLocal(addrMe);
        }
        
        // Be shy and don't send version until we hear
        if (pfrom->fInbound)
            pfrom->PushVersion();
        
        pfrom->fClient = !(pfrom->nServices & NODE_NETWORK);
        
        // Potentially mark this peer as a preferred download peer.
        UpdatePreferredDownload(pfrom, State(pfrom->GetId()));
        
        // Change version
        pfrom->PushMessage("verack");
        pfrom->ssSend.SetVersion(min(pfrom->nVersion, PROTOCOL_VERSION));
        
        if (!pfrom->fInbound)
        {
            // Advertise our address
            if (fListen && !IsInitialBlockDownload())
            {
                CAddress addr = GetLocalAddress(&pfrom->addr);
                if (addr.IsRoutable())
                {
                    LogPrintf("ProcessMessages: advertizing address %s\n", addr.ToString());
                    pfrom->PushAddress(addr);
                } else if (IsPeerAddrLocalGood(pfrom)) {
                    addr.SetIP(pfrom->addrLocal);
                    LogPrintf("ProcessMessages: advertizing address %s\n", addr.ToString());
                    pfrom->PushAddress(addr);
                }
            }
            
            // Get recent addresses
            if (pfrom->fOneShot || pfrom->nVersion >= CADDR_TIME_VERSION || addrman.size() < 1000)
            {
                pfrom->PushMessage("getaddr");
                pfrom->fGetAddr = true;
            }
            addrman.Good(pfrom->addr);
        } else {
            if (((CNetAddr)pfrom->addr) == (CNetAddr)addrFrom)
            {
                addrman.Add(addrFrom, addrFrom);
                addrman.Good(addrFrom);
            }
        }
        
        // Relay alerts
        {
            LOCK(cs_mapAlerts);
            BOOST_FOREACH(PAIRTYPE(const uint256, CAlert)& item, mapAlerts)
            item.second.RelayTo(pfrom);
        }
        
        pfrom->fSuccessfullyConnected = true;
        
        string remoteAddr;
        if (fLogIPs)
            remoteAddr = ", peeraddr=" + pfrom->addr.ToString();
        
        LogPrintf("receive version message: %s: version %d, blocks=%d, us=%s, peer=%d%s\n",
                  pfrom->cleanSubVer, pfrom->nVersion,
                  pfrom->nStartingHeight, addrMe.ToString(), pfrom->id,
                  remoteAddr);
        
        int64_t nTimeOffset = nTime - GetTime();
        pfrom->nTimeOffset = nTimeOffset;
        AddTimeData(pfrom->addr, nTimeOffset);
    }
    
    
    else if (pfrom->nVersion == 0)
    {
        // Must have a version message before anything else
        Misbehaving(pfrom->GetId(), 1);
        return false;
    }
    
    
    else if (strCommand == "verack")
    {
        pfrom->SetRecvVersion(min(pfrom->nVersion, PROTOCOL_VERSION));
        
        // Mark this node as currently connected, so we update its timestamp later.
        if (pfrom->fNetworkNode) {
            LOCK(cs_main);
            State(pfrom->GetId())->fCurrentlyConnected = true;
        }
    }
    
    
    // Disconnect existing peer connection when:
    // 1. The version message has been received
    // 2. Overwinter is active
    // 3. Peer version is pre-Overwinter
    else if (NetworkUpgradeActive(GetHeight(), chainparams.GetConsensus(), Consensus::UPGRADE_OVERWINTER)
             && (pfrom->nVersion < chainparams.GetConsensus().vUpgrades[Consensus::UPGRADE_OVERWINTER].nProtocolVersion))
    {
        LogPrintf("peer=%d using obsolete version %i; disconnecting\n", pfrom->id, pfrom->nVersion);
        pfrom->PushMessage("reject", strCommand, REJECT_OBSOLETE,
                           strprintf("Version must be %d or greater",
                                     chainparams.GetConsensus().vUpgrades[Consensus::UPGRADE_OVERWINTER].nProtocolVersion));
        pfrom->fDisconnect = true;
        return false;
    }
    
    
    else if (strCommand == "addr")
    {
        vector<CAddress> vAddr;
        vRecv >> vAddr;
        
        // Don't want addr from older versions unless seeding
        if (pfrom->nVersion < CADDR_TIME_VERSION && addrman.size() > 1000)
            return true;
        if (vAddr.size() > 1000)
        {
            Misbehaving(pfrom->GetId(), 20);
            return error("message addr size() = %u", vAddr.size());
        }
        
        // Store the new addresses
        vector<CAddress> vAddrOk;
        int64_t nNow = GetAdjustedTime();
        int64_t nSince = nNow - 10 * 60;
        BOOST_FOREACH(CAddress& addr, vAddr)
        {
            boost::this_thread::interruption_point();
            
            if (addr.nTime <= 100000000 || addr.nTime > nNow + 10 * 60)
                addr.nTime = nNow - 5 * 24 * 60 * 60;
            pfrom->AddAddressKnown(addr);
            bool fReachable = IsReachable(addr);
            if (addr.nTime > nSince && !pfrom->fGetAddr && vAddr.size() <= 10 && addr.IsRoutable())
            {
                // Relay to a limited number of other nodes
                {
                    LOCK(cs_vNodes);
                    // Use deterministic randomness to send to the same nodes for 24 hours
                    // at a time so the addrKnowns of the chosen nodes prevent repeats
                    static uint256 hashSalt;
                    if (hashSalt.IsNull())
                        hashSalt = GetRandHash();
                    uint64_t hashAddr = addr.GetHash();
                    uint256 hashRand = ArithToUint256(UintToArith256(hashSalt) ^ (hashAddr<<32) ^ ((GetTime()+hashAddr)/(24*60*60)));
                    hashRand = Hash(BEGIN(hashRand), END(hashRand));
                    multimap<uint256, CNode*> mapMix;
                    BOOST_FOREACH(CNode* pnode, vNodes)
                    {
                        if (pnode->nVersion < CADDR_TIME_VERSION)
                            continue;
                        unsigned int nPointer;
                        memcpy(&nPointer, &pnode, sizeof(nPointer));
                        uint256 hashKey = ArithToUint256(UintToArith256(hashRand) ^ nPointer);
                        hashKey = Hash(BEGIN(hashKey), END(hashKey));
                        mapMix.insert(make_pair(hashKey, pnode));
                    }
                    int nRelayNodes = fReachable ? 2 : 1; // limited relaying of addresses outside our network(s)
                    for (multimap<uint256, CNode*>::iterator mi = mapMix.begin(); mi != mapMix.end() && nRelayNodes-- > 0; ++mi)
                        ((*mi).second)->PushAddress(addr);
                }
            }
            // Do not store addresses outside our network
            if (fReachable)
                vAddrOk.push_back(addr);
        }
        addrman.Add(vAddrOk, pfrom->addr, 2 * 60 * 60);
        if (vAddr.size() < 1000)
            pfrom->fGetAddr = false;
        if (pfrom->fOneShot)
            pfrom->fDisconnect = true;
    }
    
    
    else if (strCommand == "inv")
    {
        vector<CInv> vInv;
        vRecv >> vInv;
        if (vInv.size() > MAX_INV_SZ)
        {
            Misbehaving(pfrom->GetId(), 20);
            return error("message inv size() = %u", vInv.size());
        }
        
        LOCK(cs_main);
        
        std::vector<CInv> vToFetch;
        
        for (unsigned int nInv = 0; nInv < vInv.size(); nInv++)
        {
            const CInv &inv = vInv[nInv];
            
            boost::this_thread::interruption_point();
            pfrom->AddInventoryKnown(inv);
            
            bool fAlreadyHave = AlreadyHave(inv);
            LogPrint("net", "got inv: %s  %s peer=%d\n", inv.ToString(), fAlreadyHave ? "have" : "new", pfrom->id);
            
            if (!fAlreadyHave && !fImporting && !fReindex && inv.type != MSG_BLOCK)
                pfrom->AskFor(inv);
            
            if (inv.type == MSG_BLOCK) {
                UpdateBlockAvailability(pfrom->GetId(), inv.hash);
                if (!fAlreadyHave && !fImporting && !fReindex && !mapBlocksInFlight.count(inv.hash)) {
                    // First request the headers preceding the announced block. In the normal fully-synced
                    // case where a new block is announced that succeeds the current tip (no reorganization),
                    // there are no such headers.
                    // Secondly, and only when we are close to being synced, we request the announced block directly,
                    // to avoid an extra round-trip. Note that we must *first* ask for the headers, so by the
                    // time the block arrives, the header chain leading up to it is already validated. Not
                    // doing this will result in the received block being rejected as an orphan in case it is
                    // not a direct successor.
                    pfrom->PushMessage("getheaders", chainActive.GetLocator(pindexBestHeader), inv.hash);
                    CNodeState *nodestate = State(pfrom->GetId());
                    if (chainActive.Tip()->GetBlockTime() > GetAdjustedTime() - chainparams.GetConsensus().nPowTargetSpacing * 20 &&
                        nodestate->nBlocksInFlight < MAX_BLOCKS_IN_TRANSIT_PER_PEER) {
                        vToFetch.push_back(inv);
                        // Mark block as in flight already, even though the actual "getdata" message only goes out
                        // later (within the same cs_main lock, though).
                        MarkBlockAsInFlight(pfrom->GetId(), inv.hash, chainparams.GetConsensus());
                    }
                    LogPrint("net", "getheaders (%d) %s to peer=%d\n", pindexBestHeader->nHeight, inv.hash.ToString(), pfrom->id);
                }
            }
            
            // Track requests for our stuff
            GetMainSignals().Inventory(inv.hash);
            
            if (pfrom->nSendSize > (SendBufferSize() * 2)) {
                Misbehaving(pfrom->GetId(), 50);
                return error("send buffer size() = %u", pfrom->nSendSize);
            }
        }
        
        if (!vToFetch.empty())
            pfrom->PushMessage("getdata", vToFetch);
    }
    
    
    else if (strCommand == "getdata")
    {
        vector<CInv> vInv;
        vRecv >> vInv;
        if (vInv.size() > MAX_INV_SZ)
        {
            Misbehaving(pfrom->GetId(), 20);
            return error("message getdata size() = %u", vInv.size());
        }
        
        if (fDebug || (vInv.size() != 1))
            LogPrint("net", "received getdata (%u invsz) peer=%d\n", vInv.size(), pfrom->id);
        
        if ((fDebug && vInv.size() > 0) || (vInv.size() == 1))
            LogPrint("net", "received getdata for: %s peer=%d\n", vInv[0].ToString(), pfrom->id);
        
        pfrom->vRecvGetData.insert(pfrom->vRecvGetData.end(), vInv.begin(), vInv.end());
        ProcessGetData(pfrom);
    }
    
    
    else if (strCommand == "getblocks")
    {
        CBlockLocator locator;
        uint256 hashStop;
        vRecv >> locator >> hashStop;
        
        LOCK(cs_main);
        
        // Find the last block the caller has in the main chain
        CBlockIndex* pindex = FindForkInGlobalIndex(chainActive, locator);
        
        // Send the rest of the chain
        if (pindex)
            pindex = chainActive.Next(pindex);
        int nLimit = 500;
        LogPrint("net", "getblocks %d to %s limit %d from peer=%d\n", (pindex ? pindex->nHeight : -1), hashStop.IsNull() ? "end" : hashStop.ToString(), nLimit, pfrom->id);
        for (; pindex; pindex = chainActive.Next(pindex))
        {
            if (pindex->GetBlockHash() == hashStop)
            {
                LogPrint("net", "  getblocks stopping at %d %s\n", pindex->nHeight, pindex->GetBlockHash().ToString());
                break;
            }
            pfrom->PushInventory(CInv(MSG_BLOCK, pindex->GetBlockHash()));
            if (--nLimit <= 0)
            {
                // When this block is requested, we'll send an inv that'll
                // trigger the peer to getblocks the next batch of inventory.
                LogPrint("net", "  getblocks stopping at limit %d %s\n", pindex->nHeight, pindex->GetBlockHash().ToString());
                pfrom->hashContinue = pindex->GetBlockHash();
                break;
            }
        }
    }
    
    
    else if (strCommand == "getheaders")
    {
        CBlockLocator locator;
        uint256 hashStop;
        vRecv >> locator >> hashStop;
        
        LOCK(cs_main);
        
        if (IsInitialBlockDownload())
            return true;
        
        CBlockIndex* pindex = NULL;
        if (locator.IsNull())
        {
            // If locator is null, return the hashStop block
            BlockMap::iterator mi = mapBlockIndex.find(hashStop);
            if (mi == mapBlockIndex.end())
                return true;
            pindex = (*mi).second;
        }
        else
        {
            // Find the last block the caller has in the main chain
            pindex = FindForkInGlobalIndex(chainActive, locator);
            if (pindex)
                pindex = chainActive.Next(pindex);
        }

        // we must use CNetworkBlockHeader, as CBlockHeader won't include the 0x00 nTx count at the end for compatibility
        vector<CNetworkBlockHeader> vHeaders;
        int nLimit = MAX_HEADERS_RESULTS;
        LogPrint("net", "getheaders %d to %s from peer=%d\n", (pindex ? pindex->nHeight : -1), hashStop.ToString(), pfrom->id);
        //if ( pfrom->lasthdrsreq >= chainActive.Height()-MAX_HEADERS_RESULTS || pfrom->lasthdrsreq != (int32_t)(pindex ? pindex->nHeight : -1) )// no need to ever suppress this
        {
            pfrom->lasthdrsreq = (int32_t)(pindex ? pindex->nHeight : -1);
            for (; pindex; pindex = chainActive.Next(pindex))
            {
                CBlockHeader h = pindex->GetBlockHeader();
                //printf("size.%i, solution size.%i\n", (int)sizeof(h), (int)h.nSolution.size());
                //printf("hash.%s prevhash.%s nonce.%s\n", h.GetHash().ToString().c_str(), h.hashPrevBlock.ToString().c_str(), h.nNonce.ToString().c_str());
                vHeaders.push_back(pindex->GetBlockHeader());
                if (--nLimit <= 0 || pindex->GetBlockHash() == hashStop)
                    break;
            }
            pfrom->PushMessage("headers", vHeaders);
        }
        /*else if ( IS_KOMODO_NOTARY != 0 )
        {
            static uint32_t counter;
            if ( counter++ < 3 )
                fprintf(stderr,"you can ignore redundant getheaders from peer.%d %d prev.%d\n",(int32_t)pfrom->id,(int32_t)(pindex ? pindex->nHeight : -1),pfrom->lasthdrsreq);
        }*/
    }
    
    
    else if (strCommand == "tx")
    {
        vector<uint256> vWorkQueue;
        vector<uint256> vEraseQueue;
        CTransaction tx;
        vRecv >> tx;
        
        CInv inv(MSG_TX, tx.GetHash());
        pfrom->AddInventoryKnown(inv);
        
        LOCK(cs_main);
        
        bool fMissingInputs = false;
        CValidationState state;
        
        pfrom->setAskFor.erase(inv.hash);
        mapAlreadyAskedFor.erase(inv);
        
        if (!AlreadyHave(inv) && AcceptToMemoryPool(mempool, state, tx, true, &fMissingInputs))
        {
            mempool.check(pcoinsTip);
            RelayTransaction(tx);
            vWorkQueue.push_back(inv.hash);
            
            LogPrint("mempool", "AcceptToMemoryPool: peer=%d %s: accepted %s (poolsz %u)\n",
                     pfrom->id, pfrom->cleanSubVer,
                     tx.GetHash().ToString(),
                     mempool.mapTx.size());
            
            // Recursively process any orphan transactions that depended on this one
            set<NodeId> setMisbehaving;
            for (unsigned int i = 0; i < vWorkQueue.size(); i++)
            {
                map<uint256, set<uint256> >::iterator itByPrev = mapOrphanTransactionsByPrev.find(vWorkQueue[i]);
                if (itByPrev == mapOrphanTransactionsByPrev.end())
                    continue;
                for (set<uint256>::iterator mi = itByPrev->second.begin();
                     mi != itByPrev->second.end();
                     ++mi)
                {
                    const uint256& orphanHash = *mi;
                    const CTransaction& orphanTx = mapOrphanTransactions[orphanHash].tx;
                    NodeId fromPeer = mapOrphanTransactions[orphanHash].fromPeer;
                    bool fMissingInputs2 = false;
                    // Use a dummy CValidationState so someone can't setup nodes to counter-DoS based on orphan
                    // resolution (that is, feeding people an invalid transaction based on LegitTxX in order to get
                    // anyone relaying LegitTxX banned)
                    CValidationState stateDummy;
                    
                    
                    if (setMisbehaving.count(fromPeer))
                        continue;
                    if (AcceptToMemoryPool(mempool, stateDummy, orphanTx, true, &fMissingInputs2))
                    {
                        LogPrint("mempool", "   accepted orphan tx %s\n", orphanHash.ToString());
                        RelayTransaction(orphanTx);
                        vWorkQueue.push_back(orphanHash);
                        vEraseQueue.push_back(orphanHash);
                    }
                    else if (!fMissingInputs2)
                    {
                        int nDos = 0;
                        if (stateDummy.IsInvalid(nDos) && nDos > 0)
                        {
                            // Punish peer that gave us an invalid orphan tx
                            Misbehaving(fromPeer, nDos);
                            setMisbehaving.insert(fromPeer);
                            LogPrint("mempool", "   invalid orphan tx %s\n", orphanHash.ToString());
                        }
                        // Has inputs but not accepted to mempool
                        // Probably non-standard or insufficient fee/priority
                        LogPrint("mempool", "   removed orphan tx %s\n", orphanHash.ToString());
                        vEraseQueue.push_back(orphanHash);
                        assert(recentRejects);
                        recentRejects->insert(orphanHash);
                    }
                    mempool.check(pcoinsTip);
                }
            }
            
            BOOST_FOREACH(uint256 hash, vEraseQueue)
            EraseOrphanTx(hash);
        }
        // TODO: currently, prohibit joinsplits from entering mapOrphans
        else if (fMissingInputs && tx.vjoinsplit.size() == 0)
        {
            AddOrphanTx(tx, pfrom->GetId());
            
            // DoS prevention: do not allow mapOrphanTransactions to grow unbounded
            unsigned int nMaxOrphanTx = (unsigned int)std::max((int64_t)0, GetArg("-maxorphantx", DEFAULT_MAX_ORPHAN_TRANSACTIONS));
            unsigned int nEvicted = LimitOrphanTxSize(nMaxOrphanTx);
            if (nEvicted > 0)
                LogPrint("mempool", "mapOrphan overflow, removed %u tx\n", nEvicted);
        } else {
            assert(recentRejects);
            recentRejects->insert(tx.GetHash());
            
            if (pfrom->fWhitelisted) {
                // Always relay transactions received from whitelisted peers, even
                // if they were already in the mempool or rejected from it due
                // to policy, allowing the node to function as a gateway for
                // nodes hidden behind it.
                //
                // Never relay transactions that we would assign a non-zero DoS
                // score for, as we expect peers to do the same with us in that
                // case.
                int nDoS = 0;
                if (!state.IsInvalid(nDoS) || nDoS == 0) {
                    LogPrintf("Force relaying tx %s from whitelisted peer=%d\n", tx.GetHash().ToString(), pfrom->id);
                    RelayTransaction(tx);
                } else {
                    LogPrintf("Not relaying invalid transaction %s from whitelisted peer=%d (%s (code %d))\n",
                              tx.GetHash().ToString(), pfrom->id, state.GetRejectReason(), state.GetRejectCode());
                }
            }
        }
        int nDoS = 0;
        if (state.IsInvalid(nDoS))
        {
            LogPrint("mempool", "%s from peer=%d %s was not accepted into the memory pool: %s\n", tx.GetHash().ToString(),
                     pfrom->id, pfrom->cleanSubVer,
                     state.GetRejectReason());
            pfrom->PushMessage("reject", strCommand, state.GetRejectCode(),
                               state.GetRejectReason().substr(0, MAX_REJECT_MESSAGE_LENGTH), inv.hash);
            if (nDoS > 0)
                Misbehaving(pfrom->GetId(), nDoS);
        }
    }

    else if (strCommand == "headers" && !fImporting && !fReindex) // Ignore headers received while importing
    {
        std::vector<CBlockHeader> headers;
        
        // Bypass the normal CBlock deserialization, as we don't want to risk deserializing 2000 full blocks.
        unsigned int nCount = ReadCompactSize(vRecv);
        if (nCount > MAX_HEADERS_RESULTS) {
            Misbehaving(pfrom->GetId(), 20);
            return error("headers message size = %u", nCount);
        }
        headers.resize(nCount);
        for (unsigned int n = 0; n < nCount; n++) {
            vRecv >> headers[n];
            ReadCompactSize(vRecv); // ignore tx count; assume it is 0.
        }
        
        LOCK(cs_main);
        
        if (nCount == 0) {
            // Nothing interesting. Stop asking this peers for more headers.
            return true;
        }
        
        CBlockIndex *pindexLast = NULL;
        BOOST_FOREACH(const CBlockHeader& header, headers) {
            //printf("size.%i, solution size.%i\n", (int)sizeof(header), (int)header.nSolution.size());
            //printf("hash.%s prevhash.%s nonce.%s\n", header.GetHash().ToString().c_str(), header.hashPrevBlock.ToString().c_str(), header.nNonce.ToString().c_str());

            CValidationState state;
            if (pindexLast != NULL && header.hashPrevBlock != pindexLast->GetBlockHash()) {
                Misbehaving(pfrom->GetId(), 20);
                return error("non-continuous headers sequence");
            }
            int32_t futureblock;
            if (!AcceptBlockHeader(&futureblock,header, state, &pindexLast)) {
                int nDoS;
                if (state.IsInvalid(nDoS) && futureblock == 0)
                {
                    if (nDoS > 0 && futureblock == 0)
                        Misbehaving(pfrom->GetId(), nDoS/nDoS);
                    return error("invalid header received");
                }
            }
        }
        
        if (pindexLast)
            UpdateBlockAvailability(pfrom->GetId(), pindexLast->GetBlockHash());
        
        if (nCount == MAX_HEADERS_RESULTS && pindexLast) {
            // Headers message had its maximum size; the peer may have more headers.
            // TODO: optimize: if pindexLast is an ancestor of chainActive.Tip or pindexBestHeader, continue
            // from there instead.
            if ( pfrom->sendhdrsreq >= chainActive.Height()-MAX_HEADERS_RESULTS || pindexLast->nHeight != pfrom->sendhdrsreq )
            {
                pfrom->sendhdrsreq = (int32_t)pindexLast->nHeight;
                LogPrint("net", "more getheaders (%d) to end to peer=%d (startheight:%d)\n", pindexLast->nHeight, pfrom->id, pfrom->nStartingHeight);
                pfrom->PushMessage("getheaders", chainActive.GetLocator(pindexLast), uint256());
            }
        }
        
        CheckBlockIndex();
    }
    
    else if (strCommand == "block" && !fImporting && !fReindex) // Ignore blocks received while importing
    {
        CBlock block;
        vRecv >> block;
        
        CInv inv(MSG_BLOCK, block.GetHash());
        LogPrint("net", "received block %s peer=%d\n", inv.hash.ToString(), pfrom->id);
        
        pfrom->AddInventoryKnown(inv);
        
        CValidationState state;
        // Process all blocks from whitelisted peers, even if not requested,
        // unless we're still syncing with the network.
        // Such an unrequested block may still be processed, subject to the
        // conditions in AcceptBlock().
        bool forceProcessing = pfrom->fWhitelisted && !IsInitialBlockDownload();
        ProcessNewBlock(0,0,state, pfrom, &block, forceProcessing, NULL);
        int nDoS;
        if (state.IsInvalid(nDoS)) {
            pfrom->PushMessage("reject", strCommand, state.GetRejectCode(),
                               state.GetRejectReason().substr(0, MAX_REJECT_MESSAGE_LENGTH), inv.hash);
            if (nDoS > 0) {
                LOCK(cs_main);
                Misbehaving(pfrom->GetId(), nDoS);
            }
        }
        
    }
    
    
    // This asymmetric behavior for inbound and outbound connections was introduced
    // to prevent a fingerprinting attack: an attacker can send specific fake addresses
    // to users' AddrMan and later request them by sending getaddr messages.
    // Making nodes which are behind NAT and can only make outgoing connections ignore
    // the getaddr message mitigates the attack.
    else if ((strCommand == "getaddr") && (pfrom->fInbound))
    {
        // Only send one GetAddr response per connection to reduce resource waste
        //  and discourage addr stamping of INV announcements.
        if (pfrom->fSentAddr) {
            LogPrint("net", "Ignoring repeated \"getaddr\". peer=%d\n", pfrom->id);
            return true;
        }
        pfrom->fSentAddr = true;
        
        pfrom->vAddrToSend.clear();
        vector<CAddress> vAddr = addrman.GetAddr();
        BOOST_FOREACH(const CAddress &addr, vAddr)
        pfrom->PushAddress(addr);
    }
    
    
    else if (strCommand == "mempool")
    {
        LOCK2(cs_main, pfrom->cs_filter);
        
        std::vector<uint256> vtxid;
        mempool.queryHashes(vtxid);
        vector<CInv> vInv;
        BOOST_FOREACH(uint256& hash, vtxid) {
            CInv inv(MSG_TX, hash);
            CTransaction tx;
            bool fInMemPool = mempool.lookup(hash, tx);
            if (!fInMemPool) continue; // another thread removed since queryHashes, maybe...
            if ((pfrom->pfilter && pfrom->pfilter->IsRelevantAndUpdate(tx)) ||
                (!pfrom->pfilter))
                vInv.push_back(inv);
            if (vInv.size() == MAX_INV_SZ) {
                pfrom->PushMessage("inv", vInv);
                vInv.clear();
            }
        }
        if (vInv.size() > 0)
            pfrom->PushMessage("inv", vInv);
    }
    
    
    else if (strCommand == "ping")
    {
        if (pfrom->nVersion > BIP0031_VERSION)
        {
            uint64_t nonce = 0;
            vRecv >> nonce;
            // Echo the message back with the nonce. This allows for two useful features:
            //
            // 1) A remote node can quickly check if the connection is operational
            // 2) Remote nodes can measure the latency of the network thread. If this node
            //    is overloaded it won't respond to pings quickly and the remote node can
            //    avoid sending us more work, like chain download requests.
            //
            // The nonce stops the remote getting confused between different pings: without
            // it, if the remote node sends a ping once per second and this node takes 5
            // seconds to respond to each, the 5th ping the remote sends would appear to
            // return very quickly.
            pfrom->PushMessage("pong", nonce);
        }
    }
    
    
    else if (strCommand == "pong")
    {
        int64_t pingUsecEnd = nTimeReceived;
        uint64_t nonce = 0;
        size_t nAvail = vRecv.in_avail();
        bool bPingFinished = false;
        std::string sProblem;
        
        if (nAvail >= sizeof(nonce)) {
            vRecv >> nonce;
            
            // Only process pong message if there is an outstanding ping (old ping without nonce should never pong)
            if (pfrom->nPingNonceSent != 0) {
                if (nonce == pfrom->nPingNonceSent) {
                    // Matching pong received, this ping is no longer outstanding
                    bPingFinished = true;
                    int64_t pingUsecTime = pingUsecEnd - pfrom->nPingUsecStart;
                    if (pingUsecTime > 0) {
                        // Successful ping time measurement, replace previous
                        pfrom->nPingUsecTime = pingUsecTime;
                        pfrom->nMinPingUsecTime = std::min(pfrom->nMinPingUsecTime, pingUsecTime);
                    } else {
                        // This should never happen
                        sProblem = "Timing mishap";
                    }
                } else {
                    // Nonce mismatches are normal when pings are overlapping
                    sProblem = "Nonce mismatch";
                    if (nonce == 0) {
                        // This is most likely a bug in another implementation somewhere; cancel this ping
                        bPingFinished = true;
                        sProblem = "Nonce zero";
                    }
                }
            } else {
                sProblem = "Unsolicited pong without ping";
            }
        } else {
            // This is most likely a bug in another implementation somewhere; cancel this ping
            bPingFinished = true;
            sProblem = "Short payload";
        }
        
        if (!(sProblem.empty())) {
            LogPrint("net", "pong peer=%d %s: %s, %x expected, %x received, %u bytes\n",
                     pfrom->id,
                     pfrom->cleanSubVer,
                     sProblem,
                     pfrom->nPingNonceSent,
                     nonce,
                     nAvail);
        }
        if (bPingFinished) {
            pfrom->nPingNonceSent = 0;
        }
    }
    
    
    else if (fAlerts && strCommand == "alert")
    {
        CAlert alert;
        vRecv >> alert;
        
        uint256 alertHash = alert.GetHash();
        if (pfrom->setKnown.count(alertHash) == 0)
        {
            if (alert.ProcessAlert(Params().AlertKey()))
            {
                // Relay
                pfrom->setKnown.insert(alertHash);
                {
                    LOCK(cs_vNodes);
                    BOOST_FOREACH(CNode* pnode, vNodes)
                    alert.RelayTo(pnode);
                }
            }
            else {
                // Small DoS penalty so peers that send us lots of
                // duplicate/expired/invalid-signature/whatever alerts
                // eventually get banned.
                // This isn't a Misbehaving(100) (immediate ban) because the
                // peer might be an older or different implementation with
                // a different signature key, etc.
                Misbehaving(pfrom->GetId(), 10);
            }
        }
    }
    
    
    else if (strCommand == "filterload")
    {
        CBloomFilter filter;
        vRecv >> filter;
        
        if (!filter.IsWithinSizeConstraints())
            // There is no excuse for sending a too-large filter
            Misbehaving(pfrom->GetId(), 100);
        else
        {
            LOCK(pfrom->cs_filter);
            delete pfrom->pfilter;
            pfrom->pfilter = new CBloomFilter(filter);
            pfrom->pfilter->UpdateEmptyFull();
        }
        pfrom->fRelayTxes = true;
    }
    
    
    else if (strCommand == "filteradd")
    {
        vector<unsigned char> vData;
        vRecv >> vData;
        
        // Nodes must NEVER send a data item > 520 bytes (the max size for a script data object,
        // and thus, the maximum size any matched object can have) in a filteradd message
        if (vData.size() > MAX_SCRIPT_ELEMENT_SIZE)
        {
            Misbehaving(pfrom->GetId(), 100);
        } else {
            LOCK(pfrom->cs_filter);
            if (pfrom->pfilter)
                pfrom->pfilter->insert(vData);
            else
                Misbehaving(pfrom->GetId(), 100);
        }
    }
    
    
    else if (strCommand == "filterclear")
    {
        LOCK(pfrom->cs_filter);
        delete pfrom->pfilter;
        pfrom->pfilter = new CBloomFilter();
        pfrom->fRelayTxes = true;
    }
    
    
    else if (strCommand == "reject")
    {
        if (fDebug) {
            try {
                string strMsg; unsigned char ccode; string strReason;
                vRecv >> LIMITED_STRING(strMsg, CMessageHeader::COMMAND_SIZE) >> ccode >> LIMITED_STRING(strReason, MAX_REJECT_MESSAGE_LENGTH);
                
                ostringstream ss;
                ss << strMsg << " code " << itostr(ccode) << ": " << strReason;
                
                if (strMsg == "block" || strMsg == "tx")
                {
                    uint256 hash;
                    vRecv >> hash;
                    ss << ": hash " << hash.ToString();
                }
                LogPrint("net", "Reject %s\n", SanitizeString(ss.str()));
            } catch (const std::ios_base::failure&) {
                // Avoid feedback loops by preventing reject messages from triggering a new reject message.
                LogPrint("net", "Unparseable reject message received\n");
            }
        }
    }
    else if (strCommand == "notfound") {
        // We do not care about the NOTFOUND message, but logging an Unknown Command
        // message would be undesirable as we transmit it ourselves.
    }
    
    else {
        // Ignore unknown commands for extensibility
        LogPrint("net", "Unknown command \"%s\" from peer=%d\n", SanitizeString(strCommand), pfrom->id);
    }
    
    
    
    return true;
}

// requires LOCK(cs_vRecvMsg)
bool ProcessMessages(CNode* pfrom)
{
    //if (fDebug)
    //    LogPrintf("%s(%u messages)\n", __func__, pfrom->vRecvMsg.size());
    
    //
    // Message format
    //  (4) message start
    //  (12) command
    //  (4) size
    //  (4) checksum
    //  (x) data
    //
    bool fOk = true;
    
    if (!pfrom->vRecvGetData.empty())
        ProcessGetData(pfrom);
    
    // this maintains the order of responses
    if (!pfrom->vRecvGetData.empty()) return fOk;
    
    std::deque<CNetMessage>::iterator it = pfrom->vRecvMsg.begin();
    while (!pfrom->fDisconnect && it != pfrom->vRecvMsg.end()) {
        // Don't bother if send buffer is too full to respond anyway
        if (pfrom->nSendSize >= SendBufferSize())
            break;
        
        // get next message
        CNetMessage& msg = *it;
        
        //if (fDebug)
        //    LogPrintf("%s(message %u msgsz, %u bytes, complete:%s)\n", __func__,
        //            msg.hdr.nMessageSize, msg.vRecv.size(),
        //            msg.complete() ? "Y" : "N");
        
        // end, if an incomplete message is found
        if (!msg.complete())
            break;
        
        // at this point, any failure means we can delete the current message
        it++;
        
        // Scan for message start
        if (memcmp(msg.hdr.pchMessageStart, Params().MessageStart(), MESSAGE_START_SIZE) != 0) {
            LogPrintf("PROCESSMESSAGE: INVALID MESSAGESTART %s peer=%d\n", SanitizeString(msg.hdr.GetCommand()), pfrom->id);
            fOk = false;
            break;
        }
        
        // Read header
        CMessageHeader& hdr = msg.hdr;
        if (!hdr.IsValid(Params().MessageStart()))
        {
            LogPrintf("PROCESSMESSAGE: ERRORS IN HEADER %s peer=%d\n", SanitizeString(hdr.GetCommand()), pfrom->id);
            continue;
        }
        string strCommand = hdr.GetCommand();
        
        // Message size
        unsigned int nMessageSize = hdr.nMessageSize;
        
        // Checksum
        CDataStream& vRecv = msg.vRecv;
        uint256 hash = Hash(vRecv.begin(), vRecv.begin() + nMessageSize);
        unsigned int nChecksum = ReadLE32((unsigned char*)&hash);
        if (nChecksum != hdr.nChecksum)
        {
            LogPrintf("%s(%s, %u bytes): CHECKSUM ERROR nChecksum=%08x hdr.nChecksum=%08x\n", __func__,
                      SanitizeString(strCommand), nMessageSize, nChecksum, hdr.nChecksum);
            continue;
        }
        
        // Process message
        bool fRet = false;
        try
        {
            fRet = ProcessMessage(pfrom, strCommand, vRecv, msg.nTime);
            boost::this_thread::interruption_point();
        }
        catch (const std::ios_base::failure& e)
        {
            pfrom->PushMessage("reject", strCommand, REJECT_MALFORMED, string("error parsing message"));
            if (strstr(e.what(), "end of data"))
            {
                // Allow exceptions from under-length message on vRecv
                LogPrintf("%s(%s, %u bytes): Exception '%s' caught, normally caused by a message being shorter than its stated length\n", __func__, SanitizeString(strCommand), nMessageSize, e.what());
            }
            else if (strstr(e.what(), "size too large"))
            {
                // Allow exceptions from over-long size
                LogPrintf("%s(%s, %u bytes): Exception '%s' caught\n", __func__, SanitizeString(strCommand), nMessageSize, e.what());
            }
            else
            {
                //PrintExceptionContinue(&e, "ProcessMessages()");
            }
        }
        catch (const boost::thread_interrupted&) {
            throw;
        }
        catch (const std::exception& e) {
            PrintExceptionContinue(&e, "ProcessMessages()");
        } catch (...) {
            PrintExceptionContinue(NULL, "ProcessMessages()");
        }
        
        if (!fRet)
            LogPrintf("%s(%s, %u bytes) FAILED peer=%d\n", __func__, SanitizeString(strCommand), nMessageSize, pfrom->id);
        
        break;
    }
    
    // In case the connection got shut down, its receive buffer was wiped
    if (!pfrom->fDisconnect)
        pfrom->vRecvMsg.erase(pfrom->vRecvMsg.begin(), it);
    
    return fOk;
}


bool SendMessages(CNode* pto, bool fSendTrickle)
{
    const Consensus::Params& consensusParams = Params().GetConsensus();
    {
        // Don't send anything until we get its version message
        if (pto->nVersion == 0)
            return true;
        
        //
        // Message: ping
        //
        bool pingSend = false;
        if (pto->fPingQueued) {
            // RPC ping request by user
            pingSend = true;
        }
        if (pto->nPingNonceSent == 0 && pto->nPingUsecStart + PING_INTERVAL * 1000000 < GetTimeMicros()) {
            // Ping automatically sent as a latency probe & keepalive.
            pingSend = true;
        }
        if (pingSend) {
            uint64_t nonce = 0;
            while (nonce == 0) {
                GetRandBytes((unsigned char*)&nonce, sizeof(nonce));
            }
            pto->fPingQueued = false;
            pto->nPingUsecStart = GetTimeMicros();
            if (pto->nVersion > BIP0031_VERSION) {
                pto->nPingNonceSent = nonce;
                pto->PushMessage("ping", nonce);
            } else {
                // Peer is too old to support ping command with nonce, pong will never arrive.
                pto->nPingNonceSent = 0;
                pto->PushMessage("ping");
            }
        }
        
        TRY_LOCK(cs_main, lockMain); // Acquire cs_main for IsInitialBlockDownload() and CNodeState()
        if (!lockMain)
            return true;
        
        // Address refresh broadcast
        static int64_t nLastRebroadcast;
        if (!IsInitialBlockDownload() && (GetTime() - nLastRebroadcast > 24 * 60 * 60))
        {
            LOCK(cs_vNodes);
            BOOST_FOREACH(CNode* pnode, vNodes)
            {
                // Periodically clear addrKnown to allow refresh broadcasts
                if (nLastRebroadcast)
                    pnode->addrKnown.reset();
                
                // Rebroadcast our address
                AdvertizeLocal(pnode);
            }
            if (!vNodes.empty())
                nLastRebroadcast = GetTime();
        }
        
        //
        // Message: addr
        //
        if (fSendTrickle)
        {
            vector<CAddress> vAddr;
            vAddr.reserve(pto->vAddrToSend.size());
            BOOST_FOREACH(const CAddress& addr, pto->vAddrToSend)
            {
                if (!pto->addrKnown.contains(addr.GetKey()))
                {
                    pto->addrKnown.insert(addr.GetKey());
                    vAddr.push_back(addr);
                    // receiver rejects addr messages larger than 1000
                    if (vAddr.size() >= 1000)
                    {
                        pto->PushMessage("addr", vAddr);
                        vAddr.clear();
                    }
                }
            }
            pto->vAddrToSend.clear();
            if (!vAddr.empty())
                pto->PushMessage("addr", vAddr);
        }
        
        CNodeState &state = *State(pto->GetId());
        if (state.fShouldBan) {
            if (pto->fWhitelisted)
                LogPrintf("Warning: not punishing whitelisted peer %s!\n", pto->addr.ToString());
            else {
                pto->fDisconnect = true;
                if (pto->addr.IsLocal())
                    LogPrintf("Warning: not banning local peer %s!\n", pto->addr.ToString());
                else
                {
                    CNode::Ban(pto->addr);
                }
            }
            state.fShouldBan = false;
        }
        
        BOOST_FOREACH(const CBlockReject& reject, state.rejects)
        pto->PushMessage("reject", (string)"block", reject.chRejectCode, reject.strRejectReason, reject.hashBlock);
        state.rejects.clear();
        
        // Start block sync
        if (pindexBestHeader == NULL)
            pindexBestHeader = chainActive.Tip();
        bool fFetch = state.fPreferredDownload || (nPreferredDownload == 0 && !pto->fClient && !pto->fOneShot); // Download if this is a nice peer, or we have no nice peers and this one might do.
        if (!state.fSyncStarted && !pto->fClient && !fImporting && !fReindex) {
            // Only actively request headers from a single peer, unless we're close to today.
            if ((nSyncStarted == 0 && fFetch) || pindexBestHeader->GetBlockTime() > GetAdjustedTime() - 24 * 60 * 60) {
                state.fSyncStarted = true;
                nSyncStarted++;
                CBlockIndex *pindexStart = pindexBestHeader->pprev ? pindexBestHeader->pprev : pindexBestHeader;
                LogPrint("net", "initial getheaders (%d) to peer=%d (startheight:%d)\n", pindexStart->nHeight, pto->id, pto->nStartingHeight);
                pto->PushMessage("getheaders", chainActive.GetLocator(pindexStart), uint256());
            }
        }
        
        // Resend wallet transactions that haven't gotten in a block yet
        // Except during reindex, importing and IBD, when old wallet
        // transactions become unconfirmed and spams other nodes.
        if (!fReindex && !fImporting && !IsInitialBlockDownload())
        {
            GetMainSignals().Broadcast(nTimeBestReceived);
        }
        
        //
        // Message: inventory
        //
        vector<CInv> vInv;
        vector<CInv> vInvWait;
        {
            LOCK(pto->cs_inventory);
            vInv.reserve(pto->vInventoryToSend.size());
            vInvWait.reserve(pto->vInventoryToSend.size());
            BOOST_FOREACH(const CInv& inv, pto->vInventoryToSend)
            {
                if (pto->setInventoryKnown.count(inv))
                    continue;
                
                // trickle out tx inv to protect privacy
                if (inv.type == MSG_TX && !fSendTrickle)
                {
                    // 1/4 of tx invs blast to all immediately
                    static uint256 hashSalt;
                    if (hashSalt.IsNull())
                        hashSalt = GetRandHash();
                    uint256 hashRand = ArithToUint256(UintToArith256(inv.hash) ^ UintToArith256(hashSalt));
                    hashRand = Hash(BEGIN(hashRand), END(hashRand));
                    bool fTrickleWait = ((UintToArith256(hashRand) & 3) != 0);
                    
                    if (fTrickleWait)
                    {
                        vInvWait.push_back(inv);
                        continue;
                    }
                }
                
                // returns true if wasn't already contained in the set
                if (pto->setInventoryKnown.insert(inv).second)
                {
                    vInv.push_back(inv);
                    if (vInv.size() >= 1000)
                    {
                        pto->PushMessage("inv", vInv);
                        vInv.clear();
                    }
                }
            }
            pto->vInventoryToSend = vInvWait;
        }
        if (!vInv.empty())
            pto->PushMessage("inv", vInv);
        
        // Detect whether we're stalling
        int64_t nNow = GetTimeMicros();
        if (!pto->fDisconnect && state.nStallingSince && state.nStallingSince < nNow - 1000000 * BLOCK_STALLING_TIMEOUT) {
            // Stalling only triggers when the block download window cannot move. During normal steady state,
            // the download window should be much larger than the to-be-downloaded set of blocks, so disconnection
            // should only happen during initial block download.
            LogPrintf("Peer=%d is stalling block download, disconnecting\n", pto->id);
            pto->fDisconnect = true;
        }
        // In case there is a block that has been in flight from this peer for (2 + 0.5 * N) times the block interval
        // (with N the number of validated blocks that were in flight at the time it was requested), disconnect due to
        // timeout. We compensate for in-flight blocks to prevent killing off peers due to our own downstream link
        // being saturated. We only count validated in-flight blocks so peers can't advertise non-existing block hashes
        // to unreasonably increase our timeout.
        // We also compare the block download timeout originally calculated against the time at which we'd disconnect
        // if we assumed the block were being requested now (ignoring blocks we've requested from this peer, since we're
        // only looking at this peer's oldest request).  This way a large queue in the past doesn't result in a
        // permanently large window for this block to be delivered (ie if the number of blocks in flight is decreasing
        // more quickly than once every 5 minutes, then we'll shorten the download window for this block).
        if (!pto->fDisconnect && state.vBlocksInFlight.size() > 0) {
            QueuedBlock &queuedBlock = state.vBlocksInFlight.front();
            int64_t nTimeoutIfRequestedNow = GetBlockTimeout(nNow, nQueuedValidatedHeaders - state.nBlocksInFlightValidHeaders, consensusParams);
            if (queuedBlock.nTimeDisconnect > nTimeoutIfRequestedNow) {
                LogPrint("net", "Reducing block download timeout for peer=%d block=%s, orig=%d new=%d\n", pto->id, queuedBlock.hash.ToString(), queuedBlock.nTimeDisconnect, nTimeoutIfRequestedNow);
                queuedBlock.nTimeDisconnect = nTimeoutIfRequestedNow;
            }
            if (queuedBlock.nTimeDisconnect < nNow) {
                LogPrintf("Timeout downloading block %s from peer=%d, disconnecting\n", queuedBlock.hash.ToString(), pto->id);
                pto->fDisconnect = true;
            }
        }
        
        //
        // Message: getdata (blocks)
        //
        static uint256 zero;
        vector<CInv> vGetData;
        if (!pto->fDisconnect && !pto->fClient && (fFetch || !IsInitialBlockDownload()) && state.nBlocksInFlight < MAX_BLOCKS_IN_TRANSIT_PER_PEER) {
            vector<CBlockIndex*> vToDownload;
            NodeId staller = -1;
            FindNextBlocksToDownload(pto->GetId(), MAX_BLOCKS_IN_TRANSIT_PER_PEER - state.nBlocksInFlight, vToDownload, staller);
            BOOST_FOREACH(CBlockIndex *pindex, vToDownload) {
                vGetData.push_back(CInv(MSG_BLOCK, pindex->GetBlockHash()));
                MarkBlockAsInFlight(pto->GetId(), pindex->GetBlockHash(), consensusParams, pindex);
                LogPrint("net", "Requesting block %s (%d) peer=%d\n", pindex->GetBlockHash().ToString(),
                         pindex->nHeight, pto->id);
            }
            if (state.nBlocksInFlight == 0 && staller != -1) {
                if (State(staller)->nStallingSince == 0) {
                    State(staller)->nStallingSince = nNow;
                    LogPrint("net", "Stall started peer=%d\n", staller);
                }
            }
        }
        /*CBlockIndex *pindex;
        if ( komodo_requestedhash != zero && komodo_requestedcount < 16 && (pindex= mapBlockIndex[komodo_requestedhash]) != 0 )
        {
            LogPrint("net","komodo_requestedhash.%d request %s to nodeid.%d\n",komodo_requestedcount,komodo_requestedhash.ToString().c_str(),pto->GetId());
            fprintf(stderr,"komodo_requestedhash.%d request %s to nodeid.%d\n",komodo_requestedcount,komodo_requestedhash.ToString().c_str(),pto->GetId());
            vGetData.push_back(CInv(MSG_BLOCK, komodo_requestedhash));
            MarkBlockAsInFlight(pto->GetId(), komodo_requestedhash, consensusParams, pindex);
            komodo_requestedcount++;
            if ( komodo_requestedcount > 16 )
            {
                memset(&komodo_requestedhash,0,sizeof(komodo_requestedhash));
                komodo_requestedcount = 0;
            }
        }*/
   
        //
        // Message: getdata (non-blocks)
        //
        while (!pto->fDisconnect && !pto->mapAskFor.empty() && (*pto->mapAskFor.begin()).first <= nNow)
        {
            const CInv& inv = (*pto->mapAskFor.begin()).second;
            if (!AlreadyHave(inv))
            {
                if (fDebug)
                    LogPrint("net", "Requesting %s peer=%d\n", inv.ToString(), pto->id);
                vGetData.push_back(inv);
                if (vGetData.size() >= 1000)
                {
                    pto->PushMessage("getdata", vGetData);
                    vGetData.clear();
                }
            } else {
                //If we're not going to ask, don't expect a response.
                pto->setAskFor.erase(inv.hash);
            }
            pto->mapAskFor.erase(pto->mapAskFor.begin());
        }
        if (!vGetData.empty())
            pto->PushMessage("getdata", vGetData);
        
    }
    return true;
}

std::string CBlockFileInfo::ToString() const {
    return strprintf("CBlockFileInfo(blocks=%u, size=%u, heights=%u...%u, time=%s...%s)", nBlocks, nSize, nHeightFirst, nHeightLast, DateTimeStrFormat("%Y-%m-%d", nTimeFirst), DateTimeStrFormat("%Y-%m-%d", nTimeLast));
}



class CMainCleanup
{
public:
    CMainCleanup() {}
    ~CMainCleanup() {
        // block headers
        BlockMap::iterator it1 = mapBlockIndex.begin();
        for (; it1 != mapBlockIndex.end(); it1++)
            delete (*it1).second;
        mapBlockIndex.clear();
        
        // orphan transactions
        mapOrphanTransactions.clear();
        mapOrphanTransactionsByPrev.clear();
    }
} instance_of_cmaincleanup;

extern "C" const char* getDataDir()
{
    return GetDataDir().string().c_str();
}


// Set default values of new CMutableTransaction based on consensus rules at given height.
CMutableTransaction CreateNewContextualCMutableTransaction(const Consensus::Params& consensusParams, int nHeight)
{
    CMutableTransaction mtx;
    
    bool isOverwintered = NetworkUpgradeActive(nHeight, consensusParams, Consensus::UPGRADE_OVERWINTER);
    if (isOverwintered) {
        mtx.fOverwintered = true;
        mtx.nVersionGroupId = OVERWINTER_VERSION_GROUP_ID;
        mtx.nVersion = 3;
        // Expiry height is not set. Only fields required for a parser to treat as a valid Overwinter V3 tx.
        
        // TODO: In future, when moving from Overwinter to Sapling, it will be useful
        // to set the expiry height to: min(activation_height - 1, default_expiry_height)
    }
    return mtx;
}<|MERGE_RESOLUTION|>--- conflicted
+++ resolved
@@ -1851,12 +1851,8 @@
 extern char ASSETCHAINS_SYMBOL[KOMODO_ASSETCHAIN_MAXLEN];
 extern uint64_t ASSETCHAINS_ENDSUBSIDY[ASSETCHAINS_MAX_ERAS], ASSETCHAINS_REWARD[ASSETCHAINS_MAX_ERAS], ASSETCHAINS_HALVING[ASSETCHAINS_MAX_ERAS];
 extern uint32_t ASSETCHAINS_MAGIC;
-<<<<<<< HEAD
 extern uint64_t ASSETCHAINS_STAKED,ASSETCHAINS_LINEAR,ASSETCHAINS_COMMISSION,ASSETCHAINS_SUPPLY;
-=======
-extern uint64_t ASSETCHAINS_STAKED,ASSETCHAINS_ENDSUBSIDY,ASSETCHAINS_REWARD,ASSETCHAINS_HALVING,ASSETCHAINS_LINEAR,ASSETCHAINS_COMMISSION,ASSETCHAINS_SUPPLY;
 extern uint8_t ASSETCHAINS_PUBLIC,ASSETCHAINS_PRIVATE;
->>>>>>> cbd0560d
 
 CAmount GetBlockSubsidy(int nHeight, const Consensus::Params& consensusParams)
 {
@@ -1871,55 +1867,7 @@
     }
     else
     {
-<<<<<<< HEAD
         return(komodo_ac_block_subsidy(nHeight));
-=======
-        if ( nHeight == 1 )
-        {
-            if ( ASSETCHAINS_STAKED == 0 || strcmp("VRSC",ASSETCHAINS_SYMBOL) == 0 )
-                return(ASSETCHAINS_SUPPLY * COIN + (ASSETCHAINS_MAGIC & 0xffffff));
-            else return(ASSETCHAINS_SUPPLY * COIN + ASSETCHAINS_MAGIC);
-        }
-        else if ( ASSETCHAINS_ENDSUBSIDY == 0 || nHeight < ASSETCHAINS_ENDSUBSIDY )
-        {
-            if ( ASSETCHAINS_REWARD == 0 )
-                return(10000);
-            else if ( ASSETCHAINS_ENDSUBSIDY != 0 && nHeight >= ASSETCHAINS_ENDSUBSIDY )
-                return(0);
-            else
-            {
-                nSubsidy = ASSETCHAINS_REWARD;
-                if ( ASSETCHAINS_HALVING != 0 )
-                {
-                    if ( (numhalvings= (nHeight / ASSETCHAINS_HALVING)) > 0 )
-                    {
-                        if ( numhalvings >= 64 && ASSETCHAINS_DECAY == 0 )
-                            return(0);
-                        if ( ASSETCHAINS_DECAY == 0 )
-                            nSubsidy >>= numhalvings;
-                        else if ( ASSETCHAINS_DECAY == 100000000 && ASSETCHAINS_ENDSUBSIDY != 0 )
-                        {
-                            numerator = (ASSETCHAINS_ENDSUBSIDY - nHeight);
-                            nSubsidy = (nSubsidy * numerator) / ASSETCHAINS_ENDSUBSIDY;
-                        }
-                        else
-                        {
-                            if ( cached_subsidy > 0 && cached_numhalvings == numhalvings )
-                                nSubsidy = cached_subsidy;
-                            else
-                            {
-                                for (i=0; i<numhalvings&&nSubsidy!=0; i++)
-                                    nSubsidy = (nSubsidy * ASSETCHAINS_DECAY) / 100000000;
-                                cached_subsidy = nSubsidy;
-                                cached_numhalvings = numhalvings;
-                            }
-                        }
-                    }
-                }
-            }
-            return(nSubsidy);
-        } else return(0);
->>>>>>> cbd0560d
     }
     /*
      // Mining slow start
@@ -3101,11 +3049,7 @@
         vPos.push_back(std::make_pair(tx.GetHash(), pos));
         pos.nTxOffset += ::GetSerializeSize(tx, SER_DISK, CLIENT_VERSION);
     }
-<<<<<<< HEAD
-
-=======
-   
->>>>>>> cbd0560d
+
     view.PushAnchor(tree);
     if (!fJustCheck) {
         pindex->hashAnchorEnd = tree.root();
@@ -3435,31 +3379,17 @@
     if (!FlushStateToDisk(state, FLUSH_STATE_IF_NEEDED))
         return false;
     
-<<<<<<< HEAD
     if (!fBare) {
         // resurrect mempool transactions from the disconnected block.
         for (int i = 0; i < block.vtx.size(); i++)
         {
-=======
-    if (!fBare)
-    {
-        // Resurrect mempool transactions from the disconnected block.
-        //BOOST_FOREACH(const CTransaction &tx, block.vtx) {
-        for (int i = 0; i < block.vtx.size(); i++)
-        {
-            CTransaction &tx = block.vtx[i];
->>>>>>> cbd0560d
             // ignore validation errors in resurrected transactions
             CTransaction &tx = block.vtx[i];
             list<CTransaction> removed;
             CValidationState stateDummy;
-<<<<<<< HEAD
             // don't keep staking or invalid transactions
-            if (tx.IsCoinBase() || ((i == (block.vtx.size() - 1)) && block.IsVerusPOSBlock()) || !AcceptToMemoryPool(mempool, stateDummy, tx, false, NULL))
+            if (tx.IsCoinBase() || ((i == (block.vtx.size() - 1)) && (block.IsVerusPOSBlock() || komodo_isPoS((CBlock *)&block) != 0)) || !AcceptToMemoryPool(mempool, stateDummy, tx, false, NULL))
             {
-=======
-            if (tx.IsCoinBase() || ((i == (block.vtx.size() - 1)) && komodo_isPoS((CBlock *)&block) != 0) || !AcceptToMemoryPool(mempool, stateDummy, tx, false, NULL))
->>>>>>> cbd0560d
                 mempool.remove(tx, removed, true);
             }
         }
@@ -3474,14 +3404,15 @@
     UpdateTip(pindexDelete->pprev);
     // Get the current commitment tree
     ZCIncrementalMerkleTree newTree;
+
     assert(pcoinsTip->GetAnchorAt(pcoinsTip->GetBestAnchor(), newTree));
+
     // Let wallets know transactions went from 1-confirmed to
     // 0-confirmed or conflicted:
-<<<<<<< HEAD
     for (int i = 0; i < block.vtx.size(); i++)
     {
         CTransaction &tx = block.vtx[i];
-        if ((i == (block.vtx.size() - 1) && block.IsVerusPOSBlock()))
+        if ((i == (block.vtx.size() - 1) && (block.IsVerusPOSBlock() || komodo_isPoS((CBlock *)&block) != 0)))
         {
             EraseFromWallets(tx.GetHash());
         }
@@ -3490,25 +3421,7 @@
             SyncWithWallets(tx, NULL);
         }
     }
-=======
-    //BOOST_FOREACH(const CTransaction &tx, block.vtx) {
-    //    SyncWithWallets(tx, NULL);
-    //}
->>>>>>> cbd0560d
-    // Update cached incremental witnesses
-    //fprintf(stderr,"chaintip false\n");
-    for (int i = 0; i < block.vtx.size(); i++)
-    {
-        CTransaction &tx = block.vtx[i];
-        if ( (i == (block.vtx.size() - 1)) && komodo_isPoS((CBlock *)&block) != 0 )
-        {
-            EraseFromWallets(tx.GetHash());
-        }
-        else
-        {
-            SyncWithWallets(tx, NULL);
-        }
-    }
+    
     GetMainSignals().ChainTip(pindexDelete, &block, newTree, false);
     return true;
 }
@@ -4448,17 +4361,7 @@
         BlockMap::iterator mi = mapBlockIndex.find(block.hashPrevBlock);
         if (mi == mapBlockIndex.end())
         {
-<<<<<<< HEAD
-            //fprintf(stderr,"AcceptBlockHeader hashPrevBlock %s not found\n",block.hashPrevBlock.ToString().c_str());
-            /*if ( komodo_requestedhash == zero )
-            {
-                komodo_requestedhash = block.hashPrevBlock;
-                komodo_requestedcount = 0;
-            }*/
-            LogPrintf("AcceptBlockHeader %s\n hashPrevBlock %s not found\n", hash.ToString().c_str(), block.hashPrevBlock.ToString().c_str());
-=======
             LogPrintf("AcceptBlockHeader hashPrevBlock %s not found\n",block.hashPrevBlock.ToString().c_str());
->>>>>>> cbd0560d
             return(false);
             //return state.DoS(10, error("%s: prev block not found", __func__), 0, "bad-prevblk");
         }
