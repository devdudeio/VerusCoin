// Copyright (c) 2009-2010 Satoshi Nakamoto
// Copyright (c) 2009-2014 The Bitcoin Core developers
// Distributed under the MIT software license, see the accompanying
// file COPYING or http://www.opensource.org/licenses/mit-license.php.

#include "main.h"

#include "sodium.h"

#include "addrman.h"
#include "alert.h"
#include "arith_uint256.h"
#include "chainparams.h"
#include "checkpoints.h"
#include "checkqueue.h"
#include "consensus/upgrades.h"
#include "consensus/validation.h"
#include "deprecation.h"
#include "init.h"
#include "merkleblock.h"
#include "metrics.h"
#include "net.h"
#include "pow.h"
#include "txdb.h"
#include "txmempool.h"
#include "ui_interface.h"
#include "undo.h"
#include "util.h"
#include "utilmoneystr.h"
#include "validationinterface.h"
#include "wallet/asyncrpcoperation_sendmany.h"
#include "wallet/asyncrpcoperation_shieldcoinbase.h"

#include <cstring>
#include <sstream>
#include <unordered_map>

#include <boost/algorithm/string/replace.hpp>
#include <boost/filesystem.hpp>
#include <boost/filesystem/fstream.hpp>
#include <boost/math/distributions/poisson.hpp>
#include <boost/thread.hpp>
#include <boost/static_assert.hpp>

using namespace std;

#if defined(NDEBUG)
# error "Zcash cannot be compiled without assertions."
#endif


/**
 * Global state
 */

CCriticalSection cs_main;
extern uint8_t NOTARY_PUBKEY33[33];
extern int32_t KOMODO_LOADINGBLOCKS,KOMODO_LONGESTCHAIN;
int32_t KOMODO_NEWBLOCKS;
int32_t komodo_block2pubkey33(uint8_t *pubkey33,CBlock *block);
void komodo_broadcast(CBlock *pblock,int32_t limit);

BlockMap mapBlockIndex;
CChain chainActive;
CBlockIndex *pindexBestHeader = NULL;
int64_t nTimeBestReceived = 0;
CWaitableCriticalSection csBestBlock;
CConditionVariable cvBlockChange;
int nScriptCheckThreads = 0;
bool fExperimentalMode = false;
bool fImporting = false;
bool fReindex = false;
bool fTxIndex = false;
bool fAddressIndex = false;
bool fTimestampIndex = false;
bool fSpentIndex = false;
bool fHavePruned = false;
bool fPruneMode = false;
bool fIsBareMultisigStd = true;
bool fCheckBlockIndex = false;
bool fCheckpointsEnabled = true;
bool fCoinbaseEnforcedProtectionEnabled = true;
size_t nCoinCacheUsage = 5000 * 300;
uint64_t nPruneTarget = 0;
bool fAlerts = DEFAULT_ALERTS;

unsigned int expiryDelta = DEFAULT_TX_EXPIRY_DELTA;

/** Fees smaller than this (in satoshi) are considered zero fee (for relaying and mining) */
CFeeRate minRelayTxFee = CFeeRate(DEFAULT_MIN_RELAY_TX_FEE);

CTxMemPool mempool(::minRelayTxFee);

struct COrphanTx {
    CTransaction tx;
    NodeId fromPeer;
};
map<uint256, COrphanTx> mapOrphanTransactions GUARDED_BY(cs_main);;
map<uint256, set<uint256> > mapOrphanTransactionsByPrev GUARDED_BY(cs_main);;
void EraseOrphansFor(NodeId peer) EXCLUSIVE_LOCKS_REQUIRED(cs_main);

/**
 * Returns true if there are nRequired or more blocks of minVersion or above
 * in the last Consensus::Params::nMajorityWindow blocks, starting at pstart and going backwards.
 */
static bool IsSuperMajority(int minVersion, const CBlockIndex* pstart, unsigned nRequired, const Consensus::Params& consensusParams);
static void CheckBlockIndex();

/** Constant stuff for coinbase transactions we create: */
CScript COINBASE_FLAGS;

const string strMessageMagic = "Komodo Signed Message:\n";

// Internal stuff
namespace {
    
    struct CBlockIndexWorkComparator
    {
        bool operator()(CBlockIndex *pa, CBlockIndex *pb) const {
            // First sort by most total work, ...
            if (pa->nChainWork > pb->nChainWork) return false;
            if (pa->nChainWork < pb->nChainWork) return true;
            
            // ... then by earliest time received, ...
            if (pa->nSequenceId < pb->nSequenceId) return false;
            if (pa->nSequenceId > pb->nSequenceId) return true;
            
            // Use pointer address as tie breaker (should only happen with blocks
            // loaded from disk, as those all have id 0).
            if (pa < pb) return false;
            if (pa > pb) return true;
            
            // Identical blocks.
            return false;
        }
    };
    
    CBlockIndex *pindexBestInvalid;
    
    /**
     * The set of all CBlockIndex entries with BLOCK_VALID_TRANSACTIONS (for itself and all ancestors) and
     * as good as our current tip or better. Entries may be failed, though, and pruning nodes may be
     * missing the data for the block.
     */
    set<CBlockIndex*, CBlockIndexWorkComparator> setBlockIndexCandidates;
    /** Number of nodes with fSyncStarted. */
    int nSyncStarted = 0;
    /** All pairs A->B, where A (or one if its ancestors) misses transactions, but B has transactions.
     * Pruned nodes may have entries where B is missing data.
     */
    multimap<CBlockIndex*, CBlockIndex*> mapBlocksUnlinked;
    
    CCriticalSection cs_LastBlockFile;
    std::vector<CBlockFileInfo> vinfoBlockFile;
    int nLastBlockFile = 0;
    /** Global flag to indicate we should check to see if there are
     *  block/undo files that should be deleted.  Set on startup
     *  or if we allocate more file space when we're in prune mode
     */
    bool fCheckForPruning = false;
    
    /**
     * Every received block is assigned a unique and increasing identifier, so we
     * know which one to give priority in case of a fork.
     */
    CCriticalSection cs_nBlockSequenceId;
    /** Blocks loaded from disk are assigned id 0, so start the counter at 1. */
    uint32_t nBlockSequenceId = 1;
    
    /**
     * Sources of received blocks, saved to be able to send them reject
     * messages or ban them when processing happens afterwards. Protected by
     * cs_main.
     */
    map<uint256, NodeId> mapBlockSource;
    
    /**
     * Filter for transactions that were recently rejected by
     * AcceptToMemoryPool. These are not rerequested until the chain tip
     * changes, at which point the entire filter is reset. Protected by
     * cs_main.
     *
     * Without this filter we'd be re-requesting txs from each of our peers,
     * increasing bandwidth consumption considerably. For instance, with 100
     * peers, half of which relay a tx we don't accept, that might be a 50x
     * bandwidth increase. A flooding attacker attempting to roll-over the
     * filter using minimum-sized, 60byte, transactions might manage to send
     * 1000/sec if we have fast peers, so we pick 120,000 to give our peers a
     * two minute window to send invs to us.
     *
     * Decreasing the false positive rate is fairly cheap, so we pick one in a
     * million to make it highly unlikely for users to have issues with this
     * filter.
     *
     * Memory used: 1.7MB
     */
    boost::scoped_ptr<CRollingBloomFilter> recentRejects;
    uint256 hashRecentRejectsChainTip;
    
    /** Blocks that are in flight, and that are in the queue to be downloaded. Protected by cs_main. */
    struct QueuedBlock {
        uint256 hash;
        CBlockIndex *pindex;  //! Optional.
        int64_t nTime;  //! Time of "getdata" request in microseconds.
        bool fValidatedHeaders;  //! Whether this block has validated headers at the time of request.
        int64_t nTimeDisconnect; //! The timeout for this block request (for disconnecting a slow peer)
    };
    map<uint256, pair<NodeId, list<QueuedBlock>::iterator> > mapBlocksInFlight;
    
    /** Number of blocks in flight with validated headers. */
    int nQueuedValidatedHeaders = 0;
    
    /** Number of preferable block download peers. */
    int nPreferredDownload = 0;
    
    /** Dirty block index entries. */
    set<CBlockIndex*> setDirtyBlockIndex;
    
    /** Dirty block file entries. */
    set<int> setDirtyFileInfo;
} // anon namespace

//////////////////////////////////////////////////////////////////////////////
//
// Registration of network node signals.
//

namespace {
    
    struct CBlockReject {
        unsigned char chRejectCode;
        string strRejectReason;
        uint256 hashBlock;
    };
    
    /**
     * Maintain validation-specific state about nodes, protected by cs_main, instead
     * by CNode's own locks. This simplifies asynchronous operation, where
     * processing of incoming data is done after the ProcessMessage call returns,
     * and we're no longer holding the node's locks.
     */
    struct CNodeState {
        //! The peer's address
        CService address;
        //! Whether we have a fully established connection.
        bool fCurrentlyConnected;
        //! Accumulated misbehaviour score for this peer.
        int nMisbehavior;
        //! Whether this peer should be disconnected and banned (unless whitelisted).
        bool fShouldBan;
        //! String name of this peer (debugging/logging purposes).
        std::string name;
        //! List of asynchronously-determined block rejections to notify this peer about.
        std::vector<CBlockReject> rejects;
        //! The best known block we know this peer has announced.
        CBlockIndex *pindexBestKnownBlock;
        //! The hash of the last unknown block this peer has announced.
        uint256 hashLastUnknownBlock;
        //! The last full block we both have.
        CBlockIndex *pindexLastCommonBlock;
        //! Whether we've started headers synchronization with this peer.
        bool fSyncStarted;
        //! Since when we're stalling block download progress (in microseconds), or 0.
        int64_t nStallingSince;
        list<QueuedBlock> vBlocksInFlight;
        int nBlocksInFlight;
        int nBlocksInFlightValidHeaders;
        //! Whether we consider this a preferred download peer.
        bool fPreferredDownload;
        
        CNodeState() {
            fCurrentlyConnected = false;
            nMisbehavior = 0;
            fShouldBan = false;
            pindexBestKnownBlock = NULL;
            hashLastUnknownBlock.SetNull();
            pindexLastCommonBlock = NULL;
            fSyncStarted = false;
            nStallingSince = 0;
            nBlocksInFlight = 0;
            nBlocksInFlightValidHeaders = 0;
            fPreferredDownload = false;
        }
    };
    
    /** Map maintaining per-node state. Requires cs_main. */
    map<NodeId, CNodeState> mapNodeState;
    
    // Requires cs_main.
    CNodeState *State(NodeId pnode) {
        map<NodeId, CNodeState>::iterator it = mapNodeState.find(pnode);
        if (it == mapNodeState.end())
            return NULL;
        return &it->second;
    }
    
    int GetHeight()
    {
        LOCK(cs_main);
        return chainActive.Height();
    }
    
    void UpdatePreferredDownload(CNode* node, CNodeState* state)
    {
        nPreferredDownload -= state->fPreferredDownload;
        
        // Whether this node should be marked as a preferred download node.
        state->fPreferredDownload = (!node->fInbound || node->fWhitelisted) && !node->fOneShot && !node->fClient;
        
        nPreferredDownload += state->fPreferredDownload;
    }
    
    // Returns time at which to timeout block request (nTime in microseconds)
    int64_t GetBlockTimeout(int64_t nTime, int nValidatedQueuedBefore, const Consensus::Params &consensusParams)
    {
        return nTime + 500000 * consensusParams.nPowTargetSpacing * (4 + nValidatedQueuedBefore);
    }
    
    void InitializeNode(NodeId nodeid, const CNode *pnode) {
        LOCK(cs_main);
        CNodeState &state = mapNodeState.insert(std::make_pair(nodeid, CNodeState())).first->second;
        state.name = pnode->addrName;
        state.address = pnode->addr;
    }
    
    void FinalizeNode(NodeId nodeid) {
        LOCK(cs_main);
        CNodeState *state = State(nodeid);
        
        if (state->fSyncStarted)
            nSyncStarted--;
        
        if (state->nMisbehavior == 0 && state->fCurrentlyConnected) {
            AddressCurrentlyConnected(state->address);
        }
        
        BOOST_FOREACH(const QueuedBlock& entry, state->vBlocksInFlight)
        mapBlocksInFlight.erase(entry.hash);
        EraseOrphansFor(nodeid);
        nPreferredDownload -= state->fPreferredDownload;
        
        mapNodeState.erase(nodeid);
    }
    
    void LimitMempoolSize(CTxMemPool& pool, size_t limit, unsigned long age)
    {
        /*    int expired = pool.Expire(GetTime() - age);
         if (expired != 0)
         LogPrint("mempool", "Expired %i transactions from the memory pool\n", expired);
         
         std::vector<uint256> vNoSpendsRemaining;
         pool.TrimToSize(limit, &vNoSpendsRemaining);
         BOOST_FOREACH(const uint256& removed, vNoSpendsRemaining)
         pcoinsTip->Uncache(removed);*/
    }
    
    // Requires cs_main.
    // Returns a bool indicating whether we requested this block.
    bool MarkBlockAsReceived(const uint256& hash) {
        map<uint256, pair<NodeId, list<QueuedBlock>::iterator> >::iterator itInFlight = mapBlocksInFlight.find(hash);
        if (itInFlight != mapBlocksInFlight.end()) {
            CNodeState *state = State(itInFlight->second.first);
            nQueuedValidatedHeaders -= itInFlight->second.second->fValidatedHeaders;
            state->nBlocksInFlightValidHeaders -= itInFlight->second.second->fValidatedHeaders;
            state->vBlocksInFlight.erase(itInFlight->second.second);
            state->nBlocksInFlight--;
            state->nStallingSince = 0;
            mapBlocksInFlight.erase(itInFlight);
            return true;
        }
        return false;
    }
    
    // Requires cs_main.
    void MarkBlockAsInFlight(NodeId nodeid, const uint256& hash, const Consensus::Params& consensusParams, CBlockIndex *pindex = NULL) {
        CNodeState *state = State(nodeid);
        assert(state != NULL);
        
        // Make sure it's not listed somewhere already.
        MarkBlockAsReceived(hash);
        
        int64_t nNow = GetTimeMicros();
        QueuedBlock newentry = {hash, pindex, nNow, pindex != NULL, GetBlockTimeout(nNow, nQueuedValidatedHeaders, consensusParams)};
        nQueuedValidatedHeaders += newentry.fValidatedHeaders;
        list<QueuedBlock>::iterator it = state->vBlocksInFlight.insert(state->vBlocksInFlight.end(), newentry);
        state->nBlocksInFlight++;
        state->nBlocksInFlightValidHeaders += newentry.fValidatedHeaders;
        mapBlocksInFlight[hash] = std::make_pair(nodeid, it);
    }
    
    /** Check whether the last unknown block a peer advertized is not yet known. */
    void ProcessBlockAvailability(NodeId nodeid) {
        CNodeState *state = State(nodeid);
        assert(state != NULL);
        
        if (!state->hashLastUnknownBlock.IsNull()) {
            BlockMap::iterator itOld = mapBlockIndex.find(state->hashLastUnknownBlock);
            if (itOld != mapBlockIndex.end() && itOld->second->nChainWork > 0)
            {
                if (state->pindexBestKnownBlock == NULL || itOld->second->nChainWork >= state->pindexBestKnownBlock->nChainWork)
                    state->pindexBestKnownBlock = itOld->second;
                state->hashLastUnknownBlock.SetNull();
            }
        }
    }
    
    /** Update tracking information about which blocks a peer is assumed to have. */
    void UpdateBlockAvailability(NodeId nodeid, const uint256 &hash) {
        CNodeState *state = State(nodeid);
        assert(state != NULL);
        
        /*ProcessBlockAvailability(nodeid);
         
         BlockMap::iterator it = mapBlockIndex.find(hash);
         if (it != mapBlockIndex.end() && it->second->nChainWork > 0) {
         // An actually better block was announced.
         if (state->pindexBestKnownBlock == NULL || it->second->nChainWork >= state->pindexBestKnownBlock->nChainWork)
         state->pindexBestKnownBlock = it->second;
         } else*/
        {
            // An unknown block was announced; just assume that the latest one is the best one.
            state->hashLastUnknownBlock = hash;
        }
    }
    
    /** Find the last common ancestor two blocks have.
     *  Both pa and pb must be non-NULL. */
    CBlockIndex* LastCommonAncestor(CBlockIndex* pa, CBlockIndex* pb) {
        if (pa->nHeight > pb->nHeight) {
            pa = pa->GetAncestor(pb->nHeight);
        } else if (pb->nHeight > pa->nHeight) {
            pb = pb->GetAncestor(pa->nHeight);
        }
        
        while (pa != pb && pa && pb) {
            pa = pa->pprev;
            pb = pb->pprev;
        }
        
        // Eventually all chain branches meet at the genesis block.
        assert(pa == pb);
        return pa;
    }
    
    /** Update pindexLastCommonBlock and add not-in-flight missing successors to vBlocks, until it has
     *  at most count entries. */
    void FindNextBlocksToDownload(NodeId nodeid, unsigned int count, std::vector<CBlockIndex*>& vBlocks, NodeId& nodeStaller) {
        if (count == 0)
            return;
        
        vBlocks.reserve(vBlocks.size() + count);
        CNodeState *state = State(nodeid);
        assert(state != NULL);
        
        // Make sure pindexBestKnownBlock is up to date, we'll need it.
        ProcessBlockAvailability(nodeid);
        
        if (state->pindexBestKnownBlock == NULL || state->pindexBestKnownBlock->nChainWork < chainActive.Tip()->nChainWork) {
            // This peer has nothing interesting.
            return;
        }
        
        if (state->pindexLastCommonBlock == NULL) {
            // Bootstrap quickly by guessing a parent of our best tip is the forking point.
            // Guessing wrong in either direction is not a problem.
            state->pindexLastCommonBlock = chainActive[std::min(state->pindexBestKnownBlock->nHeight, chainActive.Height())];
        }
        
        // If the peer reorganized, our previous pindexLastCommonBlock may not be an ancestor
        // of its current tip anymore. Go back enough to fix that.
        state->pindexLastCommonBlock = LastCommonAncestor(state->pindexLastCommonBlock, state->pindexBestKnownBlock);
        if (state->pindexLastCommonBlock == state->pindexBestKnownBlock)
            return;
        
        std::vector<CBlockIndex*> vToFetch;
        CBlockIndex *pindexWalk = state->pindexLastCommonBlock;
        // Never fetch further than the best block we know the peer has, or more than BLOCK_DOWNLOAD_WINDOW + 1 beyond the last
        // linked block we have in common with this peer. The +1 is so we can detect stalling, namely if we would be able to
        // download that next block if the window were 1 larger.
        int nWindowEnd = state->pindexLastCommonBlock->nHeight + BLOCK_DOWNLOAD_WINDOW;
        int nMaxHeight = std::min<int>(state->pindexBestKnownBlock->nHeight, nWindowEnd + 1);
        NodeId waitingfor = -1;
        while (pindexWalk->nHeight < nMaxHeight) {
            // Read up to 128 (or more, if more blocks than that are needed) successors of pindexWalk (towards
            // pindexBestKnownBlock) into vToFetch. We fetch 128, because CBlockIndex::GetAncestor may be as expensive
            // as iterating over ~100 CBlockIndex* entries anyway.
            int nToFetch = std::min(nMaxHeight - pindexWalk->nHeight, std::max<int>(count - vBlocks.size(), 128));
            vToFetch.resize(nToFetch);
            pindexWalk = state->pindexBestKnownBlock->GetAncestor(pindexWalk->nHeight + nToFetch);
            vToFetch[nToFetch - 1] = pindexWalk;
            for (unsigned int i = nToFetch - 1; i > 0; i--) {
                vToFetch[i - 1] = vToFetch[i]->pprev;
            }
            
            // Iterate over those blocks in vToFetch (in forward direction), adding the ones that
            // are not yet downloaded and not in flight to vBlocks. In the meantime, update
            // pindexLastCommonBlock as long as all ancestors are already downloaded, or if it's
            // already part of our chain (and therefore don't need it even if pruned).
            BOOST_FOREACH(CBlockIndex* pindex, vToFetch) {
                if (!pindex->IsValid(BLOCK_VALID_TREE)) {
                    // We consider the chain that this peer is on invalid.
                    return;
                }
                if (pindex->nStatus & BLOCK_HAVE_DATA || chainActive.Contains(pindex)) {
                    if (pindex->nChainTx)
                        state->pindexLastCommonBlock = pindex;
                } else if (mapBlocksInFlight.count(pindex->GetBlockHash()) == 0) {
                    // The block is not already downloaded, and not yet in flight.
                    if (pindex->nHeight > nWindowEnd) {
                        // We reached the end of the window.
                        if (vBlocks.size() == 0 && waitingfor != nodeid) {
                            // We aren't able to fetch anything, but we would be if the download window was one larger.
                            nodeStaller = waitingfor;
                        }
                        return;
                    }
                    vBlocks.push_back(pindex);
                    if (vBlocks.size() == count) {
                        return;
                    }
                } else if (waitingfor == -1) {
                    // This is the first already-in-flight block.
                    waitingfor = mapBlocksInFlight[pindex->GetBlockHash()].first;
                }
            }
        }
    }
    
} // anon namespace

bool GetNodeStateStats(NodeId nodeid, CNodeStateStats &stats) {
    LOCK(cs_main);
    CNodeState *state = State(nodeid);
    if (state == NULL)
        return false;
    stats.nMisbehavior = state->nMisbehavior;
    stats.nSyncHeight = state->pindexBestKnownBlock ? state->pindexBestKnownBlock->nHeight : -1;
    stats.nCommonHeight = state->pindexLastCommonBlock ? state->pindexLastCommonBlock->nHeight : -1;
    BOOST_FOREACH(const QueuedBlock& queue, state->vBlocksInFlight) {
        if (queue.pindex)
            stats.vHeightInFlight.push_back(queue.pindex->nHeight);
    }
    return true;
}

void RegisterNodeSignals(CNodeSignals& nodeSignals)
{
    nodeSignals.GetHeight.connect(&GetHeight);
    nodeSignals.ProcessMessages.connect(&ProcessMessages);
    nodeSignals.SendMessages.connect(&SendMessages);
    nodeSignals.InitializeNode.connect(&InitializeNode);
    nodeSignals.FinalizeNode.connect(&FinalizeNode);
}

void UnregisterNodeSignals(CNodeSignals& nodeSignals)
{
    nodeSignals.GetHeight.disconnect(&GetHeight);
    nodeSignals.ProcessMessages.disconnect(&ProcessMessages);
    nodeSignals.SendMessages.disconnect(&SendMessages);
    nodeSignals.InitializeNode.disconnect(&InitializeNode);
    nodeSignals.FinalizeNode.disconnect(&FinalizeNode);
}

CBlockIndex* FindForkInGlobalIndex(const CChain& chain, const CBlockLocator& locator)
{
    // Find the first block the caller has in the main chain
    BOOST_FOREACH(const uint256& hash, locator.vHave) {
        BlockMap::iterator mi = mapBlockIndex.find(hash);
        if (mi != mapBlockIndex.end())
        {
            CBlockIndex* pindex = (*mi).second;
            if (pindex != 0 && chain.Contains(pindex))
                return pindex;
            if (pindex != 0 && pindex->GetAncestor(chain.Height()) == chain.Tip()) {
                return chain.Tip();
            }
        }
    }
    return chain.Genesis();
}

CCoinsViewCache *pcoinsTip = NULL;
CBlockTreeDB *pblocktree = NULL;

// Komodo globals

#define KOMODO_ZCASH
#include "komodo.h"

//////////////////////////////////////////////////////////////////////////////
//
// mapOrphanTransactions
//

bool AddOrphanTx(const CTransaction& tx, NodeId peer) EXCLUSIVE_LOCKS_REQUIRED(cs_main)
{
    uint256 hash = tx.GetHash();
    if (mapOrphanTransactions.count(hash))
        return false;
    
    // Ignore big transactions, to avoid a
    // send-big-orphans memory exhaustion attack. If a peer has a legitimate
    // large transaction with a missing parent then we assume
    // it will rebroadcast it later, after the parent transaction(s)
    // have been mined or received.
    // 10,000 orphans, each of which is at most 5,000 bytes big is
    // at most 500 megabytes of orphans:
    unsigned int sz = tx.GetSerializeSize(SER_NETWORK, tx.nVersion);
    if (sz > 5000)
    {
        LogPrint("mempool", "ignoring large orphan tx (size: %u, hash: %s)\n", sz, hash.ToString());
        return false;
    }
    
    mapOrphanTransactions[hash].tx = tx;
    mapOrphanTransactions[hash].fromPeer = peer;
    BOOST_FOREACH(const CTxIn& txin, tx.vin)
    mapOrphanTransactionsByPrev[txin.prevout.hash].insert(hash);
    
    LogPrint("mempool", "stored orphan tx %s (mapsz %u prevsz %u)\n", hash.ToString(),
             mapOrphanTransactions.size(), mapOrphanTransactionsByPrev.size());
    return true;
}

void static EraseOrphanTx(uint256 hash) EXCLUSIVE_LOCKS_REQUIRED(cs_main)
{
    map<uint256, COrphanTx>::iterator it = mapOrphanTransactions.find(hash);
    if (it == mapOrphanTransactions.end())
        return;
    BOOST_FOREACH(const CTxIn& txin, it->second.tx.vin)
    {
        map<uint256, set<uint256> >::iterator itPrev = mapOrphanTransactionsByPrev.find(txin.prevout.hash);
        if (itPrev == mapOrphanTransactionsByPrev.end())
            continue;
        itPrev->second.erase(hash);
        if (itPrev->second.empty())
            mapOrphanTransactionsByPrev.erase(itPrev);
    }
    mapOrphanTransactions.erase(it);
}

void EraseOrphansFor(NodeId peer)
{
    int nErased = 0;
    map<uint256, COrphanTx>::iterator iter = mapOrphanTransactions.begin();
    while (iter != mapOrphanTransactions.end())
    {
        map<uint256, COrphanTx>::iterator maybeErase = iter++; // increment to avoid iterator becoming invalid
        if (maybeErase->second.fromPeer == peer)
        {
            EraseOrphanTx(maybeErase->second.tx.GetHash());
            ++nErased;
        }
    }
    if (nErased > 0) LogPrint("mempool", "Erased %d orphan tx from peer %d\n", nErased, peer);
}


unsigned int LimitOrphanTxSize(unsigned int nMaxOrphans) EXCLUSIVE_LOCKS_REQUIRED(cs_main)
{
    unsigned int nEvicted = 0;
    while (mapOrphanTransactions.size() > nMaxOrphans)
    {
        // Evict a random orphan:
        uint256 randomhash = GetRandHash();
        map<uint256, COrphanTx>::iterator it = mapOrphanTransactions.lower_bound(randomhash);
        if (it == mapOrphanTransactions.end())
            it = mapOrphanTransactions.begin();
            EraseOrphanTx(it->first);
            ++nEvicted;
    }
    return nEvicted;
}


bool IsStandardTx(const CTransaction& tx, string& reason, const int nHeight)
{
    bool isOverwinter = NetworkUpgradeActive(nHeight, Params().GetConsensus(), Consensus::UPGRADE_OVERWINTER);
    
    if (isOverwinter) {
        // Overwinter standard rules apply
        if (tx.nVersion > CTransaction::OVERWINTER_MAX_CURRENT_VERSION || tx.nVersion < CTransaction::OVERWINTER_MIN_CURRENT_VERSION) {
            reason = "overwinter-version";
            return false;
        }
    } else {
        // Sprout standard rules apply
        if (tx.nVersion > CTransaction::SPROUT_MAX_CURRENT_VERSION || tx.nVersion < CTransaction::SPROUT_MIN_CURRENT_VERSION) {
            reason = "version";
            return false;
        }
    }
    
    BOOST_FOREACH(const CTxIn& txin, tx.vin)
    {
        // Biggest 'standard' txin is a 15-of-15 P2SH multisig with compressed
        // keys. (remember the 520 byte limit on redeemScript size) That works
        // out to a (15*(33+1))+3=513 byte redeemScript, 513+1+15*(73+1)+3=1627
        // bytes of scriptSig, which we round off to 1650 bytes for some minor
        // future-proofing. That's also enough to spend a 20-of-20
        // CHECKMULTISIG scriptPubKey, though such a scriptPubKey is not
        // considered standard)
        if (txin.scriptSig.size() > 1650) {
            reason = "scriptsig-size";
            return false;
        }
        if (!txin.scriptSig.IsPushOnly()) {
            reason = "scriptsig-not-pushonly";
            return false;
        }
    }
    
    unsigned int v=0,nDataOut = 0;
    txnouttype whichType;
    BOOST_FOREACH(const CTxOut& txout, tx.vout)
    {
        if (!::IsStandard(txout.scriptPubKey, whichType))
        {
            reason = "scriptpubkey";
            fprintf(stderr,">>>>>>>>>>>>>>> vout.%d nDataout.%d\n",v,nDataOut);
            return false;
        }
        
        if (whichType == TX_NULL_DATA)
        {
            nDataOut++;
            //fprintf(stderr,"is OP_RETURN\n");
        }
        else if ((whichType == TX_MULTISIG) && (!fIsBareMultisigStd)) {
            reason = "bare-multisig";
            return false;
        } else if (txout.IsDust(::minRelayTxFee)) {
            reason = "dust";
            return false;
        }
        v++;
    }
    
    // only one OP_RETURN txout is permitted
    if (nDataOut > 1) {
        reason = "multi-op-return";
        return false;
    }
    
    return true;
}

bool IsFinalTx(const CTransaction &tx, int nBlockHeight, int64_t nBlockTime)
{
    int32_t i;
    if (tx.nLockTime == 0)
        return true;
    if ((int64_t)tx.nLockTime < ((int64_t)tx.nLockTime < LOCKTIME_THRESHOLD ? (int64_t)nBlockHeight : nBlockTime))
        return true;
    BOOST_FOREACH(const CTxIn& txin, tx.vin)
    {
        if ( txin.nSequence == 0xfffffffe && (((int64_t)tx.nLockTime >= LOCKTIME_THRESHOLD && (int64_t)tx.nLockTime > nBlockTime) || ((int64_t)tx.nLockTime < LOCKTIME_THRESHOLD && (int64_t)tx.nLockTime > nBlockHeight)) )
        {
            
        }
        else if (!txin.IsFinal())
        {
            //printf("non-final txin seq.%x locktime.%u vs nTime.%u\n",txin.nSequence,(uint32_t)tx.nLockTime,(uint32_t)nBlockTime);
            return false;
        }
    }
    return true;
}

bool IsExpiredTx(const CTransaction &tx, int nBlockHeight)
{
    if (tx.nExpiryHeight == 0 || tx.IsCoinBase()) {
        return false;
    }
    return static_cast<uint32_t>(nBlockHeight) > tx.nExpiryHeight;
}

bool CheckFinalTx(const CTransaction &tx, int flags)
{
    AssertLockHeld(cs_main);
    
    // By convention a negative value for flags indicates that the
    // current network-enforced consensus rules should be used. In
    // a future soft-fork scenario that would mean checking which
    // rules would be enforced for the next block and setting the
    // appropriate flags. At the present time no soft-forks are
    // scheduled, so no flags are set.
    flags = std::max(flags, 0);
    
    // CheckFinalTx() uses chainActive.Height()+1 to evaluate
    // nLockTime because when IsFinalTx() is called within
    // CBlock::AcceptBlock(), the height of the block *being*
    // evaluated is what is used. Thus if we want to know if a
    // transaction can be part of the *next* block, we need to call
    // IsFinalTx() with one more than chainActive.Height().
    const int nBlockHeight = chainActive.Height() + 1;
    
    // Timestamps on the other hand don't get any special treatment,
    // because we can't know what timestamp the next block will have,
    // and there aren't timestamp applications where it matters.
    // However this changes once median past time-locks are enforced:
    const int64_t nBlockTime = (flags & LOCKTIME_MEDIAN_TIME_PAST)
    ? chainActive.Tip()->GetMedianTimePast()
    : GetAdjustedTime();
    
    return IsFinalTx(tx, nBlockHeight, nBlockTime);
}

/**
 * Check transaction inputs to mitigate two
 * potential denial-of-service attacks:
 *
 * 1. scriptSigs with extra data stuffed into them,
 *    not consumed by scriptPubKey (or P2SH script)
 * 2. P2SH scripts with a crazy number of expensive
 *    CHECKSIG/CHECKMULTISIG operations
 */
bool AreInputsStandard(const CTransaction& tx, const CCoinsViewCache& mapInputs, uint32_t consensusBranchId)
{
    if (tx.IsCoinBase())
        return true; // Coinbases don't use vin normally
    
    for (unsigned int i = 0; i < tx.vin.size(); i++)
    {
        const CTxOut& prev = mapInputs.GetOutputFor(tx.vin[i]);
        
        vector<vector<unsigned char> > vSolutions;
        txnouttype whichType;
        // get the scriptPubKey corresponding to this input:
        const CScript& prevScript = prev.scriptPubKey;
        if (!Solver(prevScript, whichType, vSolutions))
            return false;
        int nArgsExpected = ScriptSigArgsExpected(whichType, vSolutions);
        if (nArgsExpected < 0)
            return false;
        
        // Transactions with extra stuff in their scriptSigs are
        // non-standard. Note that this EvalScript() call will
        // be quick, because if there are any operations
        // beside "push data" in the scriptSig
        // IsStandardTx() will have already returned false
        // and this method isn't called.
        vector<vector<unsigned char> > stack;
        if (!EvalScript(stack, tx.vin[i].scriptSig, SCRIPT_VERIFY_NONE, BaseSignatureChecker(), consensusBranchId))
            return false;
        
        if (whichType == TX_SCRIPTHASH)
        {
            if (stack.empty())
                return false;
            CScript subscript(stack.back().begin(), stack.back().end());
            vector<vector<unsigned char> > vSolutions2;
            txnouttype whichType2;
            if (Solver(subscript, whichType2, vSolutions2))
            {
                int tmpExpected = ScriptSigArgsExpected(whichType2, vSolutions2);
                if (tmpExpected < 0)
                    return false;
                nArgsExpected += tmpExpected;
            }
            else
            {
                // Any other Script with less than 15 sigops OK:
                unsigned int sigops = subscript.GetSigOpCount(true);
                // ... extra data left on the stack after execution is OK, too:
                return (sigops <= MAX_P2SH_SIGOPS);
            }
        }
        
        if (stack.size() != (unsigned int)nArgsExpected)
            return false;
    }
    
    return true;
}

unsigned int GetLegacySigOpCount(const CTransaction& tx)
{
    unsigned int nSigOps = 0;
    BOOST_FOREACH(const CTxIn& txin, tx.vin)
    {
        nSigOps += txin.scriptSig.GetSigOpCount(false);
    }
    BOOST_FOREACH(const CTxOut& txout, tx.vout)
    {
        nSigOps += txout.scriptPubKey.GetSigOpCount(false);
    }
    return nSigOps;
}

unsigned int GetP2SHSigOpCount(const CTransaction& tx, const CCoinsViewCache& inputs)
{
    if (tx.IsCoinBase())
        return 0;
    
    unsigned int nSigOps = 0;
    for (unsigned int i = 0; i < tx.vin.size(); i++)
    {
        const CTxOut &prevout = inputs.GetOutputFor(tx.vin[i]);
        if (prevout.scriptPubKey.IsPayToScriptHash())
            nSigOps += prevout.scriptPubKey.GetSigOpCount(tx.vin[i].scriptSig);
    }
    return nSigOps;
}

/**
 * Ensure that a coinbase transaction is structured according to the consensus rules of the
 * chain
 */
bool ContextualCheckCoinbaseTransaction(const CTransaction& tx, const int nHeight)
{
    // if time locks are on, ensure that this coin base is time locked exactly as it should be
    if (((uint64_t)(tx.GetValueOut()) >= ASSETCHAINS_TIMELOCKGTE) || (nHeight >= 31680) && komodo_ac_block_subsidy(nHeight) >= ASSETCHAINS_TIMELOCKGTE)
    {
        CScriptID scriptHash;

        // to be valid, it must be a P2SH transaction and have an op_return in vout[1] that 
        // holds the full output script, which may include multisig, etc., but starts with 
        // the time lock verify of the correct time lock for this block height
        if (tx.vout.size() == 2 &&
            CScriptExt(tx.vout[0].scriptPubKey).IsPayToScriptHash(&scriptHash) &&
            tx.vout[1].scriptPubKey.size() >= 7 && // minimum for any possible future to prevent out of bounds
            tx.vout[1].scriptPubKey.data()[0] == OP_RETURN)
        {
            opcodetype op;
            std::vector<uint8_t> opretData = std::vector<uint8_t>();
            CScript::const_iterator it = tx.vout[1].scriptPubKey.begin() + 1;
            if (tx.vout[1].scriptPubKey.GetOp2(it, op, &opretData))
            {
                if (opretData.size() > 0 && opretData.data()[0] == OPRETTYPE_TIMELOCK)
                {
                    int64_t unlocktime;
                    CScriptExt opretScript = CScriptExt(opretData.begin() + 1, opretData.end());

                    if (CScriptID(opretScript) == scriptHash &&
                        opretScript.IsCheckLockTimeVerify(&unlocktime) &&
                        komodo_block_unlocktime(nHeight) == unlocktime)
                    {
                        return(true);
                    }
                }
            }
        }
        return(false);
    }
    return(true);
}

/**
 * Check a transaction contextually against a set of consensus rules valid at a given block height.
 *
 * Notes:
 * 1. AcceptToMemoryPool calls CheckTransaction and this function.
 * 2. ProcessNewBlock calls AcceptBlock, which calls CheckBlock (which calls CheckTransaction)
 *    and ContextualCheckBlock (which calls this function).
 */
bool ContextualCheckTransaction(const CTransaction& tx, CValidationState &state, const int nHeight, const int dosLevel)
{
    bool isOverwinter = NetworkUpgradeActive(nHeight, Params().GetConsensus(), Consensus::UPGRADE_OVERWINTER);
    bool isSprout = !isOverwinter;
    
    // If Sprout rules apply, reject transactions which are intended for Overwinter and beyond
    if (isSprout && tx.fOverwintered) {
        return state.DoS(dosLevel, error("ContextualCheckTransaction(): overwinter is not active yet"),
                         REJECT_INVALID, "tx-overwinter-not-active");
    }
    
    // If Overwinter rules apply:
    if (isOverwinter) {
        // Reject transactions with valid version but missing overwinter flag
        if (tx.nVersion >= OVERWINTER_MIN_TX_VERSION && !tx.fOverwintered) {
            return state.DoS(dosLevel, error("ContextualCheckTransaction(): overwinter flag must be set"),
                             REJECT_INVALID, "tx-overwinter-flag-not-set");
        }
        
        // Reject transactions with invalid version
        if (tx.fOverwintered && tx.nVersion > OVERWINTER_MAX_TX_VERSION ) {
            return state.DoS(100, error("CheckTransaction(): overwinter version too high"),
                             REJECT_INVALID, "bad-tx-overwinter-version-too-high");
        }
        
        // Reject transactions intended for Sprout
        if (!tx.fOverwintered) {
            return state.DoS(dosLevel, error("ContextualCheckTransaction: overwinter is active"),
                             REJECT_INVALID, "tx-overwinter-active");
        }
        
        // Check that all transactions are unexpired
        if (IsExpiredTx(tx, nHeight)) {
            return state.DoS(dosLevel, error("ContextualCheckTransaction(): transaction is expired"), REJECT_INVALID, "tx-overwinter-expired");
        }
    }
    
    if (!(tx.IsCoinBase() || tx.vjoinsplit.empty())) {
        auto consensusBranchId = CurrentEpochBranchId(nHeight, Params().GetConsensus());
        // Empty output script.
        CScript scriptCode;
        uint256 dataToBeSigned;
        try {
            dataToBeSigned = SignatureHash(scriptCode, tx, NOT_AN_INPUT, SIGHASH_ALL, 0, consensusBranchId);
        } catch (std::logic_error ex) {
            return state.DoS(100, error("CheckTransaction(): error computing signature hash"),
                             REJECT_INVALID, "error-computing-signature-hash");
        }
        
        BOOST_STATIC_ASSERT(crypto_sign_PUBLICKEYBYTES == 32);
        
        // We rely on libsodium to check that the signature is canonical.
        // https://github.com/jedisct1/libsodium/commit/62911edb7ff2275cccd74bf1c8aefcc4d76924e0
        if (crypto_sign_verify_detached(&tx.joinSplitSig[0],
                                        dataToBeSigned.begin(), 32,
                                        tx.joinSplitPubKey.begin()
                                        ) != 0) {
            return state.DoS(100, error("CheckTransaction(): invalid joinsplit signature"),
                             REJECT_INVALID, "bad-txns-invalid-joinsplit-signature");
        }
    }

    if (tx.IsCoinBase())
    {
        if (!ContextualCheckCoinbaseTransaction(tx, nHeight))
            return state.DoS(100, error("CheckTransaction(): invalid script data for coinbase time lock"),
                                REJECT_INVALID, "bad-txns-invalid-script-data-for-coinbase-time-lock");
    }
    return true;
}

bool CheckTransaction(const CTransaction& tx, CValidationState &state,
                      libzcash::ProofVerifier& verifier)
{
    static uint256 array[64]; static int32_t numbanned,indallvouts; int32_t j,k,n;
    if ( *(int32_t *)&array[0] == 0 )
        numbanned = komodo_bannedset(&indallvouts,array,(int32_t)(sizeof(array)/sizeof(*array)));
    n = tx.vin.size();
    for (j=0; j<n; j++)
    {
        for (k=0; k<numbanned; k++)
        {
            if ( tx.vin[j].prevout.hash == array[k] && (tx.vin[j].prevout.n == 1 || k >= indallvouts) )
            {
                static uint32_t counter;
                if ( counter++ < 100 )
                    printf("MEMPOOL: banned tx.%d being used at ht.%d vout.%d\n",k,(int32_t)chainActive.Tip()->nHeight,j);
                return(false);
            }
        }
    }
    // Don't count coinbase transactions because mining skews the count
    if (!tx.IsCoinBase()) {
        transactionsValidated.increment();
    }
    
    if (!CheckTransactionWithoutProofVerification(tx, state)) {
        return false;
    } else {
        // Ensure that zk-SNARKs verify
        BOOST_FOREACH(const JSDescription &joinsplit, tx.vjoinsplit) {
            if (!joinsplit.Verify(*pzcashParams, verifier, tx.joinSplitPubKey)) {
                return state.DoS(100, error("CheckTransaction(): joinsplit does not verify"),
                                 REJECT_INVALID, "bad-txns-joinsplit-verification-failed");
            }
        }
        return true;
    }
}

bool CheckTransactionWithoutProofVerification(const CTransaction& tx, CValidationState &state)
{
    // Basic checks that don't depend on any context
    
    /**
     * Previously:
     * 1. The consensus rule below was:
     *        if (tx.nVersion < SPROUT_MIN_TX_VERSION) { ... }
     *    which checked if tx.nVersion fell within the range:
     *        INT32_MIN <= tx.nVersion < SPROUT_MIN_TX_VERSION
     * 2. The parser allowed tx.nVersion to be negative
     *
     * Now:
     * 1. The consensus rule checks to see if tx.Version falls within the range:
     *        0 <= tx.nVersion < SPROUT_MIN_TX_VERSION
     * 2. The previous consensus rule checked for negative values within the range:
     *        INT32_MIN <= tx.nVersion < 0
     *    This is unnecessary for Overwinter transactions since the parser now
     *    interprets the sign bit as fOverwintered, so tx.nVersion is always >=0,
     *    and when Overwinter is not active ContextualCheckTransaction rejects
     *    transactions with fOverwintered set.  When fOverwintered is set,
     *    this function and ContextualCheckTransaction will together check to
     *    ensure tx.nVersion avoids the following ranges:
     *        0 <= tx.nVersion < OVERWINTER_MIN_TX_VERSION
     *        OVERWINTER_MAX_TX_VERSION < tx.nVersion <= INT32_MAX
     */
    if (!tx.fOverwintered && tx.nVersion < SPROUT_MIN_TX_VERSION) {
        return state.DoS(100, error("CheckTransaction(): version too low"),
                         REJECT_INVALID, "bad-txns-version-too-low");
    }
    else if (tx.fOverwintered) {
        if (tx.nVersion < OVERWINTER_MIN_TX_VERSION) {
            return state.DoS(100, error("CheckTransaction(): overwinter version too low"),
                             REJECT_INVALID, "bad-tx-overwinter-version-too-low");
        }
        if (tx.nVersionGroupId != OVERWINTER_VERSION_GROUP_ID) {
            return state.DoS(100, error("CheckTransaction(): unknown tx version group id"),
                             REJECT_INVALID, "bad-tx-version-group-id");
        }
        if (tx.nExpiryHeight >= TX_EXPIRY_HEIGHT_THRESHOLD) {
            return state.DoS(100, error("CheckTransaction(): expiry height is too high"),
                             REJECT_INVALID, "bad-tx-expiry-height-too-high");
        }
    }
    
    // Transactions can contain empty `vin` and `vout` so long as
    // `vjoinsplit` is non-empty.
    if (tx.vin.empty() && tx.vjoinsplit.empty())
        return state.DoS(10, error("CheckTransaction(): vin empty"),
                         REJECT_INVALID, "bad-txns-vin-empty");
    if (tx.vout.empty() && tx.vjoinsplit.empty())
        return state.DoS(10, error("CheckTransaction(): vout empty"),
                         REJECT_INVALID, "bad-txns-vout-empty");
    
    // Size limits
    BOOST_STATIC_ASSERT(MAX_BLOCK_SIZE > MAX_TX_SIZE); // sanity
    if (::GetSerializeSize(tx, SER_NETWORK, PROTOCOL_VERSION) > MAX_TX_SIZE)
        return state.DoS(100, error("CheckTransaction(): size limits failed"),
                         REJECT_INVALID, "bad-txns-oversize");
    
    // Check for negative or overflow output values
    CAmount nValueOut = 0;
    BOOST_FOREACH(const CTxOut& txout, tx.vout)
    {
        if (txout.nValue < 0)
            return state.DoS(100, error("CheckTransaction(): txout.nValue negative"),
                             REJECT_INVALID, "bad-txns-vout-negative");
        if (txout.nValue > MAX_MONEY)
        {
            fprintf(stderr,"%.8f > max %.8f\n",(double)txout.nValue/COIN,(double)MAX_MONEY/COIN);
            return state.DoS(100, error("CheckTransaction(): txout.nValue too high"),REJECT_INVALID, "bad-txns-vout-toolarge");
        }
        nValueOut += txout.nValue;
        if (!MoneyRange(nValueOut))
            return state.DoS(100, error("CheckTransaction(): txout total out of range"),
                             REJECT_INVALID, "bad-txns-txouttotal-toolarge");
    }
    
    // Ensure that joinsplit values are well-formed
    BOOST_FOREACH(const JSDescription& joinsplit, tx.vjoinsplit)
    {
        if (joinsplit.vpub_old < 0) {
            return state.DoS(100, error("CheckTransaction(): joinsplit.vpub_old negative"),
                             REJECT_INVALID, "bad-txns-vpub_old-negative");
        }
        
        if (joinsplit.vpub_new < 0) {
            return state.DoS(100, error("CheckTransaction(): joinsplit.vpub_new negative"),
                             REJECT_INVALID, "bad-txns-vpub_new-negative");
        }
        
        if (joinsplit.vpub_old > MAX_MONEY) {
            return state.DoS(100, error("CheckTransaction(): joinsplit.vpub_old too high"),
                             REJECT_INVALID, "bad-txns-vpub_old-toolarge");
        }
        
        if (joinsplit.vpub_new > MAX_MONEY) {
            return state.DoS(100, error("CheckTransaction(): joinsplit.vpub_new too high"),
                             REJECT_INVALID, "bad-txns-vpub_new-toolarge");
        }
        
        if (joinsplit.vpub_new != 0 && joinsplit.vpub_old != 0) {
            return state.DoS(100, error("CheckTransaction(): joinsplit.vpub_new and joinsplit.vpub_old both nonzero"),
                             REJECT_INVALID, "bad-txns-vpubs-both-nonzero");
        }
        
        nValueOut += joinsplit.vpub_old;
        if (!MoneyRange(nValueOut)) {
            return state.DoS(100, error("CheckTransaction(): txout total out of range"),
                             REJECT_INVALID, "bad-txns-txouttotal-toolarge");
        }
    }
    
    // Ensure input values do not exceed MAX_MONEY
    // We have not resolved the txin values at this stage,
    // but we do know what the joinsplits claim to add
    // to the value pool.
    {
        CAmount nValueIn = 0;
        for (std::vector<JSDescription>::const_iterator it(tx.vjoinsplit.begin()); it != tx.vjoinsplit.end(); ++it)
        {
            nValueIn += it->vpub_new;
            
            if (!MoneyRange(it->vpub_new) || !MoneyRange(nValueIn)) {
                return state.DoS(100, error("CheckTransaction(): txin total out of range"),
                                 REJECT_INVALID, "bad-txns-txintotal-toolarge");
            }
        }
    }
    
    
    // Check for duplicate inputs
    set<COutPoint> vInOutPoints;
    BOOST_FOREACH(const CTxIn& txin, tx.vin)
    {
        if (vInOutPoints.count(txin.prevout))
            return state.DoS(100, error("CheckTransaction(): duplicate inputs"),
                             REJECT_INVALID, "bad-txns-inputs-duplicate");
        vInOutPoints.insert(txin.prevout);
    }
    
    // Check for duplicate joinsplit nullifiers in this transaction
    set<uint256> vJoinSplitNullifiers;
    BOOST_FOREACH(const JSDescription& joinsplit, tx.vjoinsplit)
    {
        BOOST_FOREACH(const uint256& nf, joinsplit.nullifiers)
        {
            if (vJoinSplitNullifiers.count(nf))
                return state.DoS(100, error("CheckTransaction(): duplicate nullifiers"),
                                 REJECT_INVALID, "bad-joinsplits-nullifiers-duplicate");
            
            vJoinSplitNullifiers.insert(nf);
        }
    }
    
    if (tx.IsCoinBase())
    {
        // There should be no joinsplits in a coinbase transaction
        if (tx.vjoinsplit.size() > 0)
            return state.DoS(100, error("CheckTransaction(): coinbase has joinsplits"),
                             REJECT_INVALID, "bad-cb-has-joinsplits");
        
        if (tx.vin[0].scriptSig.size() < 2 || tx.vin[0].scriptSig.size() > 100)
            return state.DoS(100, error("CheckTransaction(): coinbase script size"),
                             REJECT_INVALID, "bad-cb-length");
    }
    else
    {
        BOOST_FOREACH(const CTxIn& txin, tx.vin)
        if (txin.prevout.IsNull())
            return state.DoS(10, error("CheckTransaction(): prevout is null"),
                             REJECT_INVALID, "bad-txns-prevout-null");
    }
    
    return true;
}

CAmount GetMinRelayFee(const CTransaction& tx, unsigned int nBytes, bool fAllowFree)
{
    extern int32_t KOMODO_ON_DEMAND;
    {
        LOCK(mempool.cs);
        uint256 hash = tx.GetHash();
        double dPriorityDelta = 0;
        CAmount nFeeDelta = 0;
        mempool.ApplyDeltas(hash, dPriorityDelta, nFeeDelta);
        if (dPriorityDelta > 0 || nFeeDelta > 0)
            return 0;
    }
    
    CAmount nMinFee = ::minRelayTxFee.GetFee(nBytes);
    
    if (fAllowFree)
    {
        // There is a free transaction area in blocks created by most miners,
        // * If we are relaying we allow transactions up to DEFAULT_BLOCK_PRIORITY_SIZE - 1000
        //   to be considered to fall into this category. We don't want to encourage sending
        //   multiple transactions instead of one big transaction to avoid fees.
        if (nBytes < (DEFAULT_BLOCK_PRIORITY_SIZE - 1000))
            nMinFee = 0;
    }
    
    if (!MoneyRange(nMinFee))
        nMinFee = MAX_MONEY;
    return nMinFee;
}


bool AcceptToMemoryPool(CTxMemPool& pool, CValidationState &state, const CTransaction &tx, bool fLimitFree,bool* pfMissingInputs, bool fRejectAbsurdFee)
{
    AssertLockHeld(cs_main);
    if (pfMissingInputs)
        *pfMissingInputs = false;
    
    int nextBlockHeight = chainActive.Height() + 1;
    auto consensusBranchId = CurrentEpochBranchId(nextBlockHeight, Params().GetConsensus());
    
    // Node operator can choose to reject tx by number of transparent inputs
    static_assert(std::numeric_limits<size_t>::max() >= std::numeric_limits<int64_t>::max(), "size_t too small");
    size_t limit = (size_t) GetArg("-mempooltxinputlimit", 0);
    if (limit > 0) {
        size_t n = tx.vin.size();
        if (n > limit) {
            LogPrint("mempool", "Dropping txid %s : too many transparent inputs %zu > limit %zu\n", tx.GetHash().ToString(), n, limit );
            return false;
        }
    }
    
    auto verifier = libzcash::ProofVerifier::Strict();
    if ( komodo_validate_interest(tx,chainActive.Tip()->nHeight+1,chainActive.Tip()->GetMedianTimePast() + 777,0) < 0 )
    {
        //fprintf(stderr,"AcceptToMemoryPool komodo_validate_interest failure\n");
        return error("AcceptToMemoryPool: komodo_validate_interest failed");
    }
    if (!CheckTransaction(tx, state, verifier))
    {
        
        return error("AcceptToMemoryPool: CheckTransaction failed");
    }
    // DoS level set to 10 to be more forgiving.
    // Check transaction contextually against the set of consensus rules which apply in the next block to be mined.
    if (!ContextualCheckTransaction(tx, state, nextBlockHeight, 10))
    {
        return error("AcceptToMemoryPool: ContextualCheckTransaction failed");
    }
    
    // Coinbase is only valid in a block, not as a loose transaction
    if (tx.IsCoinBase())
    {
        fprintf(stderr,"AcceptToMemoryPool coinbase as individual tx\n");
        return state.DoS(100, error("AcceptToMemoryPool: coinbase as individual tx"),REJECT_INVALID, "coinbase");
    }
    // Rather not work on nonstandard transactions (unless -testnet/-regtest)
    string reason;
    if (Params().RequireStandard() && !IsStandardTx(tx, reason, nextBlockHeight))
    {
        fprintf(stderr,"AcceptToMemoryPool reject nonstandard transaction: %s\n",reason.c_str());
        return state.DoS(0,error("AcceptToMemoryPool: nonstandard transaction: %s", reason),REJECT_NONSTANDARD, reason);
    }
    // Only accept nLockTime-using transactions that can be mined in the next
    // block; we don't want our mempool filled up with transactions that can't
    // be mined yet.
    if (!CheckFinalTx(tx, STANDARD_LOCKTIME_VERIFY_FLAGS))
    {
        //fprintf(stderr,"AcceptToMemoryPool reject non-final\n");
        return state.DoS(0, false, REJECT_NONSTANDARD, "non-final");
    }
    // is it already in the memory pool?
    uint256 hash = tx.GetHash();
    if (pool.exists(hash))
    {
        fprintf(stderr,"already in mempool\n");
        return false;
    }
    
    // Check for conflicts with in-memory transactions
    {
        LOCK(pool.cs); // protect pool.mapNextTx
        for (unsigned int i = 0; i < tx.vin.size(); i++)
        {
            COutPoint outpoint = tx.vin[i].prevout;
            if (pool.mapNextTx.count(outpoint))
            {
                //static uint32_t counter;
                // Disable replacement feature for now
                //if ( counter++ < 100 )
                //fprintf(stderr,"Disable replacement feature for now\n");
                return false;
            }
        }
        BOOST_FOREACH(const JSDescription &joinsplit, tx.vjoinsplit)
        {
            BOOST_FOREACH(const uint256 &nf, joinsplit.nullifiers)
            {
                if (pool.mapNullifiers.count(nf))
                {
                    fprintf(stderr,"pool.mapNullifiers.count\n");
                    return false;
                }
            }
        }
    }
    
    {
        CCoinsView dummy;
        CCoinsViewCache view(&dummy);
        int64_t interest;
        CAmount nValueIn = 0;
        {
            LOCK(pool.cs);
            CCoinsViewMemPool viewMemPool(pcoinsTip, pool);
            view.SetBackend(viewMemPool);
            
            // do we already have it?
            if (view.HaveCoins(hash))
            {
                fprintf(stderr,"view.HaveCoins(hash) error\n");
                return false;
            }
            
            // do all inputs exist?
            // Note that this does not check for the presence of actual outputs (see the next check for that),
            // and only helps with filling in pfMissingInputs (to determine missing vs spent).
            BOOST_FOREACH(const CTxIn txin, tx.vin)
            {
                if (!view.HaveCoins(txin.prevout.hash))
                {
                    if (pfMissingInputs)
                        *pfMissingInputs = true;
                    //fprintf(stderr,"missing inputs\n");
                    return false;
                }
            }
            
            // are the actual inputs available?
            if (!view.HaveInputs(tx))
            {
                //fprintf(stderr,"accept failure.1\n");
                return state.Invalid(error("AcceptToMemoryPool: inputs already spent"),REJECT_DUPLICATE, "bad-txns-inputs-spent");
            }
            // are the joinsplit's requirements met?
            if (!view.HaveJoinSplitRequirements(tx))
            {
                //fprintf(stderr,"accept failure.2\n");
                return state.Invalid(error("AcceptToMemoryPool: joinsplit requirements not met"),REJECT_DUPLICATE, "bad-txns-joinsplit-requirements-not-met");
            }
            
            // Bring the best block into scope
            view.GetBestBlock();
            
            nValueIn = view.GetValueIn(chainActive.Tip()->nHeight,&interest,tx,chainActive.Tip()->nTime);
            if ( 0 && interest != 0 )
                fprintf(stderr,"add interest %.8f\n",(double)interest/COIN);
            // we have all inputs cached now, so switch back to dummy, so we don't need to keep lock on mempool
            view.SetBackend(dummy);
        }
        
        // Check for non-standard pay-to-script-hash in inputs
        if (Params().RequireStandard() && !AreInputsStandard(tx, view, consensusBranchId))
            return error("AcceptToMemoryPool: reject nonstandard transaction input");
        
        // Check that the transaction doesn't have an excessive number of
        // sigops, making it impossible to mine. Since the coinbase transaction
        // itself can contain sigops MAX_STANDARD_TX_SIGOPS is less than
        // MAX_BLOCK_SIGOPS; we still consider this an invalid rather than
        // merely non-standard transaction.
        unsigned int nSigOps = GetLegacySigOpCount(tx);
        nSigOps += GetP2SHSigOpCount(tx, view);
        if (nSigOps > MAX_STANDARD_TX_SIGOPS)
        {
            fprintf(stderr,"accept failure.4\n");
            return state.DoS(0, error("AcceptToMemoryPool: too many sigops %s, %d > %d", hash.ToString(), nSigOps, MAX_STANDARD_TX_SIGOPS),REJECT_NONSTANDARD, "bad-txns-too-many-sigops");
        }
        
        CAmount nValueOut = tx.GetValueOut();
        CAmount nFees = nValueIn-nValueOut;
        double dPriority = view.GetPriority(tx, chainActive.Height());
        
        // Keep track of transactions that spend a coinbase, which we re-scan
        // during reorgs to ensure COINBASE_MATURITY is still met.
        bool fSpendsCoinbase = false;
        BOOST_FOREACH(const CTxIn &txin, tx.vin) {
            const CCoins *coins = view.AccessCoins(txin.prevout.hash);
            if (coins->IsCoinBase()) {
                fSpendsCoinbase = true;
                break;
            }
        }
        
        // Grab the branch ID we expect this transaction to commit to. We don't
        // yet know if it does, but if the entry gets added to the mempool, then
        // it has passed ContextualCheckInputs and therefore this is correct.
        auto consensusBranchId = CurrentEpochBranchId(chainActive.Height() + 1, Params().GetConsensus());
        
        CTxMemPoolEntry entry(tx, nFees, GetTime(), dPriority, chainActive.Height(), mempool.HasNoInputsOf(tx), fSpendsCoinbase, consensusBranchId);
        unsigned int nSize = entry.GetTxSize();
        
        // Accept a tx if it contains joinsplits and has at least the default fee specified by z_sendmany.
        if (tx.vjoinsplit.size() > 0 && nFees >= ASYNC_RPC_OPERATION_DEFAULT_MINERS_FEE) {
            // In future we will we have more accurate and dynamic computation of fees for tx with joinsplits.
        } else {
            // Don't accept it if it can't get into a block
            CAmount txMinFee = GetMinRelayFee(tx, nSize, true);
            if (fLimitFree && nFees < txMinFee)
            {
                //fprintf(stderr,"accept failure.5\n");
                return state.DoS(0, error("AcceptToMemoryPool: not enough fees %s, %d < %d",hash.ToString(), nFees, txMinFee),REJECT_INSUFFICIENTFEE, "insufficient fee");
            }
        }
        
        // Require that free transactions have sufficient priority to be mined in the next block.
        if (GetBoolArg("-relaypriority", false) && nFees < ::minRelayTxFee.GetFee(nSize) && !AllowFree(view.GetPriority(tx, chainActive.Height() + 1))) {
            fprintf(stderr,"accept failure.6\n");
            return state.DoS(0, false, REJECT_INSUFFICIENTFEE, "insufficient priority");
        }
        
        // Continuously rate-limit free (really, very-low-fee) transactions
        // This mitigates 'penny-flooding' -- sending thousands of free transactions just to
        // be annoying or make others' transactions take longer to confirm.
        if (fLimitFree && nFees < ::minRelayTxFee.GetFee(nSize))
        {
            static CCriticalSection csFreeLimiter;
            static double dFreeCount;
            static int64_t nLastTime;
            int64_t nNow = GetTime();
            
            LOCK(csFreeLimiter);
            
            // Use an exponentially decaying ~10-minute window:
            dFreeCount *= pow(1.0 - 1.0/600.0, (double)(nNow - nLastTime));
            nLastTime = nNow;
            // -limitfreerelay unit is thousand-bytes-per-minute
            // At default rate it would take over a month to fill 1GB
            if (dFreeCount >= GetArg("-limitfreerelay", 15)*10*1000)
            {
                fprintf(stderr,"accept failure.7\n");
                return state.DoS(0, error("AcceptToMemoryPool: free transaction rejected by rate limiter"), REJECT_INSUFFICIENTFEE, "rate limited free transaction");
            }
            LogPrint("mempool", "Rate limit dFreeCount: %g => %g\n", dFreeCount, dFreeCount+nSize);
            dFreeCount += nSize;
        }
        
        if (fRejectAbsurdFee && nFees > ::minRelayTxFee.GetFee(nSize) * 10000 && nFees > nValueOut/19 )
        {
            fprintf(stderr,"accept failure.8\n");
            return error("AcceptToMemoryPool: absurdly high fees %s, %d > %d",hash.ToString(), nFees, ::minRelayTxFee.GetFee(nSize) * 10000);
        }
        
        // Check against previous transactions
        // This is done last to help prevent CPU exhaustion denial-of-service attacks.
        PrecomputedTransactionData txdata(tx);
        if (!ContextualCheckInputs(tx, state, view, true, STANDARD_SCRIPT_VERIFY_FLAGS, true, txdata, Params().GetConsensus(), consensusBranchId))
        {
            //fprintf(stderr,"accept failure.9\n");
            return error("AcceptToMemoryPool: ConnectInputs failed %s", hash.ToString());
        }
        
        // Check again against just the consensus-critical mandatory script
        // verification flags, in case of bugs in the standard flags that cause
        // transactions to pass as valid when they're actually invalid. For
        // instance the STRICTENC flag was incorrectly allowing certain
        // CHECKSIG NOT scripts to pass, even though they were invalid.
        //
        // There is a similar check in CreateNewBlock() to prevent creating
        // invalid blocks, however allowing such transactions into the mempool
        // can be exploited as a DoS attack.
        if (!ContextualCheckInputs(tx, state, view, true, MANDATORY_SCRIPT_VERIFY_FLAGS, true, txdata, Params().GetConsensus(), consensusBranchId))
        {
            fprintf(stderr,"accept failure.10\n");
            return error("AcceptToMemoryPool: BUG! PLEASE REPORT THIS! ConnectInputs failed against MANDATORY but not STANDARD flags %s", hash.ToString());
        }
        
        // Store transaction in memory
        if ( komodo_is_notarytx(tx) == 0 )
            KOMODO_ON_DEMAND++;
        pool.addUnchecked(hash, entry, !IsInitialBlockDownload());

        // Add memory address index
        if (fAddressIndex) {
            pool.addAddressIndex(entry, view);
        }

        // Add memory spent index
        if (fSpentIndex) {
            pool.addSpentIndex(entry, view);
        }
    }
    
    SyncWithWallets(tx, NULL);
    
    return true;
}

bool GetTimestampIndex(const unsigned int &high, const unsigned int &low, const bool fActiveOnly, std::vector<std::pair<uint256, unsigned int> > &hashes)
{
    if (!fTimestampIndex)
        return error("Timestamp index not enabled");

    if (!pblocktree->ReadTimestampIndex(high, low, fActiveOnly, hashes))
        return error("Unable to get hashes for timestamps");

    return true;
}

bool GetSpentIndex(CSpentIndexKey &key, CSpentIndexValue &value)
{
    if (!fSpentIndex)
        return false;

    if (mempool.getSpentIndex(key, value))
        return true;

    if (!pblocktree->ReadSpentIndex(key, value))
        return false;

    return true;
}

bool GetAddressIndex(uint160 addressHash, int type,
                     std::vector<std::pair<CAddressIndexKey, CAmount> > &addressIndex, int start, int end)
{
    if (!fAddressIndex)
        return error("address index not enabled");

    if (!pblocktree->ReadAddressIndex(addressHash, type, addressIndex, start, end))
        return error("unable to get txids for address");

    return true;
}

bool GetAddressUnspent(uint160 addressHash, int type,
                       std::vector<std::pair<CAddressUnspentKey, CAddressUnspentValue> > &unspentOutputs)
{
    if (!fAddressIndex)
        return error("address index not enabled");

    if (!pblocktree->ReadAddressUnspentIndex(addressHash, type, unspentOutputs))
        return error("unable to get txids for address");

    return true;
}

/** Return transaction in tx, and if it was found inside a block, its hash is placed in hashBlock */
bool GetTransaction(const uint256 &hash, CTransaction &txOut, uint256 &hashBlock, bool fAllowSlow)
{
    CBlockIndex *pindexSlow = NULL;
    
    LOCK(cs_main);
    
    if (mempool.lookup(hash, txOut))
    {
        return true;
    }
    
    if (fTxIndex) {
        CDiskTxPos postx;
        if (pblocktree->ReadTxIndex(hash, postx)) {
            CAutoFile file(OpenBlockFile(postx, true), SER_DISK, CLIENT_VERSION);
            if (file.IsNull())
                return error("%s: OpenBlockFile failed", __func__);
            CBlockHeader header;
            try {
                file >> header;
                fseek(file.Get(), postx.nTxOffset, SEEK_CUR);
                file >> txOut;
            } catch (const std::exception& e) {
                return error("%s: Deserialize or I/O error - %s", __func__, e.what());
            }
            hashBlock = header.GetHash();
            if (txOut.GetHash() != hash)
                return error("%s: txid mismatch", __func__);
            return true;
        }
    }
    
    if (fAllowSlow) { // use coin database to locate block that contains transaction, and scan it
        int nHeight = -1;
        {
            CCoinsViewCache &view = *pcoinsTip;
            const CCoins* coins = view.AccessCoins(hash);
            if (coins)
                nHeight = coins->nHeight;
        }
        if (nHeight > 0)
            pindexSlow = chainActive[nHeight];
    }
    
    if (pindexSlow) {
        CBlock block;
        if (ReadBlockFromDisk(block, pindexSlow,1)) {
            BOOST_FOREACH(const CTransaction &tx, block.vtx) {
                if (tx.GetHash() == hash) {
                    txOut = tx;
                    hashBlock = pindexSlow->GetBlockHash();
                    return true;
                }
            }
        }
    }
    
    return false;
}

/*char *komodo_getspendscript(uint256 hash,int32_t n)
 {
 CTransaction tx; uint256 hashBlock;
 if ( !GetTransaction(hash,tx,hashBlock,true) )
 {
 printf("null GetTransaction\n");
 return(0);
 }
 if ( n >= 0 && n < tx.vout.size() )
 return((char *)tx.vout[n].scriptPubKey.ToString().c_str());
 else printf("getspendscript illegal n.%d\n",n);
 return(0);
 }*/


//////////////////////////////////////////////////////////////////////////////
//
// CBlock and CBlockIndex
//

bool WriteBlockToDisk(CBlock& block, CDiskBlockPos& pos, const CMessageHeader::MessageStartChars& messageStart)
{
    // Open history file to append
    CAutoFile fileout(OpenBlockFile(pos), SER_DISK, CLIENT_VERSION);
    if (fileout.IsNull())
        return error("WriteBlockToDisk: OpenBlockFile failed");
    
    // Write index header
    unsigned int nSize = fileout.GetSerializeSize(block);
    fileout << FLATDATA(messageStart) << nSize;
    
    // Write block
    long fileOutPos = ftell(fileout.Get());
    if (fileOutPos < 0)
        return error("WriteBlockToDisk: ftell failed");
    pos.nPos = (unsigned int)fileOutPos;
    fileout << block;
    
    return true;
}

bool ReadBlockFromDisk(int32_t height,CBlock& block, const CDiskBlockPos& pos,bool checkPOW)
{
    uint8_t pubkey33[33];
    block.SetNull();
    
    // Open history file to read
    CAutoFile filein(OpenBlockFile(pos, true), SER_DISK, CLIENT_VERSION);
    if (filein.IsNull())
    {
        //fprintf(stderr,"readblockfromdisk err A\n");
        return error("ReadBlockFromDisk: OpenBlockFile failed for %s", pos.ToString());
    }
    
    // Read block
    try {
        filein >> block;
    }
    catch (const std::exception& e) {
        fprintf(stderr,"readblockfromdisk err B\n");
        return error("%s: Deserialize or I/O error - %s at %s", __func__, e.what(), pos.ToString());
    }
    // Check the header
    if ( 0 && checkPOW != 0 )
    {
        komodo_block2pubkey33(pubkey33,(CBlock *)&block);
        if (!(CheckEquihashSolution(&block, Params()) && CheckProofOfWork(block, pubkey33, height, Params().GetConsensus())))
        {
            int32_t i; for (i=0; i<33; i++)
                fprintf(stderr,"%02x",pubkey33[i]);
            fprintf(stderr," warning unexpected diff at ht.%d\n",height);
            
            return error("ReadBlockFromDisk: Errors in block header at %s", pos.ToString());
        }
    }
    return true;
}

bool ReadBlockFromDisk(CBlock& block, const CBlockIndex* pindex,bool checkPOW)
{
    if ( pindex == 0 )
        return false;
    if (!ReadBlockFromDisk(pindex->nHeight,block, pindex->GetBlockPos(),checkPOW))
        return false;
    if (block.GetHash() != pindex->GetBlockHash())
        return error("ReadBlockFromDisk(CBlock&, CBlockIndex*): GetHash() doesn't match index for %s at %s",
                     pindex->ToString(), pindex->GetBlockPos().ToString());
    return true;
}

//uint64_t komodo_moneysupply(int32_t height);
extern char ASSETCHAINS_SYMBOL[KOMODO_ASSETCHAIN_MAXLEN];
extern uint64_t ASSETCHAINS_ENDSUBSIDY[ASSETCHAINS_MAX_ERAS], ASSETCHAINS_REWARD[ASSETCHAINS_MAX_ERAS], ASSETCHAINS_HALVING[ASSETCHAINS_MAX_ERAS];
extern uint32_t ASSETCHAINS_MAGIC;
extern uint64_t ASSETCHAINS_STAKED,ASSETCHAINS_LINEAR,ASSETCHAINS_COMMISSION,ASSETCHAINS_SUPPLY;

CAmount GetBlockSubsidy(int nHeight, const Consensus::Params& consensusParams)
{
    int32_t numhalvings,i; uint64_t numerator; CAmount nSubsidy = 3 * COIN;
    if ( ASSETCHAINS_SYMBOL[0] == 0 )
    {
        if ( nHeight == 1 )
            return(100000000 * COIN); // ICO allocation
        else if ( nHeight < KOMODO_ENDOFERA ) //komodo_moneysupply(nHeight) < MAX_MONEY )
            return(3 * COIN);
        else return(0);
    }
    else
    {
        return(komodo_ac_block_subsidy(nHeight));
    }
    /*
     // Mining slow start
     // The subsidy is ramped up linearly, skipping the middle payout of
     // MAX_SUBSIDY/2 to keep the monetary curve consistent with no slow start.
     if (nHeight < consensusParams.nSubsidySlowStartInterval / 2) {
     nSubsidy /= consensusParams.nSubsidySlowStartInterval;
     nSubsidy *= nHeight;
     return nSubsidy;
     } else if (nHeight < consensusParams.nSubsidySlowStartInterval) {
     nSubsidy /= consensusParams.nSubsidySlowStartInterval;
     nSubsidy *= (nHeight+1);
     return nSubsidy;
     }
     
     assert(nHeight > consensusParams.SubsidySlowStartShift());
     int halvings = (nHeight - consensusParams.SubsidySlowStartShift()) / consensusParams.nSubsidyHalvingInterval;*/
    // Force block reward to zero when right shift is undefined.
    //int halvings = nHeight / consensusParams.nSubsidyHalvingInterval;
    //if (halvings >= 64)
    //    return 0;
    
    // Subsidy is cut in half every 840,000 blocks which will occur approximately every 4 years.
    //nSubsidy >>= halvings;
    //return nSubsidy;
}

bool IsInitialBlockDownload()
{
    const CChainParams& chainParams = Params();
    LOCK(cs_main);
    if (fImporting || fReindex)
    {
        //fprintf(stderr,"IsInitialBlockDownload: fImporting %d || %d fReindex\n",(int32_t)fImporting,(int32_t)fReindex);
        return true;
    }
    if (fCheckpointsEnabled && chainActive.Height() < Checkpoints::GetTotalBlocksEstimate(chainParams.Checkpoints()))
    {
        //fprintf(stderr,"IsInitialBlockDownload: checkpoint -> initialdownload\n");
        return true;
    }
    static bool lockIBDState = false;
    if (lockIBDState)
    {
        //fprintf(stderr,"lockIBDState true %d < %d\n",chainActive.Height(),pindexBestHeader->nHeight - 10);
        return false;
    }
    bool state; CBlockIndex *ptr = chainActive.Tip();
    if ( ptr == 0 )
        ptr = pindexBestHeader;
    else if ( pindexBestHeader != 0 && pindexBestHeader->nHeight > ptr->nHeight )
        ptr = pindexBestHeader;
    //if ( ASSETCHAINS_SYMBOL[0] == 0 )
    state = ((chainActive.Height() < ptr->nHeight - 24*60) ||
             ptr->GetBlockTime() < (GetTime() - chainParams.MaxTipAge()));
    //else state = (chainActive.Height() < ptr->nHeight - 24*60);
    //fprintf(stderr,"state.%d  ht.%d vs %d, t.%u %u\n",state,(int32_t)chainActive.Height(),(uint32_t)ptr->nHeight,(int32_t)ptr->GetBlockTime(),(uint32_t)(GetTime() - chainParams.MaxTipAge()));
    if (!state)
    {
        lockIBDState = true;
    }
    return state;
}

bool fLargeWorkForkFound = false;
bool fLargeWorkInvalidChainFound = false;
CBlockIndex *pindexBestForkTip = NULL, *pindexBestForkBase = NULL;

void CheckForkWarningConditions()
{
    AssertLockHeld(cs_main);
    // Before we get past initial download, we cannot reliably alert about forks
    // (we assume we don't get stuck on a fork before the last checkpoint)
    if (IsInitialBlockDownload())
        return;
    
    // If our best fork is no longer within 288 blocks (+/- 12 hours if no one mines it)
    // of our head, drop it
    if (pindexBestForkTip && chainActive.Height() - pindexBestForkTip->nHeight >= 288)
        pindexBestForkTip = NULL;
    
    if (pindexBestForkTip || (pindexBestInvalid && pindexBestInvalid->nChainWork > chainActive.Tip()->nChainWork + (GetBlockProof(*chainActive.Tip()) * 6)))
    {
        if (!fLargeWorkForkFound && pindexBestForkBase)
        {
            std::string warning = std::string("'Warning: Large-work fork detected, forking after block ") +
            pindexBestForkBase->phashBlock->ToString() + std::string("'");
            CAlert::Notify(warning, true);
        }
        if (pindexBestForkTip && pindexBestForkBase)
        {
            LogPrintf("%s: Warning: Large valid fork found\n  forking the chain at height %d (%s)\n  lasting to height %d (%s).\nChain state database corruption likely.\n", __func__,
                      pindexBestForkBase->nHeight, pindexBestForkBase->phashBlock->ToString(),
                      pindexBestForkTip->nHeight, pindexBestForkTip->phashBlock->ToString());
            fLargeWorkForkFound = true;
        }
        else
        {
            std::string warning = std::string("Warning: Found invalid chain at least ~6 blocks longer than our best chain.\nChain state database corruption likely.");
            LogPrintf("%s: %s\n", warning.c_str(), __func__);
            CAlert::Notify(warning, true);
            fLargeWorkInvalidChainFound = true;
        }
    }
    else
    {
        fLargeWorkForkFound = false;
        fLargeWorkInvalidChainFound = false;
    }
}

void CheckForkWarningConditionsOnNewFork(CBlockIndex* pindexNewForkTip)
{
    AssertLockHeld(cs_main);
    // If we are on a fork that is sufficiently large, set a warning flag
    CBlockIndex* pfork = pindexNewForkTip;
    CBlockIndex* plonger = chainActive.Tip();
    while (pfork && pfork != plonger)
    {
        while (plonger && plonger->nHeight > pfork->nHeight)
            plonger = plonger->pprev;
        if (pfork == plonger)
            break;
        pfork = pfork->pprev;
    }
    
    // We define a condition where we should warn the user about as a fork of at least 7 blocks
    // with a tip within 72 blocks (+/- 3 hours if no one mines it) of ours
    // We use 7 blocks rather arbitrarily as it represents just under 10% of sustained network
    // hash rate operating on the fork.
    // or a chain that is entirely longer than ours and invalid (note that this should be detected by both)
    // We define it this way because it allows us to only store the highest fork tip (+ base) which meets
    // the 7-block condition and from this always have the most-likely-to-cause-warning fork
    if (pfork && (!pindexBestForkTip || (pindexBestForkTip && pindexNewForkTip->nHeight > pindexBestForkTip->nHeight)) &&
        pindexNewForkTip->nChainWork - pfork->nChainWork > (GetBlockProof(*pfork) * 7) &&
        chainActive.Height() - pindexNewForkTip->nHeight < 72)
    {
        pindexBestForkTip = pindexNewForkTip;
        pindexBestForkBase = pfork;
    }
    
    CheckForkWarningConditions();
}

// Requires cs_main.
void Misbehaving(NodeId pnode, int howmuch)
{
    if (howmuch == 0)
        return;
    
    CNodeState *state = State(pnode);
    if (state == NULL)
        return;
    
    state->nMisbehavior += howmuch;
    int banscore = GetArg("-banscore", 101);
    if (state->nMisbehavior >= banscore && state->nMisbehavior - howmuch < banscore)
    {
        LogPrintf("%s: %s (%d -> %d) BAN THRESHOLD EXCEEDED\n", __func__, state->name, state->nMisbehavior-howmuch, state->nMisbehavior);
        state->fShouldBan = true;
    } else
        LogPrintf("%s: %s (%d -> %d)\n", __func__, state->name, state->nMisbehavior-howmuch, state->nMisbehavior);
}

void static InvalidChainFound(CBlockIndex* pindexNew)
{
    if (!pindexBestInvalid || pindexNew->nChainWork > pindexBestInvalid->nChainWork)
        pindexBestInvalid = pindexNew;
    
    LogPrintf("%s: invalid block=%s  height=%d  log2_work=%.8g  date=%s\n", __func__,
              pindexNew->GetBlockHash().ToString(), pindexNew->nHeight,
              log(pindexNew->nChainWork.getdouble())/log(2.0), DateTimeStrFormat("%Y-%m-%d %H:%M:%S",
                                                                                 pindexNew->GetBlockTime()));
    CBlockIndex *tip = chainActive.Tip();
    assert (tip);
    LogPrintf("%s:  current best=%s  height=%d  log2_work=%.8g  date=%s\n", __func__,
              tip->GetBlockHash().ToString(), chainActive.Height(), log(tip->nChainWork.getdouble())/log(2.0),
              DateTimeStrFormat("%Y-%m-%d %H:%M:%S", tip->GetBlockTime()));
    CheckForkWarningConditions();
}

void static InvalidBlockFound(CBlockIndex *pindex, const CValidationState &state) {
    int nDoS = 0;
    if (state.IsInvalid(nDoS)) {
        std::map<uint256, NodeId>::iterator it = mapBlockSource.find(pindex->GetBlockHash());
        if (it != mapBlockSource.end() && State(it->second)) {
            CBlockReject reject = {state.GetRejectCode(), state.GetRejectReason().substr(0, MAX_REJECT_MESSAGE_LENGTH), pindex->GetBlockHash()};
            State(it->second)->rejects.push_back(reject);
            if (nDoS > 0)
                Misbehaving(it->second, nDoS);
        }
    }
    if (!state.CorruptionPossible()) {
        pindex->nStatus |= BLOCK_FAILED_VALID;
        setDirtyBlockIndex.insert(pindex);
        setBlockIndexCandidates.erase(pindex);
        InvalidChainFound(pindex);
    }
}

void UpdateCoins(const CTransaction& tx, CCoinsViewCache& inputs, CTxUndo &txundo, int nHeight)
{
    if (!tx.IsCoinBase()) // mark inputs spent
    {
        txundo.vprevout.reserve(tx.vin.size());
        BOOST_FOREACH(const CTxIn &txin, tx.vin) {
            CCoinsModifier coins = inputs.ModifyCoins(txin.prevout.hash);
            unsigned nPos = txin.prevout.n;
            
            if (nPos >= coins->vout.size() || coins->vout[nPos].IsNull())
                assert(false);
            // mark an outpoint spent, and construct undo information
            txundo.vprevout.push_back(CTxInUndo(coins->vout[nPos]));
            coins->Spend(nPos);
            if (coins->vout.size() == 0) {
                CTxInUndo& undo = txundo.vprevout.back();
                undo.nHeight = coins->nHeight;
                undo.fCoinBase = coins->fCoinBase;
                undo.nVersion = coins->nVersion;
            }
        }
    }
    BOOST_FOREACH(const JSDescription &joinsplit, tx.vjoinsplit) { // spend nullifiers
        BOOST_FOREACH(const uint256 &nf, joinsplit.nullifiers) {
            inputs.SetNullifier(nf, true);
        }
    }
    inputs.ModifyCoins(tx.GetHash())->FromTx(tx, nHeight); // add outputs
}

void UpdateCoins(const CTransaction& tx, CCoinsViewCache& inputs, int nHeight)
{
    CTxUndo txundo;
    UpdateCoins(tx, inputs, txundo, nHeight);
}

bool CScriptCheck::operator()() {
    const CScript &scriptSig = ptxTo->vin[nIn].scriptSig;
    if (!VerifyScript(scriptSig, scriptPubKey, nFlags, ServerTransactionSignatureChecker(ptxTo, nIn, amount, cacheStore, *txdata), consensusBranchId, &error)) {
        return ::error("CScriptCheck(): %s:%d VerifySignature failed: %s", ptxTo->GetHash().ToString(), nIn, ScriptErrorString(error));
    }
    return true;
}

int GetSpendHeight(const CCoinsViewCache& inputs)
{
    LOCK(cs_main);
    CBlockIndex* pindexPrev = mapBlockIndex.find(inputs.GetBestBlock())->second;
    return pindexPrev->nHeight + 1;
}

namespace Consensus {
    bool CheckTxInputs(const CTransaction& tx, CValidationState& state, const CCoinsViewCache& inputs, int nSpendHeight, const Consensus::Params& consensusParams)
    {
        // This doesn't trigger the DoS code on purpose; if it did, it would make it easier
        // for an attacker to attempt to split the network.
        if (!inputs.HaveInputs(tx))
            return state.Invalid(error("CheckInputs(): %s inputs unavailable", tx.GetHash().ToString()));
        
        // are the JoinSplit's requirements met?
        if (!inputs.HaveJoinSplitRequirements(tx))
            return state.Invalid(error("CheckInputs(): %s JoinSplit requirements not met", tx.GetHash().ToString()));
        
        CAmount nValueIn = 0;
        CAmount nFees = 0;
        for (unsigned int i = 0; i < tx.vin.size(); i++)
        {
            const COutPoint &prevout = tx.vin[i].prevout;
            const CCoins *coins = inputs.AccessCoins(prevout.hash);
            assert(coins);

            if (coins->IsCoinBase()) {
                // Ensure that coinbases are matured
                if (nSpendHeight - coins->nHeight < COINBASE_MATURITY) {
                    return state.Invalid(
                                         error("CheckInputs(): tried to spend coinbase at depth %d", nSpendHeight - coins->nHeight),
                                         REJECT_INVALID, "bad-txns-premature-spend-of-coinbase");
                }

                // ensure that output of coinbases are not still time locked
                uint64_t unlockTime = komodo_block_unlocktime(coins->nHeight);
                if (nSpendHeight < unlockTime && coins->TotalTxValue() >= ASSETCHAINS_TIMELOCKGTE) {
                    return state.Invalid(
                                         error("CheckInputs(): tried to spend coinbase that is timelocked until block %d", unlockTime),
                                         REJECT_INVALID, "bad-txns-premature-spend-of-coinbase");
                }
                
                // Ensure that coinbases cannot be spent to transparent outputs
                // Disabled on regtest
                if (fCoinbaseEnforcedProtectionEnabled &&
                    consensusParams.fCoinbaseMustBeProtected &&
                    !tx.vout.empty() &&
                    (strcmp(ASSETCHAINS_SYMBOL, "VRSC") != 0 || (nSpendHeight >= 12800 && coins->nHeight >= 12800))) {
                    return state.Invalid(
                                         error("CheckInputs(): tried to spend coinbase with transparent outputs"),
                                         REJECT_INVALID, "bad-txns-coinbase-spend-has-transparent-outputs");
                }
            }
            
            // Check for negative or overflow input values
            nValueIn += coins->vout[prevout.n].nValue;
#ifdef KOMODO_ENABLE_INTEREST
            if ( ASSETCHAINS_SYMBOL[0] == 0 && nSpendHeight > 60000 )//chainActive.Tip() != 0 && chainActive.Tip()->nHeight >= 60000 )
            {
                if ( coins->vout[prevout.n].nValue >= 10*COIN )
                {
                    int64_t interest; int32_t txheight; uint32_t locktime;
                    if ( (interest= komodo_accrued_interest(&txheight,&locktime,prevout.hash,prevout.n,0,coins->vout[prevout.n].nValue,(int32_t)nSpendHeight-1)) != 0 )
                    {
                        //fprintf(stderr,"checkResult %.8f += val %.8f interest %.8f ht.%d lock.%u tip.%u\n",(double)nValueIn/COIN,(double)coins->vout[prevout.n].nValue/COIN,(double)interest/COIN,txheight,locktime,chainActive.Tip()->nTime);
                        nValueIn += interest;
                    }
                }
            }
#endif
            if (!MoneyRange(coins->vout[prevout.n].nValue) || !MoneyRange(nValueIn))
                return state.DoS(100, error("CheckInputs(): txin values out of range"),
                                 REJECT_INVALID, "bad-txns-inputvalues-outofrange");
            
        }
        
        nValueIn += tx.GetJoinSplitValueIn();
        if (!MoneyRange(nValueIn))
            return state.DoS(100, error("CheckInputs(): vpub_old values out of range"),
                             REJECT_INVALID, "bad-txns-inputvalues-outofrange");
        
        if (nValueIn < tx.GetValueOut())
        {
            fprintf(stderr,"spentheight.%d valuein %s vs %s error\n",nSpendHeight,FormatMoney(nValueIn).c_str(), FormatMoney(tx.GetValueOut()).c_str());
            return state.DoS(100, error("CheckInputs(): %s value in (%s) < value out (%s) diff %.8f",
                                        tx.GetHash().ToString(), FormatMoney(nValueIn), FormatMoney(tx.GetValueOut()),((double)nValueIn - tx.GetValueOut())/COIN),REJECT_INVALID, "bad-txns-in-belowout");
        }
        // Tally transaction fees
        CAmount nTxFee = nValueIn - tx.GetValueOut();
        if (nTxFee < 0)
            return state.DoS(100, error("CheckInputs(): %s nTxFee < 0", tx.GetHash().ToString()),
                             REJECT_INVALID, "bad-txns-fee-negative");
        nFees += nTxFee;
        if (!MoneyRange(nFees))
            return state.DoS(100, error("CheckInputs(): nFees out of range"),
                             REJECT_INVALID, "bad-txns-fee-outofrange");
        return true;
    }
}// namespace Consensus

bool ContextualCheckInputs(
                           const CTransaction& tx,
                           CValidationState &state,
                           const CCoinsViewCache &inputs,
                           bool fScriptChecks,
                           unsigned int flags,
                           bool cacheStore,
                           PrecomputedTransactionData& txdata,
                           const Consensus::Params& consensusParams,
                           uint32_t consensusBranchId,
                           std::vector<CScriptCheck> *pvChecks)
{
    if (!tx.IsCoinBase())
    {
        if (!Consensus::CheckTxInputs(tx, state, inputs, GetSpendHeight(inputs), consensusParams)) {
            return false;
        }
        
        if (pvChecks)
            pvChecks->reserve(tx.vin.size());
        
        // The first loop above does all the inexpensive checks.
        // Only if ALL inputs pass do we perform expensive ECDSA signature checks.
        // Helps prevent CPU exhaustion attacks.
        
        // Skip ECDSA signature verification when connecting blocks
        // before the last block chain checkpoint. This is safe because block merkle hashes are
        // still computed and checked, and any change will be caught at the next checkpoint.
        if (fScriptChecks) {
            for (unsigned int i = 0; i < tx.vin.size(); i++) {
                const COutPoint &prevout = tx.vin[i].prevout;
                const CCoins* coins = inputs.AccessCoins(prevout.hash);
                assert(coins);
                
                // Verify signature
                CScriptCheck check(*coins, tx, i, flags, cacheStore, consensusBranchId, &txdata);
                if (pvChecks) {
                    pvChecks->push_back(CScriptCheck());
                    check.swap(pvChecks->back());
                } else if (!check()) {
                    if (flags & STANDARD_NOT_MANDATORY_VERIFY_FLAGS) {
                        // Check whether the failure was caused by a
                        // non-mandatory script verification check, such as
                        // non-standard DER encodings or non-null dummy
                        // arguments; if so, don't trigger DoS protection to
                        // avoid splitting the network between upgraded and
                        // non-upgraded nodes.
                        CScriptCheck check2(*coins, tx, i,
                                            flags & ~STANDARD_NOT_MANDATORY_VERIFY_FLAGS, cacheStore, consensusBranchId, &txdata);
                        if (check2())
                            return state.Invalid(false, REJECT_NONSTANDARD, strprintf("non-mandatory-script-verify-flag (%s)", ScriptErrorString(check.GetScriptError())));
                    }
                    // Failures of other flags indicate a transaction that is
                    // invalid in new blocks, e.g. a invalid P2SH. We DoS ban
                    // such nodes as they are not following the protocol. That
                    // said during an upgrade careful thought should be taken
                    // as to the correct behavior - we may want to continue
                    // peering with non-upgraded nodes even after a soft-fork
                    // super-majority vote has passed.
                    return state.DoS(100,false, REJECT_INVALID, strprintf("mandatory-script-verify-flag-failed (%s)", ScriptErrorString(check.GetScriptError())));
                }
            }
        }
    }
    
    return true;
}


/*bool ContextualCheckInputs(const CTransaction& tx, CValidationState &state, const CCoinsViewCache &inputs, bool fScriptChecks, unsigned int flags, bool cacheStore, const Consensus::Params& consensusParams, std::vector<CScriptCheck> *pvChecks)
 {
 if (!NonContextualCheckInputs(tx, state, inputs, fScriptChecks, flags, cacheStore, consensusParams, pvChecks)) {
 fprintf(stderr,"ContextualCheckInputs failure.0\n");
 return false;
 }
 
 if (!tx.IsCoinBase())
 {
 // While checking, GetBestBlock() refers to the parent block.
 // This is also true for mempool checks.
 CBlockIndex *pindexPrev = mapBlockIndex.find(inputs.GetBestBlock())->second;
 int nSpendHeight = pindexPrev->nHeight + 1;
 for (unsigned int i = 0; i < tx.vin.size(); i++)
 {
 const COutPoint &prevout = tx.vin[i].prevout;
 const CCoins *coins = inputs.AccessCoins(prevout.hash);
 // Assertion is okay because NonContextualCheckInputs ensures the inputs
 // are available.
 assert(coins);
 
 // If prev is coinbase, check that it's matured
 if (coins->IsCoinBase()) {
 if ( ASSETCHAINS_SYMBOL[0] == 0 )
 COINBASE_MATURITY = _COINBASE_MATURITY;
 if (nSpendHeight - coins->nHeight < COINBASE_MATURITY) {
 fprintf(stderr,"ContextualCheckInputs failure.1 i.%d of %d\n",i,(int32_t)tx.vin.size());
 
 return state.Invalid(
 error("CheckInputs(): tried to spend coinbase at depth %d", nSpendHeight - coins->nHeight),REJECT_INVALID, "bad-txns-premature-spend-of-coinbase");
 }
 }
 }
 }
 
 return true;
 }*/

namespace {
    
    bool UndoWriteToDisk(const CBlockUndo& blockundo, CDiskBlockPos& pos, const uint256& hashBlock, const CMessageHeader::MessageStartChars& messageStart)
    {
        // Open history file to append
        CAutoFile fileout(OpenUndoFile(pos), SER_DISK, CLIENT_VERSION);
        if (fileout.IsNull())
            return error("%s: OpenUndoFile failed", __func__);
        
        // Write index header
        unsigned int nSize = fileout.GetSerializeSize(blockundo);
        fileout << FLATDATA(messageStart) << nSize;
        
        // Write undo data
        long fileOutPos = ftell(fileout.Get());
        if (fileOutPos < 0)
            return error("%s: ftell failed", __func__);
        pos.nPos = (unsigned int)fileOutPos;
        fileout << blockundo;
        
        // calculate & write checksum
        CHashWriter hasher(SER_GETHASH, PROTOCOL_VERSION);
        hasher << hashBlock;
        hasher << blockundo;
        fileout << hasher.GetHash();
        
        return true;
    }
    
    bool UndoReadFromDisk(CBlockUndo& blockundo, const CDiskBlockPos& pos, const uint256& hashBlock)
    {
        // Open history file to read
        CAutoFile filein(OpenUndoFile(pos, true), SER_DISK, CLIENT_VERSION);
        if (filein.IsNull())
            return error("%s: OpenBlockFile failed", __func__);
        
        // Read block
        uint256 hashChecksum;
        try {
            filein >> blockundo;
            filein >> hashChecksum;
        }
        catch (const std::exception& e) {
            return error("%s: Deserialize or I/O error - %s", __func__, e.what());
        }
        // Verify checksum
        CHashWriter hasher(SER_GETHASH, PROTOCOL_VERSION);
        hasher << hashBlock;
        hasher << blockundo;
        if (hashChecksum != hasher.GetHash())
            return error("%s: Checksum mismatch", __func__);
        
        return true;
    }
    
    /** Abort with a message */
    bool AbortNode(const std::string& strMessage, const std::string& userMessage="")
    {
        strMiscWarning = strMessage;
        LogPrintf("*** %s\n", strMessage);
        uiInterface.ThreadSafeMessageBox(
                                         userMessage.empty() ? _("Error: A fatal internal error occurred, see debug.log for details") : userMessage,
                                         "", CClientUIInterface::MSG_ERROR);
        StartShutdown();
        return false;
    }
    
    bool AbortNode(CValidationState& state, const std::string& strMessage, const std::string& userMessage="")
    {
        AbortNode(strMessage, userMessage);
        return state.Error(strMessage);
    }
    
} // anon namespace

/**
 * Apply the undo operation of a CTxInUndo to the given chain state.
 * @param undo The undo object.
 * @param view The coins view to which to apply the changes.
 * @param out The out point that corresponds to the tx input.
 * @return True on success.
 */
static bool ApplyTxInUndo(const CTxInUndo& undo, CCoinsViewCache& view, const COutPoint& out)
{
    bool fClean = true;
    
    CCoinsModifier coins = view.ModifyCoins(out.hash);
    if (undo.nHeight != 0) {
        // undo data contains height: this is the last output of the prevout tx being spent
        if (!coins->IsPruned())
            fClean = fClean && error("%s: undo data overwriting existing transaction", __func__);
        coins->Clear();
        coins->fCoinBase = undo.fCoinBase;
        coins->nHeight = undo.nHeight;
        coins->nVersion = undo.nVersion;
    } else {
        if (coins->IsPruned())
            fClean = fClean && error("%s: undo data adding output to missing transaction", __func__);
    }
    if (coins->IsAvailable(out.n))
        fClean = fClean && error("%s: undo data overwriting existing output", __func__);
    if (coins->vout.size() < out.n+1)
        coins->vout.resize(out.n+1);
    coins->vout[out.n] = undo.txout;
    
    return fClean;
}

bool DisconnectBlock(CBlock& block, CValidationState& state, CBlockIndex* pindex, CCoinsViewCache& view, bool* pfClean)
{
    assert(pindex->GetBlockHash() == view.GetBestBlock());
    
    if (pfClean)
        *pfClean = false;
    
    bool fClean = true;
    komodo_disconnect(pindex,block);
    CBlockUndo blockUndo;
    CDiskBlockPos pos = pindex->GetUndoPos();
    if (pos.IsNull())
        return error("DisconnectBlock(): no undo data available");
    if (!UndoReadFromDisk(blockUndo, pos, pindex->pprev->GetBlockHash()))
        return error("DisconnectBlock(): failure reading undo data");
    
    if (blockUndo.vtxundo.size() + 1 != block.vtx.size())
        return error("DisconnectBlock(): block and undo data inconsistent");
    std::vector<std::pair<CAddressIndexKey, CAmount> > addressIndex;
    std::vector<std::pair<CAddressUnspentKey, CAddressUnspentValue> > addressUnspentIndex;
    std::vector<std::pair<CSpentIndexKey, CSpentIndexValue> > spentIndex;

    // undo transactions in reverse order
    for (int i = block.vtx.size() - 1; i >= 0; i--) {
        const CTransaction &tx = block.vtx[i];
        uint256 hash = tx.GetHash();
        if (fAddressIndex) {

            for (unsigned int k = tx.vout.size(); k-- > 0;) {
                const CTxOut &out = tx.vout[k];

                if (out.scriptPubKey.IsPayToScriptHash()) {
                    vector<unsigned char> hashBytes(out.scriptPubKey.begin()+2, out.scriptPubKey.begin()+22);

                    // undo receiving activity
                    addressIndex.push_back(make_pair(CAddressIndexKey(2, uint160(hashBytes), pindex->nHeight, i, hash, k, false), out.nValue));

                    // undo unspent index
                    addressUnspentIndex.push_back(make_pair(CAddressUnspentKey(2, uint160(hashBytes), hash, k), CAddressUnspentValue()));

                } else if (out.scriptPubKey.IsPayToPublicKeyHash()) {
                    vector<unsigned char> hashBytes(out.scriptPubKey.begin()+3, out.scriptPubKey.begin()+23);

                    // undo receiving activity
                    addressIndex.push_back(make_pair(CAddressIndexKey(1, uint160(hashBytes), pindex->nHeight, i, hash, k, false), out.nValue));

                    // undo unspent index
                    addressUnspentIndex.push_back(make_pair(CAddressUnspentKey(1, uint160(hashBytes), hash, k), CAddressUnspentValue()));

                } else {
                    continue;
                }

            }

        }

        // Check that all outputs are available and match the outputs in the block itself
        // exactly.
        {
            CCoinsModifier outs = view.ModifyCoins(hash);
            outs->ClearUnspendable();
            
            CCoins outsBlock(tx, pindex->nHeight);
            // The CCoins serialization does not serialize negative numbers.
            // No network rules currently depend on the version here, so an inconsistency is harmless
            // but it must be corrected before txout nversion ever influences a network rule.
            if (outsBlock.nVersion < 0)
                outs->nVersion = outsBlock.nVersion;
            if (*outs != outsBlock)
                fClean = fClean && error("DisconnectBlock(): added transaction mismatch? database corrupted");
            
            // remove outputs
            outs->Clear();
        }
        
        // unspend nullifiers
        BOOST_FOREACH(const JSDescription &joinsplit, tx.vjoinsplit) {
            BOOST_FOREACH(const uint256 &nf, joinsplit.nullifiers) {
                view.SetNullifier(nf, false);
            }
        }
        
        // restore inputs
        if (i > 0) { // not coinbases
            const CTxUndo &txundo = blockUndo.vtxundo[i-1];
            if (txundo.vprevout.size() != tx.vin.size())
                return error("DisconnectBlock(): transaction and undo data inconsistent");
            for (unsigned int j = tx.vin.size(); j-- > 0;) {
                const COutPoint &out = tx.vin[j].prevout;
                const CTxInUndo &undo = txundo.vprevout[j];
                if (!ApplyTxInUndo(undo, view, out))
                    fClean = false;

                const CTxIn input = tx.vin[j];

                if (fSpentIndex) {
                    // undo and delete the spent index
                    spentIndex.push_back(make_pair(CSpentIndexKey(input.prevout.hash, input.prevout.n), CSpentIndexValue()));
                }

                if (fAddressIndex) {
                    const CTxOut &prevout = view.GetOutputFor(tx.vin[j]);
                    if (prevout.scriptPubKey.IsPayToScriptHash()) {
                        vector<unsigned char> hashBytes(prevout.scriptPubKey.begin()+2, prevout.scriptPubKey.begin()+22);

                        // undo spending activity
                        addressIndex.push_back(make_pair(CAddressIndexKey(2, uint160(hashBytes), pindex->nHeight, i, hash, j, true), prevout.nValue * -1));

                        // restore unspent index
                        addressUnspentIndex.push_back(make_pair(CAddressUnspentKey(2, uint160(hashBytes), input.prevout.hash, input.prevout.n), CAddressUnspentValue(prevout.nValue, prevout.scriptPubKey, undo.nHeight)));


                    } else if (prevout.scriptPubKey.IsPayToPublicKeyHash()) {
                        vector<unsigned char> hashBytes(prevout.scriptPubKey.begin()+3, prevout.scriptPubKey.begin()+23);

                        // undo spending activity
                        addressIndex.push_back(make_pair(CAddressIndexKey(1, uint160(hashBytes), pindex->nHeight, i, hash, j, true), prevout.nValue * -1));

                        // restore unspent index
                        addressUnspentIndex.push_back(make_pair(CAddressUnspentKey(1, uint160(hashBytes), input.prevout.hash, input.prevout.n), CAddressUnspentValue(prevout.nValue, prevout.scriptPubKey, undo.nHeight)));

                    } else {
                        continue;
                    }
                }
            }
        }
    }
    
    // set the old best anchor back
    view.PopAnchor(blockUndo.old_tree_root);
    
    // move best block pointer to prevout block
    view.SetBestBlock(pindex->pprev->GetBlockHash());
    
    if (pfClean) {
        *pfClean = fClean;
        return true;
    }

    if (fAddressIndex) {
        if (!pblocktree->EraseAddressIndex(addressIndex)) {
            return AbortNode(state, "Failed to delete address index");
        }
        if (!pblocktree->UpdateAddressUnspentIndex(addressUnspentIndex)) {
            return AbortNode(state, "Failed to write address unspent index");
        }
    }
    return fClean;
}

void static FlushBlockFile(bool fFinalize = false)
{
    LOCK(cs_LastBlockFile);
    
    CDiskBlockPos posOld(nLastBlockFile, 0);
    
    FILE *fileOld = OpenBlockFile(posOld);
    if (fileOld) {
        if (fFinalize)
            TruncateFile(fileOld, vinfoBlockFile[nLastBlockFile].nSize);
        FileCommit(fileOld);
        fclose(fileOld);
    }
    
    fileOld = OpenUndoFile(posOld);
    if (fileOld) {
        if (fFinalize)
            TruncateFile(fileOld, vinfoBlockFile[nLastBlockFile].nUndoSize);
        FileCommit(fileOld);
        fclose(fileOld);
    }
}

bool FindUndoPos(CValidationState &state, int nFile, CDiskBlockPos &pos, unsigned int nAddSize);

static CCheckQueue<CScriptCheck> scriptcheckqueue(128);

void ThreadScriptCheck() {
    RenameThread("zcash-scriptch");
    scriptcheckqueue.Thread();
}

//
// Called periodically asynchronously; alerts if it smells like
// we're being fed a bad chain (blocks being generated much
// too slowly or too quickly).
//
void PartitionCheck(bool (*initialDownloadCheck)(), CCriticalSection& cs, const CBlockIndex *const &bestHeader,
                    int64_t nPowTargetSpacing)
{
    if (bestHeader == NULL || initialDownloadCheck()) return;
    
    static int64_t lastAlertTime = 0;
    int64_t now = GetAdjustedTime();
    if (lastAlertTime > now-60*60*24) return; // Alert at most once per day
    
    const int SPAN_HOURS=4;
    const int SPAN_SECONDS=SPAN_HOURS*60*60;
    int BLOCKS_EXPECTED = SPAN_SECONDS / nPowTargetSpacing;
    
    boost::math::poisson_distribution<double> poisson(BLOCKS_EXPECTED);
    
    std::string strWarning;
    int64_t startTime = GetAdjustedTime()-SPAN_SECONDS;
    
    LOCK(cs);
    const CBlockIndex* i = bestHeader;
    int nBlocks = 0;
    while (i->GetBlockTime() >= startTime) {
        ++nBlocks;
        i = i->pprev;
        if (i == NULL) return; // Ran out of chain, we must not be fully synced
    }
    
    // How likely is it to find that many by chance?
    double p = boost::math::pdf(poisson, nBlocks);
    
    LogPrint("partitioncheck", "%s : Found %d blocks in the last %d hours\n", __func__, nBlocks, SPAN_HOURS);
    LogPrint("partitioncheck", "%s : likelihood: %g\n", __func__, p);
    
    // Aim for one false-positive about every fifty years of normal running:
    const int FIFTY_YEARS = 50*365*24*60*60;
    double alertThreshold = 1.0 / (FIFTY_YEARS / SPAN_SECONDS);
    
    if (bestHeader->nHeight > BLOCKS_EXPECTED)
    {
        if (p <= alertThreshold && nBlocks < BLOCKS_EXPECTED)
        {
            // Many fewer blocks than expected: alert!
            strWarning = strprintf(_("WARNING: check your network connection, %d blocks received in the last %d hours (%d expected)"),
                                nBlocks, SPAN_HOURS, BLOCKS_EXPECTED);
        }
        else if (p <= alertThreshold && nBlocks > BLOCKS_EXPECTED)
        {
            // Many more blocks than expected: alert!
            strWarning = strprintf(_("WARNING: abnormally high number of blocks generated, %d blocks received in the last %d hours (%d expected)"),
                                nBlocks, SPAN_HOURS, BLOCKS_EXPECTED);
        }
    }
    if (!strWarning.empty())
    {
        strMiscWarning = strWarning;
        CAlert::Notify(strWarning, true);
        lastAlertTime = now;
    }
}

static int64_t nTimeVerify = 0;
static int64_t nTimeConnect = 0;
static int64_t nTimeIndex = 0;
static int64_t nTimeCallbacks = 0;
static int64_t nTimeTotal = 0;

bool ConnectBlock(const CBlock& block, CValidationState& state, CBlockIndex* pindex, CCoinsViewCache& view, bool fJustCheck,bool fCheckPOW)
{
    const CChainParams& chainparams = Params();
    
    //fprintf(stderr,"connectblock ht.%d\n",(int32_t)pindex->nHeight);
    AssertLockHeld(cs_main);
    bool fExpensiveChecks = true;
    if (fCheckpointsEnabled) {
        CBlockIndex *pindexLastCheckpoint = Checkpoints::GetLastCheckpoint(chainparams.Checkpoints());
        if (pindexLastCheckpoint && pindexLastCheckpoint->GetAncestor(pindex->nHeight) == pindex) {
            // This block is an ancestor of a checkpoint: disable script checks
            fExpensiveChecks = false;
        }
    }
    auto verifier = libzcash::ProofVerifier::Strict();
    auto disabledVerifier = libzcash::ProofVerifier::Disabled();
    int32_t futureblock;
    // Check it again to verify JoinSplit proofs, and in case a previous version let a bad block in
    if (!CheckBlock(&futureblock,pindex->nHeight,pindex,block, state, fExpensiveChecks ? verifier : disabledVerifier, fCheckPOW, !fJustCheck) || futureblock != 0 )
    {
        //fprintf(stderr,"checkblock failure in connectblock futureblock.%d\n",futureblock);
        return false;
    }
    
    // verify that the view's current state corresponds to the previous block
    uint256 hashPrevBlock = pindex->pprev == NULL ? uint256() : pindex->pprev->GetBlockHash();
    if ( hashPrevBlock != view.GetBestBlock() )
    {
        fprintf(stderr,"ConnectBlock(): hashPrevBlock != view.GetBestBlock()\n");
        return state.DoS(1, error("ConnectBlock(): hashPrevBlock != view.GetBestBlock()"),
                         REJECT_INVALID, "hashPrevBlock-not-bestblock");
    }
    assert(hashPrevBlock == view.GetBestBlock());
    
    // Special case for the genesis block, skipping connection of its transactions
    // (its coinbase is unspendable)
    if (block.GetHash() == chainparams.GetConsensus().hashGenesisBlock) {
        if (!fJustCheck) {
            view.SetBestBlock(pindex->GetBlockHash());
            // Before the genesis block, there was an empty tree
            ZCIncrementalMerkleTree tree;
            pindex->hashAnchor = tree.root();
            // The genesis block contained no JoinSplits
            pindex->hashAnchorEnd = pindex->hashAnchor;
        }
        return true;
    }
    
    bool fScriptChecks = (!fCheckpointsEnabled || pindex->nHeight >= Checkpoints::GetTotalBlocksEstimate(chainparams.Checkpoints()));
    //if ( KOMODO_TESTNET_EXPIRATION != 0 && pindex->nHeight > KOMODO_TESTNET_EXPIRATION ) // "testnet"
    //    return(false);
    // Do not allow blocks that contain transactions which 'overwrite' older transactions,
    // unless those are already completely spent.
    BOOST_FOREACH(const CTransaction& tx, block.vtx) {
        const CCoins* coins = view.AccessCoins(tx.GetHash());
        if (coins && !coins->IsPruned())
            return state.DoS(100, error("ConnectBlock(): tried to overwrite transaction"),
                             REJECT_INVALID, "bad-txns-BIP30");
    }
    
    unsigned int flags = SCRIPT_VERIFY_P2SH | SCRIPT_VERIFY_CHECKLOCKTIMEVERIFY;
    
    // DERSIG (BIP66) is also always enforced, but does not have a flag.
    
    CBlockUndo blockundo;
    
    CCheckQueueControl<CScriptCheck> control(fExpensiveChecks && nScriptCheckThreads ? &scriptcheckqueue : NULL);
    
    int64_t nTimeStart = GetTimeMicros();
    CAmount nFees = 0;
    int nInputs = 0;
    int64_t interest,sum = 0;
    unsigned int nSigOps = 0;
    CDiskTxPos pos(pindex->GetBlockPos(), GetSizeOfCompactSize(block.vtx.size()));
    std::vector<std::pair<uint256, CDiskTxPos> > vPos;
    vPos.reserve(block.vtx.size());
    blockundo.vtxundo.reserve(block.vtx.size() - 1);
    std::vector<std::pair<CAddressIndexKey, CAmount> > addressIndex;
    std::vector<std::pair<CAddressUnspentKey, CAddressUnspentValue> > addressUnspentIndex;
    std::vector<std::pair<CSpentIndexKey, CSpentIndexValue> > spentIndex;
    // Construct the incremental merkle tree at the current
    // block position,
    auto old_tree_root = view.GetBestAnchor();
    // saving the top anchor in the block index as we go.
    if (!fJustCheck) {
        pindex->hashAnchor = old_tree_root;
    }
    ZCIncrementalMerkleTree tree;
    // This should never fail: we should always be able to get the root
    // that is on the tip of our chain
    assert(view.GetAnchorAt(old_tree_root, tree));
    
    {
        // Consistency check: the root of the tree we're given should
        // match what we asked for.
        assert(tree.root() == old_tree_root);
    }
    
    // Grab the consensus branch ID for the block's height
    auto consensusBranchId = CurrentEpochBranchId(pindex->nHeight, Params().GetConsensus());
    
    std::vector<PrecomputedTransactionData> txdata;
    txdata.reserve(block.vtx.size()); // Required so that pointers to individual PrecomputedTransactionData don't get invalidated
    for (unsigned int i = 0; i < block.vtx.size(); i++)
    {
        const CTransaction &tx = block.vtx[i];
        const uint256 txhash = tx.GetHash();
        nInputs += tx.vin.size();
        nSigOps += GetLegacySigOpCount(tx);
        if (nSigOps > MAX_BLOCK_SIGOPS)
            return state.DoS(100, error("ConnectBlock(): too many sigops"),
                             REJECT_INVALID, "bad-blk-sigops");
        //fprintf(stderr,"ht.%d vout0 t%u\n",pindex->nHeight,tx.nLockTime);
        if (!tx.IsCoinBase())
        {
            if (!view.HaveInputs(tx))
            {
                return state.DoS(100, error("ConnectBlock(): inputs missing/spent"),
                                 REJECT_INVALID, "bad-txns-inputs-missingorspent");
            }
            // are the JoinSplit's requirements met?
            if (!view.HaveJoinSplitRequirements(tx))
                return state.DoS(100, error("ConnectBlock(): JoinSplit requirements not met"),
                                 REJECT_INVALID, "bad-txns-joinsplit-requirements-not-met");
            if (fAddressIndex || fSpentIndex)
            {
                for (size_t j = 0; j < tx.vin.size(); j++) {

                    const CTxIn input = tx.vin[j];
                    const CTxOut &prevout = view.GetOutputFor(tx.vin[j]);
                    uint160 hashBytes;
                    int addressType;

                    if (prevout.scriptPubKey.IsPayToScriptHash()) {
                        hashBytes = uint160(vector <unsigned char>(prevout.scriptPubKey.begin()+2, prevout.scriptPubKey.begin()+22));
                        addressType = 2;
                    } else if (prevout.scriptPubKey.IsPayToPublicKeyHash()) {
                        hashBytes = uint160(vector <unsigned char>(prevout.scriptPubKey.begin()+3, prevout.scriptPubKey.begin()+23));
                        addressType = 1;
                    } else {
                        hashBytes.SetNull();
                        addressType = 0;
                    }

                    if (fAddressIndex && addressType > 0) {
                        // record spending activity
                        addressIndex.push_back(make_pair(CAddressIndexKey(addressType, hashBytes, pindex->nHeight, i, txhash, j, true), prevout.nValue * -1));

                        // remove address from unspent index
                        addressUnspentIndex.push_back(make_pair(CAddressUnspentKey(addressType, hashBytes, input.prevout.hash, input.prevout.n), CAddressUnspentValue()));
                    }

                    if (fSpentIndex) {
                        // add the spent index to determine the txid and input that spent an output
                        // and to find the amount and address from an input
                        spentIndex.push_back(make_pair(CSpentIndexKey(input.prevout.hash, input.prevout.n), CSpentIndexValue(txhash, j, pindex->nHeight, prevout.nValue, addressType, hashBytes)));
                    }
                }

            }
            // Add in sigops done by pay-to-script-hash inputs;
            // this is to prevent a "rogue miner" from creating
            // an incredibly-expensive-to-validate block.
            nSigOps += GetP2SHSigOpCount(tx, view);
            if (nSigOps > MAX_BLOCK_SIGOPS)
                return state.DoS(100, error("ConnectBlock(): too many sigops"),
                                 REJECT_INVALID, "bad-blk-sigops");
        }
        
        txdata.emplace_back(tx);
        
        if (!tx.IsCoinBase())
        {
            nFees += view.GetValueIn(chainActive.Tip()->nHeight,&interest,tx,chainActive.Tip()->nTime) - tx.GetValueOut();
            sum += interest;
            
            std::vector<CScriptCheck> vChecks;
            if (!ContextualCheckInputs(tx, state, view, fExpensiveChecks, flags, false, txdata[i], chainparams.GetConsensus(), consensusBranchId, nScriptCheckThreads ? &vChecks : NULL))
                return false;
            control.Add(vChecks);
        }

        if (fAddressIndex) {
            for (unsigned int k = 0; k < tx.vout.size(); k++) {
                const CTxOut &out = tx.vout[k];

                if (out.scriptPubKey.IsPayToScriptHash()) {
                    vector<unsigned char> hashBytes(out.scriptPubKey.begin()+2, out.scriptPubKey.begin()+22);

                    // record receiving activity
                    addressIndex.push_back(make_pair(CAddressIndexKey(2, uint160(hashBytes), pindex->nHeight, i, txhash, k, false), out.nValue));

                    // record unspent output
                    addressUnspentIndex.push_back(make_pair(CAddressUnspentKey(2, uint160(hashBytes), txhash, k), CAddressUnspentValue(out.nValue, out.scriptPubKey, pindex->nHeight)));

                } else if (out.scriptPubKey.IsPayToPublicKeyHash()) {
                    vector<unsigned char> hashBytes(out.scriptPubKey.begin()+3, out.scriptPubKey.begin()+23);

                    // record receiving activity
                    addressIndex.push_back(make_pair(CAddressIndexKey(1, uint160(hashBytes), pindex->nHeight, i, txhash, k, false), out.nValue));

                    // record unspent output
                    addressUnspentIndex.push_back(make_pair(CAddressUnspentKey(1, uint160(hashBytes), txhash, k), CAddressUnspentValue(out.nValue, out.scriptPubKey, pindex->nHeight)));

                } else {
                    continue;
                }

            }
        }

        //if ( ASSETCHAINS_SYMBOL[0] == 0 )
        //    komodo_earned_interest(pindex->nHeight,sum);
        CTxUndo undoDummy;
        if (i > 0) {
            blockundo.vtxundo.push_back(CTxUndo());
        }
        UpdateCoins(tx, view, i == 0 ? undoDummy : blockundo.vtxundo.back(), pindex->nHeight);
        
        BOOST_FOREACH(const JSDescription &joinsplit, tx.vjoinsplit) {
            BOOST_FOREACH(const uint256 &note_commitment, joinsplit.commitments) {
                // Insert the note commitments into our temporary tree.
                
                tree.append(note_commitment);
            }
        }
        
        vPos.push_back(std::make_pair(tx.GetHash(), pos));
        pos.nTxOffset += ::GetSerializeSize(tx, SER_DISK, CLIENT_VERSION);
    }

    view.PushAnchor(tree);
    if (!fJustCheck) {
        pindex->hashAnchorEnd = tree.root();
    }
    blockundo.old_tree_root = old_tree_root;
    
    int64_t nTime1 = GetTimeMicros(); nTimeConnect += nTime1 - nTimeStart;
    LogPrint("bench", "      - Connect %u transactions: %.2fms (%.3fms/tx, %.3fms/txin) [%.2fs]\n", (unsigned)block.vtx.size(), 0.001 * (nTime1 - nTimeStart), 0.001 * (nTime1 - nTimeStart) / block.vtx.size(), nInputs <= 1 ? 0 : 0.001 * (nTime1 - nTimeStart) / (nInputs-1), nTimeConnect * 0.000001);
    
    CAmount blockReward = nFees + GetBlockSubsidy(pindex->nHeight, chainparams.GetConsensus()) + sum;
    if ( ASSETCHAINS_OVERRIDE_PUBKEY33[0] != 0 && ASSETCHAINS_COMMISSION != 0 )
    {
        uint64_t checktoshis;
        if ( (checktoshis= komodo_commission((CBlock *)&block)) != 0 )
        {
            if ( block.vtx[0].vout.size() == 2 && block.vtx[0].vout[1].nValue == checktoshis )
                blockReward += checktoshis;
            else fprintf(stderr,"checktoshis %.8f numvouts %d\n",dstr(checktoshis),(int32_t)block.vtx[0].vout.size());
        }
    }
    if (ASSETCHAINS_SYMBOL[0] != 0 && pindex->nHeight == 1 && block.vtx[0].GetValueOut() != blockReward)
    {
        return state.DoS(100, error("ConnectBlock(): coinbase for block 1 pays wrong amount (actual=%d vs correct=%d)", block.vtx[0].GetValueOut(), blockReward),
                            REJECT_INVALID, "bad-cb-amount");
    }
    if ( block.vtx[0].GetValueOut() > blockReward+1 )
    {
        if ( ASSETCHAINS_SYMBOL[0] != 0 || pindex->nHeight >= KOMODO_NOTARIES_HEIGHT1 || block.vtx[0].vout[0].nValue > blockReward )
        {
            return state.DoS(100,
                             error("ConnectBlock(): coinbase pays too much (actual=%d vs limit=%d)",
                                   block.vtx[0].GetValueOut(), blockReward),
                             REJECT_INVALID, "bad-cb-amount");
        } else if ( NOTARY_PUBKEY33[0] != 0 )
            fprintf(stderr,"allow nHeight.%d coinbase %.8f vs %.8f interest %.8f\n",(int32_t)pindex->nHeight,dstr(block.vtx[0].GetValueOut()),dstr(blockReward),dstr(sum));
    }
    if (!control.Wait())
        return state.DoS(100, false);
    int64_t nTime2 = GetTimeMicros(); nTimeVerify += nTime2 - nTimeStart;
    LogPrint("bench", "    - Verify %u txins: %.2fms (%.3fms/txin) [%.2fs]\n", nInputs - 1, 0.001 * (nTime2 - nTimeStart), nInputs <= 1 ? 0 : 0.001 * (nTime2 - nTimeStart) / (nInputs-1), nTimeVerify * 0.000001);
    
    if (fJustCheck)
        return true;
    
    // Write undo information to disk
    if (pindex->GetUndoPos().IsNull() || !pindex->IsValid(BLOCK_VALID_SCRIPTS))
    {
        if (pindex->GetUndoPos().IsNull()) {
            CDiskBlockPos pos;
            if (!FindUndoPos(state, pindex->nFile, pos, ::GetSerializeSize(blockundo, SER_DISK, CLIENT_VERSION) + 40))
                return error("ConnectBlock(): FindUndoPos failed");
            if (!UndoWriteToDisk(blockundo, pos, pindex->pprev->GetBlockHash(), chainparams.MessageStart()))
                return AbortNode(state, "Failed to write undo data");
            
            // update nUndoPos in block index
            pindex->nUndoPos = pos.nPos;
            pindex->nStatus |= BLOCK_HAVE_UNDO;
        }
        
        // Now that all consensus rules have been validated, set nCachedBranchId.
        // Move this if BLOCK_VALID_CONSENSUS is ever altered.
        static_assert(BLOCK_VALID_CONSENSUS == BLOCK_VALID_SCRIPTS,
                      "nCachedBranchId must be set after all consensus rules have been validated.");
        if (IsActivationHeightForAnyUpgrade(pindex->nHeight, Params().GetConsensus())) {
            pindex->nStatus |= BLOCK_ACTIVATES_UPGRADE;
            pindex->nCachedBranchId = CurrentEpochBranchId(pindex->nHeight, chainparams.GetConsensus());
        } else if (pindex->pprev) {
            pindex->nCachedBranchId = pindex->pprev->nCachedBranchId;
        }
        
        pindex->RaiseValidity(BLOCK_VALID_SCRIPTS);
        setDirtyBlockIndex.insert(pindex);
    }
    
    if (fTxIndex)
        if (!pblocktree->WriteTxIndex(vPos))
            return AbortNode(state, "Failed to write transaction index");
    if (fAddressIndex) {
        if (!pblocktree->WriteAddressIndex(addressIndex)) {
            return AbortNode(state, "Failed to write address index");
        }

        if (!pblocktree->UpdateAddressUnspentIndex(addressUnspentIndex)) {
            return AbortNode(state, "Failed to write address unspent index");
        }
    }

    if (fSpentIndex)
        if (!pblocktree->UpdateSpentIndex(spentIndex))
            return AbortNode(state, "Failed to write transaction index");

    if (fTimestampIndex) {
        unsigned int logicalTS = pindex->nTime;
        unsigned int prevLogicalTS = 0;

        // retrieve logical timestamp of the previous block
        if (pindex->pprev)
            if (!pblocktree->ReadTimestampBlockIndex(pindex->pprev->GetBlockHash(), prevLogicalTS))
                LogPrintf("%s: Failed to read previous block's logical timestamp\n", __func__);

        if (logicalTS <= prevLogicalTS) {
            logicalTS = prevLogicalTS + 1;
            LogPrintf("%s: Previous logical timestamp is newer Actual[%d] prevLogical[%d] Logical[%d]\n", __func__, pindex->nTime, prevLogicalTS, logicalTS);
        }

        if (!pblocktree->WriteTimestampIndex(CTimestampIndexKey(logicalTS, pindex->GetBlockHash())))
            return AbortNode(state, "Failed to write timestamp index");

        if (!pblocktree->WriteTimestampBlockIndex(CTimestampBlockIndexKey(pindex->GetBlockHash()), CTimestampBlockIndexValue(logicalTS)))
            return AbortNode(state, "Failed to write blockhash index");
    }

    // add this block to the view's block chain
    view.SetBestBlock(pindex->GetBlockHash());
    
    int64_t nTime3 = GetTimeMicros(); nTimeIndex += nTime3 - nTime2;
    LogPrint("bench", "    - Index writing: %.2fms [%.2fs]\n", 0.001 * (nTime3 - nTime2), nTimeIndex * 0.000001);
    
    // Watch for changes to the previous coinbase transaction.
    static uint256 hashPrevBestCoinBase;
    GetMainSignals().UpdatedTransaction(hashPrevBestCoinBase);
    hashPrevBestCoinBase = block.vtx[0].GetHash();
    
    int64_t nTime4 = GetTimeMicros(); nTimeCallbacks += nTime4 - nTime3;
    LogPrint("bench", "    - Callbacks: %.2fms [%.2fs]\n", 0.001 * (nTime4 - nTime3), nTimeCallbacks * 0.000001);
    
    //FlushStateToDisk();
    komodo_connectblock(pindex,*(CBlock *)&block);
    return true;
}

enum FlushStateMode {
    FLUSH_STATE_NONE,
    FLUSH_STATE_IF_NEEDED,
    FLUSH_STATE_PERIODIC,
    FLUSH_STATE_ALWAYS
};

/**
 * Update the on-disk chain state.
 * The caches and indexes are flushed depending on the mode we're called with
 * if they're too large, if it's been a while since the last write,
 * or always and in all cases if we're in prune mode and are deleting files.
 */
bool static FlushStateToDisk(CValidationState &state, FlushStateMode mode) {
    LOCK2(cs_main, cs_LastBlockFile);
    static int64_t nLastWrite = 0;
    static int64_t nLastFlush = 0;
    static int64_t nLastSetChain = 0;
    std::set<int> setFilesToPrune;
    bool fFlushForPrune = false;
    try {
        if (fPruneMode && fCheckForPruning && !fReindex) {
            FindFilesToPrune(setFilesToPrune);
            fCheckForPruning = false;
            if (!setFilesToPrune.empty()) {
                fFlushForPrune = true;
                if (!fHavePruned) {
                    pblocktree->WriteFlag("prunedblockfiles", true);
                    fHavePruned = true;
                }
            }
        }
        int64_t nNow = GetTimeMicros();
        // Avoid writing/flushing immediately after startup.
        if (nLastWrite == 0) {
            nLastWrite = nNow;
        }
        if (nLastFlush == 0) {
            nLastFlush = nNow;
        }
        if (nLastSetChain == 0) {
            nLastSetChain = nNow;
        }
        size_t cacheSize = pcoinsTip->DynamicMemoryUsage();
        // The cache is large and close to the limit, but we have time now (not in the middle of a block processing).
        bool fCacheLarge = mode == FLUSH_STATE_PERIODIC && cacheSize * (10.0/9) > nCoinCacheUsage;
        // The cache is over the limit, we have to write now.
        bool fCacheCritical = mode == FLUSH_STATE_IF_NEEDED && cacheSize > nCoinCacheUsage;
        // It's been a while since we wrote the block index to disk. Do this frequently, so we don't need to redownload after a crash.
        bool fPeriodicWrite = mode == FLUSH_STATE_PERIODIC && nNow > nLastWrite + (int64_t)DATABASE_WRITE_INTERVAL * 1000000;
        // It's been very long since we flushed the cache. Do this infrequently, to optimize cache usage.
        bool fPeriodicFlush = mode == FLUSH_STATE_PERIODIC && nNow > nLastFlush + (int64_t)DATABASE_FLUSH_INTERVAL * 1000000;
        // Combine all conditions that result in a full cache flush.
        bool fDoFullFlush = (mode == FLUSH_STATE_ALWAYS) || fCacheLarge || fCacheCritical || fPeriodicFlush || fFlushForPrune;
        // Write blocks and block index to disk.
        if (fDoFullFlush || fPeriodicWrite) {
            // Depend on nMinDiskSpace to ensure we can write block index
            if (!CheckDiskSpace(0))
                return state.Error("out of disk space");
            // First make sure all block and undo data is flushed to disk.
            FlushBlockFile();
            // Then update all block file information (which may refer to block and undo files).
            {
                std::vector<std::pair<int, const CBlockFileInfo*> > vFiles;
                vFiles.reserve(setDirtyFileInfo.size());
                for (set<int>::iterator it = setDirtyFileInfo.begin(); it != setDirtyFileInfo.end(); ) {
                    vFiles.push_back(make_pair(*it, &vinfoBlockFile[*it]));
                    setDirtyFileInfo.erase(it++);
                }
                std::vector<const CBlockIndex*> vBlocks;
                vBlocks.reserve(setDirtyBlockIndex.size());
                for (set<CBlockIndex*>::iterator it = setDirtyBlockIndex.begin(); it != setDirtyBlockIndex.end(); ) {
                    vBlocks.push_back(*it);
                    setDirtyBlockIndex.erase(it++);
                }
                if (!pblocktree->WriteBatchSync(vFiles, nLastBlockFile, vBlocks)) {
                    return AbortNode(state, "Files to write to block index database");
                }
            }
            // Finally remove any pruned files
            if (fFlushForPrune)
                UnlinkPrunedFiles(setFilesToPrune);
            nLastWrite = nNow;
        }
        // Flush best chain related state. This can only be done if the blocks / block index write was also done.
        if (fDoFullFlush) {
            // Typical CCoins structures on disk are around 128 bytes in size.
            // Pushing a new one to the database can cause it to be written
            // twice (once in the log, and once in the tables). This is already
            // an overestimation, as most will delete an existing entry or
            // overwrite one. Still, use a conservative safety factor of 2.
            if (!CheckDiskSpace(128 * 2 * 2 * pcoinsTip->GetCacheSize()))
                return state.Error("out of disk space");
            // Flush the chainstate (which may refer to block index entries).
            if (!pcoinsTip->Flush())
                return AbortNode(state, "Failed to write to coin database");
            nLastFlush = nNow;
        }
        if ((mode == FLUSH_STATE_ALWAYS || mode == FLUSH_STATE_PERIODIC) && nNow > nLastSetChain + (int64_t)DATABASE_WRITE_INTERVAL * 1000000) {
            // Update best block in wallet (so we can detect restored wallets).
            GetMainSignals().SetBestChain(chainActive.GetLocator());
            nLastSetChain = nNow;
        }
    } catch (const std::runtime_error& e) {
        return AbortNode(state, std::string("System error while flushing: ") + e.what());
    }
    return true;
}

void FlushStateToDisk() {
    CValidationState state;
    FlushStateToDisk(state, FLUSH_STATE_ALWAYS);
}

void PruneAndFlush() {
    CValidationState state;
    fCheckForPruning = true;
    FlushStateToDisk(state, FLUSH_STATE_NONE);
}

/** Update chainActive and related internal data structures. */
void static UpdateTip(CBlockIndex *pindexNew) {
    const CChainParams& chainParams = Params();
    chainActive.SetTip(pindexNew);
    
    // New best block
    nTimeBestReceived = GetTime();
    mempool.AddTransactionsUpdated(1);
    KOMODO_NEWBLOCKS++;
    LogPrintf("%s: new best=%s  height=%d  log2_work=%.8g  tx=%lu  date=%s progress=%f  cache=%.1fMiB(%utx)\n", __func__,
              chainActive.Tip()->GetBlockHash().ToString(), chainActive.Height(), log(chainActive.Tip()->nChainWork.getdouble())/log(2.0), (unsigned long)chainActive.Tip()->nChainTx,
              DateTimeStrFormat("%Y-%m-%d %H:%M:%S", chainActive.Tip()->GetBlockTime()),
              Checkpoints::GuessVerificationProgress(chainParams.Checkpoints(), chainActive.Tip()), pcoinsTip->DynamicMemoryUsage() * (1.0 / (1<<20)), pcoinsTip->GetCacheSize());
    
    cvBlockChange.notify_all();
    
    // Check the version of the last 100 blocks to see if we need to upgrade:
    static bool fWarned = false;
    if (!IsInitialBlockDownload() && !fWarned)
    {
        int nUpgraded = 0;
        const CBlockIndex* pindex = chainActive.Tip();
        for (int i = 0; i < 100 && pindex != NULL; i++)
        {
            if (pindex->nVersion > CBlock::CURRENT_VERSION)
                ++nUpgraded;
            pindex = pindex->pprev;
        }
        if (nUpgraded > 0)
            LogPrintf("%s: %d of last 100 blocks above version %d\n", __func__, nUpgraded, (int)CBlock::CURRENT_VERSION);
        if (nUpgraded > 100/2)
        {
            // strMiscWarning is read by GetWarnings(), called by the JSON-RPC code to warn the user:
            strMiscWarning = _("Warning: This version is obsolete; upgrade required!");
            CAlert::Notify(strMiscWarning, true);
            fWarned = true;
        }
    }
}

/**
 * Disconnect chainActive's tip. You probably want to call mempool.removeForReorg and
 * mempool.removeWithoutBranchId after this, with cs_main held.
 */
bool static DisconnectTip(CValidationState &state, bool fBare = false) {
    CBlockIndex *pindexDelete = chainActive.Tip();
    assert(pindexDelete);
    // Read block from disk.
    CBlock block;
    if (!ReadBlockFromDisk(block, pindexDelete,1))
        return AbortNode(state, "Failed to read block");
    // Apply the block atomically to the chain state.
    uint256 anchorBeforeDisconnect = pcoinsTip->GetBestAnchor();
    int64_t nStart = GetTimeMicros();
    {
        CCoinsViewCache view(pcoinsTip);
        if (!DisconnectBlock(block, state, pindexDelete, view))
            return error("DisconnectTip(): DisconnectBlock %s failed", pindexDelete->GetBlockHash().ToString());
        assert(view.Flush());
    }
    LogPrint("bench", "- Disconnect block: %.2fms\n", (GetTimeMicros() - nStart) * 0.001);
    uint256 anchorAfterDisconnect = pcoinsTip->GetBestAnchor();
    // Write the chain state to disk, if necessary.
    if (!FlushStateToDisk(state, FLUSH_STATE_IF_NEEDED))
        return false;
    
    if (!fBare) {
        // resurrect mempool transactions from the disconnected block.
        for (int i = 0; i < block.vtx.size(); i++)
        {
            // ignore validation errors in resurrected transactions
            CTransaction &tx = block.vtx[i];
            list<CTransaction> removed;
            CValidationState stateDummy;
            // don't keep staking or invalid transactions
            if (tx.IsCoinBase() || ((i == (block.vtx.size() - 1)) && block.IsVerusPOSBlock()) || !AcceptToMemoryPool(mempool, stateDummy, tx, false, NULL))
            {
                mempool.remove(tx, removed, true);
            }
        }
        if (anchorBeforeDisconnect != anchorAfterDisconnect) {
            // The anchor may not change between block disconnects,
            // in which case we don't want to evict from the mempool yet!
            mempool.removeWithAnchor(anchorBeforeDisconnect);
        }
    }
    
    // Update chainActive and related variables.
    UpdateTip(pindexDelete->pprev);
    // Get the current commitment tree
    ZCIncrementalMerkleTree newTree;
    assert(pcoinsTip->GetAnchorAt(pcoinsTip->GetBestAnchor(), newTree));
    // Let wallets know transactions went from 1-confirmed to
    // 0-confirmed or conflicted:
    for (int i = 0; i < block.vtx.size(); i++)
    {
        CTransaction &tx = block.vtx[i];
<<<<<<< HEAD
        if ((i == (block.vtx.size() - 1)) && (block.IsVerusPOSBlock() || (komodo_isPoS((CBlock *)&block) != 0)))
=======
        if ((i == (block.vtx.size() - 1) && block.IsVerusPOSBlock()))
>>>>>>> f4e1479d
        {
            EraseFromWallets(tx.GetHash());
        }
        else
        {
            SyncWithWallets(tx, NULL);
        }
    }
    // Update cached incremental witnesses
    //fprintf(stderr,"chaintip false\n");
    GetMainSignals().ChainTip(pindexDelete, &block, newTree, false);
    return true;
}

static int64_t nTimeReadFromDisk = 0;
static int64_t nTimeConnectTotal = 0;
static int64_t nTimeFlush = 0;
static int64_t nTimeChainState = 0;
static int64_t nTimePostConnect = 0;

/**
 * Connect a new block to chainActive. pblock is either NULL or a pointer to a CBlock
 * corresponding to pindexNew, to bypass loading it again from disk.
 * You probably want to call mempool.removeWithoutBranchId after this, with cs_main held.
 */
bool static ConnectTip(CValidationState &state, CBlockIndex *pindexNew, CBlock *pblock) {
    
    assert(pindexNew->pprev == chainActive.Tip());
    // Read block from disk.
    int64_t nTime1 = GetTimeMicros();
    CBlock block;
    if (!pblock) {
        if (!ReadBlockFromDisk(block, pindexNew,1))
            return AbortNode(state, "Failed to read block");
        pblock = &block;
    }
    // Get the current commitment tree
    ZCIncrementalMerkleTree oldTree;
    assert(pcoinsTip->GetAnchorAt(pcoinsTip->GetBestAnchor(), oldTree));
    // Apply the block atomically to the chain state.
    int64_t nTime2 = GetTimeMicros(); nTimeReadFromDisk += nTime2 - nTime1;
    int64_t nTime3;
    LogPrint("bench", "  - Load block from disk: %.2fms [%.2fs]\n", (nTime2 - nTime1) * 0.001, nTimeReadFromDisk * 0.000001);
    {
        CCoinsViewCache view(pcoinsTip);
        bool rv = ConnectBlock(*pblock, state, pindexNew, view, false, true);
        GetMainSignals().BlockChecked(*pblock, state);
        if (!rv) {
            if (state.IsInvalid())
                InvalidBlockFound(pindexNew, state);
            return error("ConnectTip(): ConnectBlock %s failed", pindexNew->GetBlockHash().ToString());
        }
        mapBlockSource.erase(pindexNew->GetBlockHash());
        nTime3 = GetTimeMicros(); nTimeConnectTotal += nTime3 - nTime2;
        LogPrint("bench", "  - Connect total: %.2fms [%.2fs]\n", (nTime3 - nTime2) * 0.001, nTimeConnectTotal * 0.000001);
        assert(view.Flush());
    }
    int64_t nTime4 = GetTimeMicros(); nTimeFlush += nTime4 - nTime3;
    LogPrint("bench", "  - Flush: %.2fms [%.2fs]\n", (nTime4 - nTime3) * 0.001, nTimeFlush * 0.000001);
    // Write the chain state to disk, if necessary.
    if (!FlushStateToDisk(state, FLUSH_STATE_IF_NEEDED))
        return false;
    int64_t nTime5 = GetTimeMicros(); nTimeChainState += nTime5 - nTime4;
    LogPrint("bench", "  - Writing chainstate: %.2fms [%.2fs]\n", (nTime5 - nTime4) * 0.001, nTimeChainState * 0.000001);
    // Remove conflicting transactions from the mempool.
    list<CTransaction> txConflicted;
    mempool.removeForBlock(pblock->vtx, pindexNew->nHeight, txConflicted, !IsInitialBlockDownload());
    
    // Remove transactions that expire at new block height from mempool
    mempool.removeExpired(pindexNew->nHeight);
    
    // Update chainActive & related variables.
    UpdateTip(pindexNew);
    // Tell wallet about transactions that went from mempool
    // to conflicted:
    BOOST_FOREACH(const CTransaction &tx, txConflicted) {
        SyncWithWallets(tx, NULL);
    }
    // ... and about transactions that got confirmed:
    BOOST_FOREACH(const CTransaction &tx, pblock->vtx) {
        SyncWithWallets(tx, pblock);
    }
    // Update cached incremental witnesses
    //fprintf(stderr,"chaintip true\n");
    GetMainSignals().ChainTip(pindexNew, pblock, oldTree, true);
    
    EnforceNodeDeprecation(pindexNew->nHeight);
    
    int64_t nTime6 = GetTimeMicros(); nTimePostConnect += nTime6 - nTime5; nTimeTotal += nTime6 - nTime1;
    LogPrint("bench", "  - Connect postprocess: %.2fms [%.2fs]\n", (nTime6 - nTime5) * 0.001, nTimePostConnect * 0.000001);
    LogPrint("bench", "- Connect block: %.2fms [%.2fs]\n", (nTime6 - nTime1) * 0.001, nTimeTotal * 0.000001);
    if ( ASSETCHAINS_SYMBOL[0] == 0 )
        komodo_broadcast(pblock,8);
    return true;
}

/**
 * Return the tip of the chain with the most work in it, that isn't
 * known to be invalid (it's however far from certain to be valid).
 */
static CBlockIndex* FindMostWorkChain() {
    do {
        CBlockIndex *pindexNew = NULL;
        
        // Find the best candidate header.
        {
            std::set<CBlockIndex*, CBlockIndexWorkComparator>::reverse_iterator it = setBlockIndexCandidates.rbegin();
            if (it == setBlockIndexCandidates.rend())
                return NULL;
            pindexNew = *it;
        }
        
        // Check whether all blocks on the path between the currently active chain and the candidate are valid.
        // Just going until the active chain is an optimization, as we know all blocks in it are valid already.
        CBlockIndex *pindexTest = pindexNew;
        bool fInvalidAncestor = false;
        while (pindexTest && !chainActive.Contains(pindexTest)) {
            assert(pindexTest->nChainTx || pindexTest->nHeight == 0);
            
            // Pruned nodes may have entries in setBlockIndexCandidates for
            // which block files have been deleted.  Remove those as candidates
            // for the most work chain if we come across them; we can't switch
            // to a chain unless we have all the non-active-chain parent blocks.
            bool fFailedChain = pindexTest->nStatus & BLOCK_FAILED_MASK;
            bool fMissingData = !(pindexTest->nStatus & BLOCK_HAVE_DATA);
            if (fFailedChain || fMissingData) {
                // Candidate chain is not usable (either invalid or missing data)
                if (fFailedChain && (pindexBestInvalid == NULL || pindexNew->nChainWork > pindexBestInvalid->nChainWork))
                    pindexBestInvalid = pindexNew;
                CBlockIndex *pindexFailed = pindexNew;
                // Remove the entire chain from the set.
                while (pindexTest != pindexFailed) {
                    if (fFailedChain) {
                        pindexFailed->nStatus |= BLOCK_FAILED_CHILD;
                    } else if (fMissingData) {
                        // If we're missing data, then add back to mapBlocksUnlinked,
                        // so that if the block arrives in the future we can try adding
                        // to setBlockIndexCandidates again.
                        mapBlocksUnlinked.insert(std::make_pair(pindexFailed->pprev, pindexFailed));
                    }
                    setBlockIndexCandidates.erase(pindexFailed);
                    pindexFailed = pindexFailed->pprev;
                }
                setBlockIndexCandidates.erase(pindexTest);
                fInvalidAncestor = true;
                break;
            }
            pindexTest = pindexTest->pprev;
        }
        if (!fInvalidAncestor)
            return pindexNew;
    } while(true);
}

/** Delete all entries in setBlockIndexCandidates that are worse than the current tip. */
static void PruneBlockIndexCandidates() {
    // Note that we can't delete the current block itself, as we may need to return to it later in case a
    // reorganization to a better block fails.
    std::set<CBlockIndex*, CBlockIndexWorkComparator>::iterator it = setBlockIndexCandidates.begin();
    while (it != setBlockIndexCandidates.end() && setBlockIndexCandidates.value_comp()(*it, chainActive.Tip())) {
        setBlockIndexCandidates.erase(it++);
    }
    // Either the current tip or a successor of it we're working towards is left in setBlockIndexCandidates.
    assert(!setBlockIndexCandidates.empty());
}

/**
 * Try to make some progress towards making pindexMostWork the active block.
 * pblock is either NULL or a pointer to a CBlock corresponding to pindexMostWork.
 */
static bool ActivateBestChainStep(CValidationState &state, CBlockIndex *pindexMostWork, CBlock *pblock) {
    AssertLockHeld(cs_main);
    bool fInvalidFound = false;
    const CBlockIndex *pindexOldTip = chainActive.Tip();
    const CBlockIndex *pindexFork = chainActive.FindFork(pindexMostWork);

    // - On ChainDB initialization, pindexOldTip will be null, so there are no removable blocks.
    // - If pindexMostWork is in a chain that doesn't have the same genesis block as our chain,
    //   then pindexFork will be null, and we would need to remove the entire chain including
    //   our genesis block. In practice this (probably) won't happen because of checks elsewhere.
    auto reorgLength = pindexOldTip ? pindexOldTip->nHeight - (pindexFork ? pindexFork->nHeight : -1) : 0;
    static_assert(MAX_REORG_LENGTH > 0, "We must be able to reorg some distance");
    if (reorgLength > MAX_REORG_LENGTH) {
        auto msg = strprintf(_(
                               "A block chain reorganization has been detected that would roll back %d blocks! "
                               "This is larger than the maximum of %d blocks, and so the node is shutting down for your safety."
                               ), reorgLength, MAX_REORG_LENGTH) + "\n\n" +
        _("Reorganization details") + ":\n" +
        "- " + strprintf(_("Current tip: %s, height %d, work %s"),
                         pindexOldTip->phashBlock->GetHex(), pindexOldTip->nHeight, pindexOldTip->nChainWork.GetHex()) + "\n" +
        "- " + strprintf(_("New tip:     %s, height %d, work %s"),
                         pindexMostWork->phashBlock->GetHex(), pindexMostWork->nHeight, pindexMostWork->nChainWork.GetHex()) + "\n" +
        "- " + strprintf(_("Fork point:  %s %s, height %d"),
                         ASSETCHAINS_SYMBOL,pindexFork->phashBlock->GetHex(), pindexFork->nHeight) + "\n\n" +
        _("Please help, human!");
        LogPrintf("*** %s\n", msg);
        uiInterface.ThreadSafeMessageBox(msg, "", CClientUIInterface::MSG_ERROR);
        StartShutdown();
        return false;
    }
    
    // Disconnect active blocks which are no longer in the best chain.
    bool fBlocksDisconnected = false;
    while (chainActive.Tip() && chainActive.Tip() != pindexFork) {
        if (!DisconnectTip(state))
            return false;
        fBlocksDisconnected = true;
    }
    if ( KOMODO_REWIND != 0 )
    {
        CBlockIndex *tipindex;
        fprintf(stderr,">>>>>>>>>>> rewind start ht.%d -> KOMODO_REWIND.%d\n",chainActive.Tip()->nHeight,KOMODO_REWIND);
        while ( KOMODO_REWIND > 0 && (tipindex= chainActive.Tip()) != 0 && tipindex->nHeight > KOMODO_REWIND )
        {
            fBlocksDisconnected = true;
            fprintf(stderr,"%d ",(int32_t)tipindex->nHeight);
            InvalidateBlock(state,tipindex);
            if ( !DisconnectTip(state) )
                break;
        }
        fprintf(stderr,"reached rewind.%d, best to do: ./komodo-cli -ac_name=%s stop\n",KOMODO_REWIND,ASSETCHAINS_SYMBOL);
        sleep(20);
        fprintf(stderr,"resuming normal operations\n");
        KOMODO_REWIND = 0;
        //return(true);
    }
    // Build list of new blocks to connect.
    std::vector<CBlockIndex*> vpindexToConnect;
    bool fContinue = true;
    int nHeight = pindexFork ? pindexFork->nHeight : -1;
    while (fContinue && nHeight != pindexMostWork->nHeight) {
        // Don't iterate the entire list of potential improvements toward the best tip, as we likely only need
        // a few blocks along the way.
        int nTargetHeight = std::min(nHeight + 32, pindexMostWork->nHeight);
        vpindexToConnect.clear();
        vpindexToConnect.reserve(nTargetHeight - nHeight);
        CBlockIndex *pindexIter = pindexMostWork->GetAncestor(nTargetHeight);
        while (pindexIter && pindexIter->nHeight != nHeight) {
            vpindexToConnect.push_back(pindexIter);
            pindexIter = pindexIter->pprev;
        }
        nHeight = nTargetHeight;
        
        // Connect new blocks.
        BOOST_REVERSE_FOREACH(CBlockIndex *pindexConnect, vpindexToConnect) {
            if (!ConnectTip(state, pindexConnect, pindexConnect == pindexMostWork ? pblock : NULL)) {
                if (state.IsInvalid()) {
                    // The block violates a consensus rule.
                    if (!state.CorruptionPossible())
                        InvalidChainFound(vpindexToConnect.back());
                    state = CValidationState();
                    fInvalidFound = true;
                    fContinue = false;
                    break;
                } else {
                    // A system error occurred (disk space, database error, ...).
                    return false;
                }
            } else {
                PruneBlockIndexCandidates();
                if (!pindexOldTip || chainActive.Tip()->nChainWork > pindexOldTip->nChainWork) {
                    // We're in a better position than we were. Return temporarily to release the lock.
                    fContinue = false;
                    break;
                }
            }
        }
    }
    
    if (fBlocksDisconnected) {
        mempool.removeForReorg(pcoinsTip, chainActive.Tip()->nHeight + 1, STANDARD_LOCKTIME_VERIFY_FLAGS);
    }
    mempool.removeWithoutBranchId(
                                  CurrentEpochBranchId(chainActive.Tip()->nHeight + 1, Params().GetConsensus()));
    mempool.check(pcoinsTip);
    
    // Callbacks/notifications for a new best chain.
    if (fInvalidFound)
        CheckForkWarningConditionsOnNewFork(vpindexToConnect.back());
    else
        CheckForkWarningConditions();
    
    return true;
}

/**
 * Make the best chain active, in multiple steps. The result is either failure
 * or an activated best chain. pblock is either NULL or a pointer to a block
 * that is already loaded (to avoid loading it again from disk).
 */
bool ActivateBestChain(CValidationState &state, CBlock *pblock) {
    CBlockIndex *pindexNewTip = NULL;
    CBlockIndex *pindexMostWork = NULL;
    const CChainParams& chainParams = Params();
    do {
        boost::this_thread::interruption_point();
        
        bool fInitialDownload;
        {
            LOCK(cs_main);
            pindexMostWork = FindMostWorkChain();
            
            // Whether we have anything to do at all.
            if (pindexMostWork == NULL || pindexMostWork == chainActive.Tip())
                return true;
            
            if (!ActivateBestChainStep(state, pindexMostWork, pblock && pblock->GetHash() == pindexMostWork->GetBlockHash() ? pblock : NULL))
                return false;
            pindexNewTip = chainActive.Tip();
            fInitialDownload = IsInitialBlockDownload();
        }
        // When we reach this point, we switched to a new tip (stored in pindexNewTip).
        
        // Notifications/callbacks that can run without cs_main
        if (!fInitialDownload) {
            uint256 hashNewTip = pindexNewTip->GetBlockHash();
            // Relay inventory, but don't relay old inventory during initial block download.
            int nBlockEstimate = 0;
            if (fCheckpointsEnabled)
                nBlockEstimate = Checkpoints::GetTotalBlocksEstimate(chainParams.Checkpoints());
            // Don't relay blocks if pruning -- could cause a peer to try to download, resulting
            // in a stalled download if the block file is pruned before the request.
            if (nLocalServices & NODE_NETWORK) {
                LOCK(cs_vNodes);
                BOOST_FOREACH(CNode* pnode, vNodes)
                if (chainActive.Height() > (pnode->nStartingHeight != -1 ? pnode->nStartingHeight - 2000 : nBlockEstimate))
                    pnode->PushInventory(CInv(MSG_BLOCK, hashNewTip));
            }
            // Notify external listeners about the new tip.
            GetMainSignals().UpdatedBlockTip(pindexNewTip);
            uiInterface.NotifyBlockTip(hashNewTip);
        } //else fprintf(stderr,"initial download skips propagation\n");
    } while(pindexMostWork != chainActive.Tip());
    CheckBlockIndex();
    
    // Write changes periodically to disk, after relay.
    if (!FlushStateToDisk(state, FLUSH_STATE_PERIODIC)) {
        return false;
    }
    
    return true;
}

bool InvalidateBlock(CValidationState& state, CBlockIndex *pindex) {
    AssertLockHeld(cs_main);
    
    // Mark the block itself as invalid.
    pindex->nStatus |= BLOCK_FAILED_VALID;
    setDirtyBlockIndex.insert(pindex);
    setBlockIndexCandidates.erase(pindex);
    
    while (chainActive.Contains(pindex)) {
        CBlockIndex *pindexWalk = chainActive.Tip();
        pindexWalk->nStatus |= BLOCK_FAILED_CHILD;
        setDirtyBlockIndex.insert(pindexWalk);
        setBlockIndexCandidates.erase(pindexWalk);
        // ActivateBestChain considers blocks already in chainActive
        // unconditionally valid already, so force disconnect away from it.
        if (!DisconnectTip(state)) {
            mempool.removeForReorg(pcoinsTip, chainActive.Tip()->nHeight + 1, STANDARD_LOCKTIME_VERIFY_FLAGS);
            mempool.removeWithoutBranchId(
                                          CurrentEpochBranchId(chainActive.Tip()->nHeight + 1, Params().GetConsensus()));
            return false;
        }
    }
    //LimitMempoolSize(mempool, GetArg("-maxmempool", DEFAULT_MAX_MEMPOOL_SIZE) * 1000000, GetArg("-mempoolexpiry", DEFAULT_MEMPOOL_EXPIRY) * 60 * 60);
    
    // The resulting new best tip may not be in setBlockIndexCandidates anymore, so
    // add it again.
    BlockMap::iterator it = mapBlockIndex.begin();
    while (it != mapBlockIndex.end() && it->second != 0 ) {
        if (it->second->IsValid(BLOCK_VALID_TRANSACTIONS) && it->second->nChainTx && !setBlockIndexCandidates.value_comp()(it->second, chainActive.Tip())) {
            setBlockIndexCandidates.insert(it->second);
        }
        it++;
    }
    
    InvalidChainFound(pindex);
    mempool.removeForReorg(pcoinsTip, chainActive.Tip()->nHeight + 1, STANDARD_LOCKTIME_VERIFY_FLAGS);
    mempool.removeWithoutBranchId(
                                  CurrentEpochBranchId(chainActive.Tip()->nHeight + 1, Params().GetConsensus()));
    return true;
}

bool ReconsiderBlock(CValidationState& state, CBlockIndex *pindex) {
    AssertLockHeld(cs_main);
    
    int nHeight = pindex->nHeight;
    
    // Remove the invalidity flag from this block and all its descendants.
    BlockMap::iterator it = mapBlockIndex.begin();
    while (it != mapBlockIndex.end()) {
        if (!it->second->IsValid() && it->second->GetAncestor(nHeight) == pindex) {
            it->second->nStatus &= ~BLOCK_FAILED_MASK;
            setDirtyBlockIndex.insert(it->second);
            if (it->second->IsValid(BLOCK_VALID_TRANSACTIONS) && it->second->nChainTx && setBlockIndexCandidates.value_comp()(chainActive.Tip(), it->second)) {
                setBlockIndexCandidates.insert(it->second);
            }
            if (it->second == pindexBestInvalid) {
                // Reset invalid block marker if it was pointing to one of those.
                pindexBestInvalid = NULL;
            }
        }
        it++;
    }
    
    // Remove the invalidity flag from all ancestors too.
    while (pindex != NULL) {
        if (pindex->nStatus & BLOCK_FAILED_MASK) {
            pindex->nStatus &= ~BLOCK_FAILED_MASK;
            setDirtyBlockIndex.insert(pindex);
        }
        pindex = pindex->pprev;
    }
    return true;
}

CBlockIndex* AddToBlockIndex(const CBlockHeader& block)
{
    // Check for duplicate
    uint256 hash = block.GetHash();
    BlockMap::iterator it = mapBlockIndex.find(hash);
    BlockMap::iterator miPrev = mapBlockIndex.find(block.hashPrevBlock);
    if (it != mapBlockIndex.end())
    {
        if ( it->second != 0 ) // vNodes.size() >= KOMODO_LIMITED_NETWORKSIZE, change behavior to allow komodo_ensure to work
        {
            // this is the strange case where somehow the hash is in the mapBlockIndex via as yet undetermined process, but the pindex for the hash is not there. Theoretically it is due to processing the block headers, but I have seen it get this case without having received it from the block headers or anywhere else... jl777
            //fprintf(stderr,"addtoblockindex already there %p\n",it->second);
            return it->second;
        }
        if ( miPrev != mapBlockIndex.end() && (*miPrev).second == 0 )
        {
            //fprintf(stderr,"edge case of both block and prevblock in the strange state\n");
            return(0); // return here to avoid the state of pindex->nHeight not set and pprev NULL
        }
    }
    // Construct new block index object
    CBlockIndex* pindexNew = new CBlockIndex(block);
    assert(pindexNew);
    // We assign the sequence id to blocks only when the full data is available,
    // to avoid miners withholding blocks but broadcasting headers, to get a
    // competitive advantage.
    pindexNew->nSequenceId = 0;
    BlockMap::iterator mi = mapBlockIndex.insert(make_pair(hash, pindexNew)).first;
    pindexNew->phashBlock = &((*mi).first);
    if (miPrev != mapBlockIndex.end())
    {
        if ( (pindexNew->pprev= (*miPrev).second) != 0 )
            pindexNew->nHeight = pindexNew->pprev->nHeight + 1;
        else fprintf(stderr,"unexpected null pprev %s\n",hash.ToString().c_str());
        pindexNew->BuildSkip();
    }
    pindexNew->nChainWork = (pindexNew->pprev ? pindexNew->pprev->nChainWork : 0) + GetBlockProof(*pindexNew);
    pindexNew->RaiseValidity(BLOCK_VALID_TREE);
    if (pindexBestHeader == NULL || pindexBestHeader->nChainWork < pindexNew->nChainWork)
        pindexBestHeader = pindexNew;
    
    setDirtyBlockIndex.insert(pindexNew);
    //fprintf(stderr,"added to block index %s %p\n",hash.ToString().c_str(),pindexNew);
    mi->second = pindexNew;
    return pindexNew;
}

/** Mark a block as having its data received and checked (up to BLOCK_VALID_TRANSACTIONS). */
bool ReceivedBlockTransactions(const CBlock &block, CValidationState& state, CBlockIndex *pindexNew, const CDiskBlockPos& pos)
{
    pindexNew->nTx = block.vtx.size();
    pindexNew->nChainTx = 0;
    CAmount sproutValue = 0;
    for (auto tx : block.vtx) {
        for (auto js : tx.vjoinsplit) {
            sproutValue += js.vpub_old;
            sproutValue -= js.vpub_new;
        }
    }
    pindexNew->nSproutValue = sproutValue;
    pindexNew->nChainSproutValue = boost::none;
    pindexNew->nFile = pos.nFile;
    pindexNew->nDataPos = pos.nPos;
    pindexNew->nUndoPos = 0;
    pindexNew->nStatus |= BLOCK_HAVE_DATA;
    pindexNew->RaiseValidity(BLOCK_VALID_TRANSACTIONS);
    setDirtyBlockIndex.insert(pindexNew);
    
    if (pindexNew->pprev == NULL || pindexNew->pprev->nChainTx) {
        // If pindexNew is the genesis block or all parents are BLOCK_VALID_TRANSACTIONS.
        deque<CBlockIndex*> queue;
        queue.push_back(pindexNew);
        
        // Recursively process any descendant blocks that now may be eligible to be connected.
        while (!queue.empty()) {
            CBlockIndex *pindex = queue.front();
            queue.pop_front();
            pindex->nChainTx = (pindex->pprev ? pindex->pprev->nChainTx : 0) + pindex->nTx;
            if (pindex->pprev) {
                if (pindex->pprev->nChainSproutValue && pindex->nSproutValue) {
                    pindex->nChainSproutValue = *pindex->pprev->nChainSproutValue + *pindex->nSproutValue;
                } else {
                    pindex->nChainSproutValue = boost::none;
                }
            } else {
                pindex->nChainSproutValue = pindex->nSproutValue;
            }
            {
                LOCK(cs_nBlockSequenceId);
                pindex->nSequenceId = nBlockSequenceId++;
            }
            if (chainActive.Tip() == NULL || !setBlockIndexCandidates.value_comp()(pindex, chainActive.Tip())) {
                setBlockIndexCandidates.insert(pindex);
            }
            std::pair<std::multimap<CBlockIndex*, CBlockIndex*>::iterator, std::multimap<CBlockIndex*, CBlockIndex*>::iterator> range = mapBlocksUnlinked.equal_range(pindex);
            while (range.first != range.second) {
                std::multimap<CBlockIndex*, CBlockIndex*>::iterator it = range.first;
                queue.push_back(it->second);
                range.first++;
                mapBlocksUnlinked.erase(it);
            }
        }
    } else {
        if (pindexNew->pprev && pindexNew->pprev->IsValid(BLOCK_VALID_TREE)) {
            mapBlocksUnlinked.insert(std::make_pair(pindexNew->pprev, pindexNew));
        }
    }
    
    return true;
}

bool FindBlockPos(CValidationState &state, CDiskBlockPos &pos, unsigned int nAddSize, unsigned int nHeight, uint64_t nTime, bool fKnown = false)
{
    LOCK(cs_LastBlockFile);
    
    unsigned int nFile = fKnown ? pos.nFile : nLastBlockFile;
    if (vinfoBlockFile.size() <= nFile) {
        vinfoBlockFile.resize(nFile + 1);
    }
    
    if (!fKnown) {
        while (vinfoBlockFile[nFile].nSize + nAddSize >= MAX_BLOCKFILE_SIZE) {
            nFile++;
            if (vinfoBlockFile.size() <= nFile) {
                vinfoBlockFile.resize(nFile + 1);
            }
        }
        pos.nFile = nFile;
        pos.nPos = vinfoBlockFile[nFile].nSize;
    }
    
    if (nFile != nLastBlockFile) {
        if (!fKnown) {
            LogPrintf("Leaving block file %i: %s\n", nFile, vinfoBlockFile[nFile].ToString());
        }
        FlushBlockFile(!fKnown);
        nLastBlockFile = nFile;
    }
    
    vinfoBlockFile[nFile].AddBlock(nHeight, nTime);
    if (fKnown)
        vinfoBlockFile[nFile].nSize = std::max(pos.nPos + nAddSize, vinfoBlockFile[nFile].nSize);
    else
        vinfoBlockFile[nFile].nSize += nAddSize;
    
    if (!fKnown) {
        unsigned int nOldChunks = (pos.nPos + BLOCKFILE_CHUNK_SIZE - 1) / BLOCKFILE_CHUNK_SIZE;
        unsigned int nNewChunks = (vinfoBlockFile[nFile].nSize + BLOCKFILE_CHUNK_SIZE - 1) / BLOCKFILE_CHUNK_SIZE;
        if (nNewChunks > nOldChunks) {
            if (fPruneMode)
                fCheckForPruning = true;
            if (CheckDiskSpace(nNewChunks * BLOCKFILE_CHUNK_SIZE - pos.nPos)) {
                FILE *file = OpenBlockFile(pos);
                if (file) {
                    LogPrintf("Pre-allocating up to position 0x%x in blk%05u.dat\n", nNewChunks * BLOCKFILE_CHUNK_SIZE, pos.nFile);
                    AllocateFileRange(file, pos.nPos, nNewChunks * BLOCKFILE_CHUNK_SIZE - pos.nPos);
                    fclose(file);
                }
            }
            else
                return state.Error("out of disk space");
        }
    }
    
    setDirtyFileInfo.insert(nFile);
    return true;
}

bool FindUndoPos(CValidationState &state, int nFile, CDiskBlockPos &pos, unsigned int nAddSize)
{
    pos.nFile = nFile;
    
    LOCK(cs_LastBlockFile);
    
    unsigned int nNewSize;
    pos.nPos = vinfoBlockFile[nFile].nUndoSize;
    nNewSize = vinfoBlockFile[nFile].nUndoSize += nAddSize;
    setDirtyFileInfo.insert(nFile);
    
    unsigned int nOldChunks = (pos.nPos + UNDOFILE_CHUNK_SIZE - 1) / UNDOFILE_CHUNK_SIZE;
    unsigned int nNewChunks = (nNewSize + UNDOFILE_CHUNK_SIZE - 1) / UNDOFILE_CHUNK_SIZE;
    if (nNewChunks > nOldChunks) {
        if (fPruneMode)
            fCheckForPruning = true;
        if (CheckDiskSpace(nNewChunks * UNDOFILE_CHUNK_SIZE - pos.nPos)) {
            FILE *file = OpenUndoFile(pos);
            if (file) {
                LogPrintf("Pre-allocating up to position 0x%x in rev%05u.dat\n", nNewChunks * UNDOFILE_CHUNK_SIZE, pos.nFile);
                AllocateFileRange(file, pos.nPos, nNewChunks * UNDOFILE_CHUNK_SIZE - pos.nPos);
                fclose(file);
            }
        }
        else
            return state.Error("out of disk space");
    }
    
    return true;
}

bool CheckBlockHeader(int32_t *futureblockp,int32_t height,CBlockIndex *pindex, const CBlockHeader& blockhdr, CValidationState& state, bool fCheckPOW)
{
    // Check timestamp
    if ( 0 )
    {
        uint256 hash; int32_t i;
        hash = blockhdr.GetHash();
        for (i=31; i>=0; i--)
            fprintf(stderr,"%02x",((uint8_t *)&hash)[i]);
        fprintf(stderr," <- CheckBlockHeader\n");
        if ( chainActive.Tip() != 0 )
        {
            hash = chainActive.Tip()->GetBlockHash();
            for (i=31; i>=0; i--)
                fprintf(stderr,"%02x",((uint8_t *)&hash)[i]);
            fprintf(stderr," <- chainTip\n");
        }
    }
    *futureblockp = 0;
    if (blockhdr.GetBlockTime() > GetAdjustedTime() + 60)
    {
        CBlockIndex *tipindex;
        //fprintf(stderr,"ht.%d future block %u vs time.%u + 60\n",height,(uint32_t)blockhdr.GetBlockTime(),(uint32_t)GetAdjustedTime());
        if ( (tipindex= chainActive.Tip()) != 0 && tipindex->GetBlockHash() == blockhdr.hashPrevBlock && blockhdr.GetBlockTime() < GetAdjustedTime() + 60 + 5 )
        {
            //fprintf(stderr,"it is the next block, let's wait for %d seconds\n",GetAdjustedTime() + 60 - blockhdr.GetBlockTime());
            while ( blockhdr.GetBlockTime() > GetAdjustedTime() + 60 )
                sleep(1);
            //fprintf(stderr,"now its valid\n");
        }
        else
        {
            if (blockhdr.GetBlockTime() < GetAdjustedTime() + 600)
                *futureblockp = 1;
            LogPrintf("CheckBlockHeader block from future %d error",blockhdr.GetBlockTime() - GetAdjustedTime());
            return false; //state.Invalid(error("CheckBlockHeader(): block timestamp too far in the future"),REJECT_INVALID, "time-too-new");
        }
    }
    // Check block version
    if (height > 0 && blockhdr.nVersion < MIN_BLOCK_VERSION)
        return state.DoS(100, error("CheckBlockHeader(): block version too low"),REJECT_INVALID, "version-too-low");
    
    // Check Equihash solution is valid
    if ( fCheckPOW )
    {
        if ( !CheckEquihashSolution(&blockhdr, Params()) )
            return state.DoS(100, error("CheckBlockHeader(): Equihash solution invalid"),REJECT_INVALID, "invalid-solution");
    }
    // Check proof of work matches claimed amount
    /*komodo_index2pubkey33(pubkey33,pindex,height);
     if ( fCheckPOW && !CheckProofOfWork(height,pubkey33,blockhdr.GetHash(), blockhdr.nBits, Params().GetConsensus(),blockhdr.nTime) )
     return state.DoS(50, error("CheckBlockHeader(): proof of work failed"),REJECT_INVALID, "high-hash");*/
    return true;
}

int32_t komodo_check_deposit(int32_t height,const CBlock& block,uint32_t prevtime);
int32_t komodo_checkPOW(int32_t slowflag,CBlock *pblock,int32_t height);

bool CheckBlock(int32_t *futureblockp,int32_t height,CBlockIndex *pindex,const CBlock& block, CValidationState& state,
                libzcash::ProofVerifier& verifier,
                bool fCheckPOW, bool fCheckMerkleRoot)
{
    uint8_t pubkey33[33]; uint256 hash;
    // These are checks that are independent of context.
    hash = block.GetHash();
   
    // Check that the header is valid (particularly PoW).  This is mostly
    // redundant with the call in AcceptBlockHeader.
    if (!CheckBlockHeader(futureblockp,height,pindex,block,state,fCheckPOW))
    {
        if ( *futureblockp == 0 )
        {
            LogPrintf("CheckBlock header error");
            return false;
        }
    }
    if ( fCheckPOW )
    {
        //if ( !CheckEquihashSolution(&block, Params()) )
        //    return state.DoS(100, error("CheckBlock: Equihash solution invalid"),REJECT_INVALID, "invalid-solution");
        komodo_block2pubkey33(pubkey33,(CBlock *)&block);
        if ( !CheckProofOfWork(block,pubkey33,height,Params().GetConsensus()) )
        {
            int32_t z; for (z=31; z>=0; z--)
                fprintf(stderr,"%02x",((uint8_t *)&hash)[z]);
            fprintf(stderr," failed hash ht.%d\n",height);
            return state.DoS(50, error("CheckBlock: proof of work failed"),REJECT_INVALID, "high-hash");
        }
        if ( komodo_checkPOW(1,(CBlock *)&block,height) < 0 ) // checks Equihash
            return state.DoS(100, error("CheckBlock: failed slow_checkPOW"),REJECT_INVALID, "failed-slow_checkPOW");
    }
    // Check the merkle root.
    if (fCheckMerkleRoot) {
        bool mutated;
        uint256 hashMerkleRoot2 = block.BuildMerkleTree(&mutated);
        if (block.hashMerkleRoot != hashMerkleRoot2)
            return state.DoS(100, error("CheckBlock: hashMerkleRoot mismatch"),
                             REJECT_INVALID, "bad-txnmrklroot", true);
        
        // Check for merkle tree malleability (CVE-2012-2459): repeating sequences
        // of transactions in a block without affecting the merkle root of a block,
        // while still invalidating it.
        if (mutated)
            return state.DoS(100, error("CheckBlock: duplicate transaction"),
                             REJECT_INVALID, "bad-txns-duplicate", true);
    }
    
    // All potential-corruption validation must be done before we do any
    // transaction validation, as otherwise we may mark the header as invalid
    // because we receive the wrong transactions for it.
    
    // Size limits
    if (block.vtx.empty() || block.vtx.size() > MAX_BLOCK_SIZE || ::GetSerializeSize(block, SER_NETWORK, PROTOCOL_VERSION) > MAX_BLOCK_SIZE)
        return state.DoS(100, error("CheckBlock: size limits failed"),
                         REJECT_INVALID, "bad-blk-length");
    
    // First transaction must be coinbase, the rest must not be
    if (block.vtx.empty() || !block.vtx[0].IsCoinBase())
        return state.DoS(100, error("CheckBlock: first tx is not coinbase"),
                         REJECT_INVALID, "bad-cb-missing");

    for (unsigned int i = 1; i < block.vtx.size(); i++)
        if (block.vtx[i].IsCoinBase())
            return state.DoS(100, error("CheckBlock: more than one coinbase"),
                             REJECT_INVALID, "bad-cb-multiple");
    
    // Check transactions
    BOOST_FOREACH(const CTransaction& tx, block.vtx)
    {
        if ( komodo_validate_interest(tx,height == 0 ? komodo_block2height((CBlock *)&block) : height,block.nTime,0) < 0 )
            return error("CheckBlock: komodo_validate_interest failed");
        if (!CheckTransaction(tx, state, verifier))
            return error("CheckBlock: CheckTransaction failed");
    }
    unsigned int nSigOps = 0;
    BOOST_FOREACH(const CTransaction& tx, block.vtx)
    {
        nSigOps += GetLegacySigOpCount(tx);
    }
    if (nSigOps > MAX_BLOCK_SIGOPS)
        return state.DoS(100, error("CheckBlock: out-of-bounds SigOpCount"),
                         REJECT_INVALID, "bad-blk-sigops", true);
    if ( komodo_check_deposit(height,block,(pindex==0||pindex->pprev==0)?0:pindex->pprev->nTime) < 0 )
    {
        //static uint32_t counter;
        //if ( counter++ < 100 && ASSETCHAINS_STAKED == 0 )
        //    fprintf(stderr,"check deposit rejection\n");
        LogPrintf("CheckBlockHeader komodo_check_deposit error");
        return(false);
    }
    return true;
}

bool ContextualCheckBlockHeader(const CBlockHeader& block, CValidationState& state, CBlockIndex * const pindexPrev)
{
    const CChainParams& chainParams = Params();
    const Consensus::Params& consensusParams = chainParams.GetConsensus();
    uint256 hash = block.GetHash();
    if (hash == consensusParams.hashGenesisBlock)
        return true;
    
    assert(pindexPrev);
    
    int nHeight = pindexPrev->nHeight+1;

    // Check proof of work
    if ( (ASSETCHAINS_SYMBOL[0] != 0 || nHeight < 235300 || nHeight > 236000) && block.nBits != GetNextWorkRequired(pindexPrev, &block, consensusParams))
    {
        cout << block.nBits << " block.nBits vs. calc " << GetNextWorkRequired(pindexPrev, &block, consensusParams) << 
                               " for block #" << nHeight << endl;
        return state.DoS(100, error("%s: incorrect proof of work", __func__),
                        REJECT_INVALID, "bad-diffbits");
    }
    
    // Check timestamp against prev
    if (block.GetBlockTime() <= pindexPrev->GetMedianTimePast())
    {
        return state.Invalid(error("%s: block's timestamp is too early", __func__),
                        REJECT_INVALID, "time-too-old");
    }

    // Check that timestamp is not too far in the future
    if (block.GetBlockTime() > GetAdjustedTime() + consensusParams.nMaxFutureBlockTime)
    {
        return state.Invalid(error("%s: block timestamp too far in the future", __func__),
                        REJECT_INVALID, "time-too-new");
    }

    if (fCheckpointsEnabled)
    {
        // Check that the block chain matches the known block chain up to a checkpoint
        if (!Checkpoints::CheckBlock(chainParams.Checkpoints(), nHeight, hash))
        {
            /*CBlockIndex *heightblock = chainActive[nHeight];
            if ( heightblock != 0 && heightblock->GetBlockHash() == hash )
            {
                //fprintf(stderr,"got a pre notarization block that matches height.%d\n",(int32_t)nHeight);
                return true;
            }*/
            return state.DoS(100, error("%s: rejected by checkpoint lock-in at %d", __func__, nHeight),REJECT_CHECKPOINT, "checkpoint mismatch");
        }
        // Don't accept any forks from the main chain prior to last checkpoint
        CBlockIndex* pcheckpoint = Checkpoints::GetLastCheckpoint(chainParams.Checkpoints());
        int32_t notarized_height;
        if (pcheckpoint && nHeight > 1 && nHeight < pcheckpoint->nHeight )
            return state.DoS(1, error("%s: forked chain older than last checkpoint (height %d) vs %d", __func__, nHeight,pcheckpoint->nHeight));
        else if ( komodo_checkpoint(&notarized_height,nHeight,hash) < 0 )
        {
            CBlockIndex *heightblock = chainActive[nHeight];
            if ( heightblock != 0 && heightblock->GetBlockHash() == hash )
            {
                //fprintf(stderr,"got a pre notarization block that matches height.%d\n",(int32_t)nHeight);
                return true;
            } else return state.DoS(1, error("%s: forked chain %d older than last notarized (height %d) vs %d", __func__,nHeight, notarized_height));
        }
    }
    // Reject block.nVersion < 4 blocks
    if (block.nVersion < 4)
        return state.Invalid(error("%s : rejected nVersion<4 block", __func__),
                             REJECT_OBSOLETE, "bad-version");
    
    return true;
}

bool ContextualCheckBlock(const CBlock& block, CValidationState& state, CBlockIndex * const pindexPrev)
{
    const int nHeight = pindexPrev == NULL ? 0 : pindexPrev->nHeight + 1;
    const Consensus::Params& consensusParams = Params().GetConsensus();
    
    // Check that all transactions are finalized
    BOOST_FOREACH(const CTransaction& tx, block.vtx) {
        
        // Check transaction contextually against consensus rules at block height
        if (!ContextualCheckTransaction(tx, state, nHeight, 100)) {
            return false; // Failure reason has been set in validation state object
        }

        int nLockTimeFlags = 0;
        int64_t nLockTimeCutoff = (nLockTimeFlags & LOCKTIME_MEDIAN_TIME_PAST)
        ? pindexPrev->GetMedianTimePast()
        : block.GetBlockTime();
        if (!IsFinalTx(tx, nHeight, nLockTimeCutoff)) {
            return state.DoS(10, error("%s: contains a non-final transaction", __func__), REJECT_INVALID, "bad-txns-nonfinal");
        }
    }
    
    // Enforce BIP 34 rule that the coinbase starts with serialized block height.
    // In Zcash this has been enforced since launch, except that the genesis
    // block didn't include the height in the coinbase (see Zcash protocol spec
    // section '6.8 Bitcoin Improvement Proposals').
    if (nHeight > 0)
    {
        CScript expect = CScript() << nHeight;
        if (block.vtx[0].vin[0].scriptSig.size() < expect.size() ||
            !std::equal(expect.begin(), expect.end(), block.vtx[0].vin[0].scriptSig.begin())) {
            return state.DoS(100, error("%s: block height mismatch in coinbase", __func__), REJECT_INVALID, "bad-cb-height");
        }
    }
    return true;
}

//static uint256 komodo_requestedhash;
//static int32_t komodo_requestedcount;

bool AcceptBlockHeader(int32_t *futureblockp,const CBlockHeader& block, CValidationState& state, CBlockIndex** ppindex)
{
    static uint256 zero;
    const CChainParams& chainparams = Params();
    AssertLockHeld(cs_main);

    // Check for duplicate
    uint256 hash = block.GetHash();
    BlockMap::iterator miSelf = mapBlockIndex.find(hash);
    CBlockIndex *pindex = NULL;
    if (miSelf != mapBlockIndex.end())
    {
        // Block header is already known.
        if ( (pindex= miSelf->second) == 0 )
            miSelf->second = pindex = AddToBlockIndex(block);
        if (ppindex)
            *ppindex = pindex;
        if ( pindex != 0 && pindex->nStatus & BLOCK_FAILED_MASK )
            return state.Invalid(error("%s: block is marked invalid", __func__), 0, "duplicate");
        /*if ( pindex != 0 && hash == komodo_requestedhash )
        {
            fprintf(stderr,"AddToBlockIndex A komodo_requestedhash %s\n",komodo_requestedhash.ToString().c_str());
            memset(&komodo_requestedhash,0,sizeof(komodo_requestedhash));
            komodo_requestedcount = 0;
        }*/

        //if ( pindex == 0 )
        //    fprintf(stderr,"accepthdr %s already known but no pindex\n",hash.ToString().c_str());
        return true;
    }
    if (!CheckBlockHeader(futureblockp,*ppindex!=0?(*ppindex)->nHeight:0,*ppindex, block, state,0))
    {
        if ( *futureblockp == 0 )
        {
            LogPrintf("AcceptBlockHeader CheckBlockHeader error\n");
            return false;
        }
    }
    // Get prev block index
    CBlockIndex* pindexPrev = NULL;
    if (hash != chainparams.GetConsensus().hashGenesisBlock)
    {
        BlockMap::iterator mi = mapBlockIndex.find(block.hashPrevBlock);
        if (mi == mapBlockIndex.end())
        {
            //fprintf(stderr,"AcceptBlockHeader hashPrevBlock %s not found\n",block.hashPrevBlock.ToString().c_str());
            /*if ( komodo_requestedhash == zero )
            {
                komodo_requestedhash = block.hashPrevBlock;
                komodo_requestedcount = 0;
            }*/
            LogPrintf("AcceptBlockHeader %s\n hashPrevBlock %s not found\n", hash.ToString().c_str(), block.hashPrevBlock.ToString().c_str());
            return(false);
            //return state.DoS(10, error("%s: prev block not found", __func__), 0, "bad-prevblk");
        }
        pindexPrev = (*mi).second;
        if (pindexPrev == 0 )
        {
            /*fprintf(stderr,"AcceptBlockHeader failed no pindexPrev %s\n",block.hashPrevBlock.ToString().c_str());
            if ( komodo_requestedhash == zero )
            {
                komodo_requestedhash = block.hashPrevBlock;
                komodo_requestedcount = 0;
            }*/
            LogPrintf("AcceptBlockHeader hashPrevBlock %s no pindexPrev\n",block.hashPrevBlock.ToString().c_str());
            return(false);
        }
        if ( (pindexPrev->nStatus & BLOCK_FAILED_MASK) )
            return state.DoS(100, error("%s: prev block invalid", __func__), REJECT_INVALID, "bad-prevblk");
    }
    if (!ContextualCheckBlockHeader(block, state, pindexPrev))
    {
        //fprintf(stderr,"AcceptBlockHeader ContextualCheckBlockHeader failed\n");
        LogPrintf("AcceptBlockHeader ContextualCheckBlockHeader failed\n");
        return false;
    }
    if (pindex == NULL)
    {
        if ( (pindex= AddToBlockIndex(block)) != 0 )
        {
            miSelf = mapBlockIndex.find(hash);
            if (miSelf != mapBlockIndex.end())
                miSelf->second = pindex;
            //fprintf(stderr,"AcceptBlockHeader couldnt add to block index\n");
        }
    }
    if (ppindex)
        *ppindex = pindex;
    /*if ( pindex != 0 && hash == komodo_requestedhash )
    {
        fprintf(stderr,"AddToBlockIndex komodo_requestedhash %s\n",komodo_requestedhash.ToString().c_str());
        memset(&komodo_requestedhash,0,sizeof(komodo_requestedhash));
        komodo_requestedcount = 0;
    }*/
    return true;
}

bool AcceptBlock(int32_t *futureblockp,CBlock& block, CValidationState& state, CBlockIndex** ppindex, bool fRequested, CDiskBlockPos* dbp)
{
    const CChainParams& chainparams = Params();
    AssertLockHeld(cs_main);
    
    CBlockIndex *&pindex = *ppindex;
    if (!AcceptBlockHeader(futureblockp, block, state, &pindex))
    {
        if ( *futureblockp == 0 )
        {
            LogPrintf("AcceptBlock AcceptBlockHeader error\n");
            return false;
        }
    }
    if ( pindex == 0 )
    {
        LogPrintf("AcceptBlock null pindex error\n");
        return false;
    }
    //fprintf(stderr,"acceptblockheader passed\n");
    // Try to process all requested blocks that we don't have, but only
    // process an unrequested block if it's new and has enough work to
    // advance our tip, and isn't too many blocks ahead.
    bool fAlreadyHave = pindex->nStatus & BLOCK_HAVE_DATA;
    bool fHasMoreWork = (chainActive.Tip() ? pindex->nChainWork > chainActive.Tip()->nChainWork : true);
    // Blocks that are too out-of-order needlessly limit the effectiveness of
    // pruning, because pruning will not delete block files that contain any
    // blocks which are too close in height to the tip.  Apply this test
    // regardless of whether pruning is enabled; it should generally be safe to
    // not process unrequested blocks.
    bool fTooFarAhead = (pindex->nHeight > int(chainActive.Height() + BLOCK_DOWNLOAD_WINDOW)); //MIN_BLOCKS_TO_KEEP));
    
    // TODO: deal better with return value and error conditions for duplicate
    // and unrequested blocks.
    //fprintf(stderr,"Accept %s flags already.%d requested.%d morework.%d farahead.%d\n",pindex->GetBlockHash().ToString().c_str(),fAlreadyHave,fRequested,fHasMoreWork,fTooFarAhead);
    if (fAlreadyHave) return true;
    if (!fRequested) {  // If we didn't ask for it:
        if (pindex->nTx != 0) return true;  // This is a previously-processed block that was pruned
        if (!fHasMoreWork) return true;     // Don't process less-work chains
        if (fTooFarAhead) return true;      // Block height is too high
    }
    
    // See method docstring for why this is always disabled
    auto verifier = libzcash::ProofVerifier::Disabled();
    if ((!CheckBlock(futureblockp,pindex->nHeight,pindex,block, state, verifier,0)) || !ContextualCheckBlock(block, state, pindex->pprev))
    {
        if ( *futureblockp == 0 )
        {
            if (state.IsInvalid() && !state.CorruptionPossible()) {
                pindex->nStatus |= BLOCK_FAILED_VALID;
                setDirtyBlockIndex.insert(pindex);
            }
            LogPrintf("AcceptBlock CheckBlock or ContextualCheckBlock error\n");
            return false;
        }
    }
    
    int nHeight = pindex->nHeight;
    
    // Write block to history file
    try {
        unsigned int nBlockSize = ::GetSerializeSize(block, SER_DISK, CLIENT_VERSION);
        CDiskBlockPos blockPos;
        if (dbp != NULL)
            blockPos = *dbp;
        if (!FindBlockPos(state, blockPos, nBlockSize+8, nHeight, block.GetBlockTime(), dbp != NULL))
            return error("AcceptBlock(): FindBlockPos failed");
        if (dbp == NULL)
            if (!WriteBlockToDisk(block, blockPos, chainparams.MessageStart()))
                AbortNode(state, "Failed to write block");
        if (!ReceivedBlockTransactions(block, state, pindex, blockPos))
            return error("AcceptBlock(): ReceivedBlockTransactions failed");
    } catch (const std::runtime_error& e) {
        return AbortNode(state, std::string("System error: ") + e.what());
    }
    
    if (fCheckForPruning)
        FlushStateToDisk(state, FLUSH_STATE_NONE); // we just allocated more disk space for block files
    if ( *futureblockp == 0 )
        return true;
    LogPrintf("AcceptBlock block from future error\n");
    return false;
}

static bool IsSuperMajority(int minVersion, const CBlockIndex* pstart, unsigned nRequired, const Consensus::Params& consensusParams)
{
    unsigned int nFound = 0;
    for (int i = 0; i < consensusParams.nMajorityWindow && nFound < nRequired && pstart != NULL; i++)
    {
        if (pstart->nVersion >= minVersion)
            ++nFound;
        pstart = pstart->pprev;
    }
    return (nFound >= nRequired);
}

void komodo_currentheight_set(int32_t height);

CBlockIndex *komodo_ensure(CBlock *pblock,uint256 hash)
{
    CBlockIndex *pindex = 0;
    BlockMap::iterator miSelf = mapBlockIndex.find(hash);
    if ( miSelf != mapBlockIndex.end() )
    {
        if ( (pindex= miSelf->second) == 0 ) // create pindex so first Accept block doesnt fail
        {
            miSelf->second = AddToBlockIndex(*pblock);
            //fprintf(stderr,"Block header %s is already known, but without pindex -> ensured %p\n",hash.ToString().c_str(),miSelf->second);
        }
        /*if ( hash != Params().GetConsensus().hashGenesisBlock )
        {
            miSelf = mapBlockIndex.find(pblock->hashPrevBlock);
            if ( miSelf != mapBlockIndex.end() )
            {
                if ( miSelf->second == 0 )
                {
                    miSelf->second = InsertBlockIndex(pblock->hashPrevBlock);
                    fprintf(stderr,"autocreate previndex %s\n",pblock->hashPrevBlock.ToString().c_str());
                }
            }
        }*/
    }
    return(pindex);
}

CBlockIndex *oldkomodo_ensure(CBlock *pblock,uint256 hash)
{
    CBlockIndex *pindex=0,*previndex=0;
    if ( (pindex= mapBlockIndex[hash]) == 0 )
    {
        pindex = new CBlockIndex();
        if (!pindex)
            throw runtime_error("komodo_ensure: new CBlockIndex failed");
        BlockMap::iterator mi = mapBlockIndex.insert(make_pair(hash, pindex)).first;
        pindex->phashBlock = &((*mi).first);
    }
    BlockMap::iterator miSelf = mapBlockIndex.find(hash);
    if ( miSelf == mapBlockIndex.end() )
    {
        LogPrintf("komodo_ensure unexpected missing hash %s\n",hash.ToString().c_str());
        return(0);
    }
    if ( miSelf->second == 0 ) // create pindex so first Accept block doesnt fail
    {
        if ( pindex == 0 )
        {
            pindex = AddToBlockIndex(*pblock);
            fprintf(stderr,"ensure call addtoblockindex, got %p\n",pindex);
        }
        if ( pindex != 0 )
        {
            miSelf->second = pindex;
            LogPrintf("Block header %s is already known, but without pindex -> ensured %p\n",hash.ToString().c_str(),miSelf->second);
        } else LogPrintf("komodo_ensure unexpected null pindex\n");
    }
    /*if ( hash != Params().GetConsensus().hashGenesisBlock )
        {
            miSelf = mapBlockIndex.find(pblock->hashPrevBlock);
            if ( miSelf == mapBlockIndex.end() )
                previndex = InsertBlockIndex(pblock->hashPrevBlock);
            if ( (miSelf= mapBlockIndex.find(pblock->hashPrevBlock)) != mapBlockIndex.end() )
            {
                if ( miSelf->second == 0 ) // create pindex so first Accept block doesnt fail
                {
                    if ( previndex == 0 )
                        previndex = InsertBlockIndex(pblock->hashPrevBlock);
                    if ( previndex != 0 )
                    {
                        miSelf->second = previndex;
                        LogPrintf("autocreate previndex %s\n",pblock->hashPrevBlock.ToString().c_str());
                    } else LogPrintf("komodo_ensure unexpected null previndex\n");
                }
            } else LogPrintf("komodo_ensure unexpected null miprev\n");
        }
     }*/
    return(pindex);
}

bool ProcessNewBlock(bool from_miner,int32_t height,CValidationState &state, CNode* pfrom, CBlock* pblock, bool fForceProcessing, CDiskBlockPos *dbp)
{
    // Preliminary checks
    bool checked; uint256 hash; int32_t futureblock=0;
    auto verifier = libzcash::ProofVerifier::Disabled();
    hash = pblock->GetHash();
//fprintf(stderr,"process newblock %s\n",hash.ToString().c_str());
    if ( chainActive.Tip() != 0 )
        komodo_currentheight_set(chainActive.Tip()->nHeight);
    checked = CheckBlock(&futureblock,height!=0?height:komodo_block2height(pblock),0,*pblock, state, verifier,0);
    {
        LOCK(cs_main);
        bool fRequested = MarkBlockAsReceived(hash);
        fRequested |= fForceProcessing;
        if ( checked != 0 && komodo_checkPOW(from_miner && ASSETCHAINS_STAKED == 0,pblock,height) < 0 )
        {
            checked = 0;
            fprintf(stderr,"passed checkblock but failed checkPOW.%d\n",from_miner && ASSETCHAINS_STAKED == 0);
        }
        if (!checked && futureblock == 0)
        {
            if ( pfrom != 0 )
            {
                Misbehaving(pfrom->GetId(), 1);
            }
            return error("%s: CheckBlock FAILED", __func__);
        }
        // Store to disk
        CBlockIndex *pindex = NULL;
        if ( 1 )
        {
            // without the komodo_ensure call, it is quite possible to get a non-error but null pindex returned from AcceptBlockHeader. In a 2 node network, it will be a long time before that block is reprocessed. Even though restarting makes it rescan, it seems much better to keep the nodes in sync
            komodo_ensure(pblock, hash);
        }
        bool ret = AcceptBlock(&futureblock,*pblock, state, &pindex, fRequested, dbp);
        if (pindex && pfrom) {
            mapBlockSource[pindex->GetBlockHash()] = pfrom->GetId();
        }
        CheckBlockIndex();
        if (!ret && futureblock == 0)
            return error("%s: AcceptBlock FAILED", __func__);
        //else fprintf(stderr,"added block %s %p\n",pindex->GetBlockHash().ToString().c_str(),pindex->pprev);
    }
    
    if (futureblock == 0 && !ActivateBestChain(state, pblock))
        return error("%s: ActivateBestChain failed", __func__);
    
    return true;
}

bool TestBlockValidity(CValidationState &state, const CBlock& block, CBlockIndex * const pindexPrev, bool fCheckPOW, bool fCheckMerkleRoot)
{
    AssertLockHeld(cs_main);
    assert(pindexPrev == chainActive.Tip());
    
    CCoinsViewCache viewNew(pcoinsTip);
    CBlockIndex indexDummy(block);
    indexDummy.pprev = pindexPrev;
    indexDummy.nHeight = pindexPrev->nHeight + 1;
    // JoinSplit proofs are verified in ConnectBlock
    auto verifier = libzcash::ProofVerifier::Disabled();
    // NOTE: CheckBlockHeader is called by CheckBlock
    if (!ContextualCheckBlockHeader(block, state, pindexPrev))
    {
        //fprintf(stderr,"TestBlockValidity failure A checkPOW.%d\n",fCheckPOW);
        return false;
    }
    int32_t futureblock;
    if (!CheckBlock(&futureblock,indexDummy.nHeight,0,block, state, verifier, fCheckPOW, fCheckMerkleRoot))
    {
        //fprintf(stderr,"TestBlockValidity failure B checkPOW.%d\n",fCheckPOW);
        return false;
    }
    if (!ContextualCheckBlock(block, state, pindexPrev))
    {
        //fprintf(stderr,"TestBlockValidity failure C checkPOW.%d\n",fCheckPOW);
        return false;
    }
    if (!ConnectBlock(block, state, &indexDummy, viewNew, true,fCheckPOW))
    {
        //fprintf(stderr,"TestBlockValidity failure D checkPOW.%d\n",fCheckPOW);
        return false;
    }
    assert(state.IsValid());
    if ( futureblock != 0 )
        return(false);
    return true;
}

/**
 * BLOCK PRUNING CODE
 */

/* Calculate the amount of disk space the block & undo files currently use */
uint64_t CalculateCurrentUsage()
{
    uint64_t retval = 0;
    BOOST_FOREACH(const CBlockFileInfo &file, vinfoBlockFile) {
        retval += file.nSize + file.nUndoSize;
    }
    return retval;
}

/* Prune a block file (modify associated database entries)*/
void PruneOneBlockFile(const int fileNumber)
{
    for (BlockMap::iterator it = mapBlockIndex.begin(); it != mapBlockIndex.end(); ++it) {
        CBlockIndex* pindex = it->second;
        if (pindex->nFile == fileNumber) {
            pindex->nStatus &= ~BLOCK_HAVE_DATA;
            pindex->nStatus &= ~BLOCK_HAVE_UNDO;
            pindex->nFile = 0;
            pindex->nDataPos = 0;
            pindex->nUndoPos = 0;
            setDirtyBlockIndex.insert(pindex);
            
            // Prune from mapBlocksUnlinked -- any block we prune would have
            // to be downloaded again in order to consider its chain, at which
            // point it would be considered as a candidate for
            // mapBlocksUnlinked or setBlockIndexCandidates.
            std::pair<std::multimap<CBlockIndex*, CBlockIndex*>::iterator, std::multimap<CBlockIndex*, CBlockIndex*>::iterator> range = mapBlocksUnlinked.equal_range(pindex->pprev);
            while (range.first != range.second) {
                std::multimap<CBlockIndex *, CBlockIndex *>::iterator it = range.first;
                range.first++;
                if (it->second == pindex) {
                    mapBlocksUnlinked.erase(it);
                }
            }
        }
    }
    
    vinfoBlockFile[fileNumber].SetNull();
    setDirtyFileInfo.insert(fileNumber);
}


void UnlinkPrunedFiles(std::set<int>& setFilesToPrune)
{
    for (set<int>::iterator it = setFilesToPrune.begin(); it != setFilesToPrune.end(); ++it) {
        CDiskBlockPos pos(*it, 0);
        boost::filesystem::remove(GetBlockPosFilename(pos, "blk"));
        boost::filesystem::remove(GetBlockPosFilename(pos, "rev"));
        LogPrintf("Prune: %s deleted blk/rev (%05u)\n", __func__, *it);
    }
}

/* Calculate the block/rev files that should be deleted to remain under target*/
void FindFilesToPrune(std::set<int>& setFilesToPrune)
{
    LOCK2(cs_main, cs_LastBlockFile);
    if (chainActive.Tip() == NULL || nPruneTarget == 0) {
        return;
    }
    if (chainActive.Tip()->nHeight <= Params().PruneAfterHeight()) {
        return;
    }
    unsigned int nLastBlockWeCanPrune = chainActive.Tip()->nHeight - MIN_BLOCKS_TO_KEEP;
    uint64_t nCurrentUsage = CalculateCurrentUsage();
    // We don't check to prune until after we've allocated new space for files
    // So we should leave a buffer under our target to account for another allocation
    // before the next pruning.
    uint64_t nBuffer = BLOCKFILE_CHUNK_SIZE + UNDOFILE_CHUNK_SIZE;
    uint64_t nBytesToPrune;
    int count=0;
    
    if (nCurrentUsage + nBuffer >= nPruneTarget) {
        for (int fileNumber = 0; fileNumber < nLastBlockFile; fileNumber++) {
            nBytesToPrune = vinfoBlockFile[fileNumber].nSize + vinfoBlockFile[fileNumber].nUndoSize;
            
            if (vinfoBlockFile[fileNumber].nSize == 0)
                continue;
            
            if (nCurrentUsage + nBuffer < nPruneTarget)  // are we below our target?
                break;
            
            // don't prune files that could have a block within MIN_BLOCKS_TO_KEEP of the main chain's tip but keep scanning
            if (vinfoBlockFile[fileNumber].nHeightLast > nLastBlockWeCanPrune)
                continue;
            
            PruneOneBlockFile(fileNumber);
            // Queue up the files for removal
            setFilesToPrune.insert(fileNumber);
            nCurrentUsage -= nBytesToPrune;
            count++;
        }
    }
    
    LogPrint("prune", "Prune: target=%dMiB actual=%dMiB diff=%dMiB max_prune_height=%d removed %d blk/rev pairs\n",
             nPruneTarget/1024/1024, nCurrentUsage/1024/1024,
             ((int64_t)nPruneTarget - (int64_t)nCurrentUsage)/1024/1024,
             nLastBlockWeCanPrune, count);
}

bool CheckDiskSpace(uint64_t nAdditionalBytes)
{
    uint64_t nFreeBytesAvailable = boost::filesystem::space(GetDataDir()).available;
    
    // Check for nMinDiskSpace bytes (currently 50MB)
    if (nFreeBytesAvailable < nMinDiskSpace + nAdditionalBytes)
        return AbortNode("Disk space is low!", _("Error: Disk space is low!"));
    
    return true;
}

FILE* OpenDiskFile(const CDiskBlockPos &pos, const char *prefix, bool fReadOnly)
{
    static int32_t didinit[64];
    if (pos.IsNull())
        return NULL;
    boost::filesystem::path path = GetBlockPosFilename(pos, prefix);
    boost::filesystem::create_directories(path.parent_path());
    FILE* file = fopen(path.string().c_str(), "rb+");
    if (!file && !fReadOnly)
        file = fopen(path.string().c_str(), "wb+");
    if (!file) {
        LogPrintf("Unable to open file %s\n", path.string());
        return NULL;
    }
    if ( pos.nFile < sizeof(didinit)/sizeof(*didinit) && didinit[pos.nFile] == 0 && strcmp(prefix,(char *)"blk") == 0 )
    {
        komodo_prefetch(file);
        didinit[pos.nFile] = 1;
    }
    if (pos.nPos) {
        if (fseek(file, pos.nPos, SEEK_SET)) {
            LogPrintf("Unable to seek to position %u of %s\n", pos.nPos, path.string());
            fclose(file);
            return NULL;
        }
    }
    return file;
}

FILE* OpenBlockFile(const CDiskBlockPos &pos, bool fReadOnly) {
    return OpenDiskFile(pos, "blk", fReadOnly);
}

FILE* OpenUndoFile(const CDiskBlockPos &pos, bool fReadOnly) {
    return OpenDiskFile(pos, "rev", fReadOnly);
}

boost::filesystem::path GetBlockPosFilename(const CDiskBlockPos &pos, const char *prefix)
{
    return GetDataDir() / "blocks" / strprintf("%s%05u.dat", prefix, pos.nFile);
}

CBlockIndex * InsertBlockIndex(uint256 hash)
{
    if (hash.IsNull())
        return NULL;
    
    // Return existing
    BlockMap::iterator mi = mapBlockIndex.find(hash);
    if (mi != mapBlockIndex.end())
        return (*mi).second;
    
    // Create new
    CBlockIndex* pindexNew = new CBlockIndex();
    if (!pindexNew)
        throw runtime_error("LoadBlockIndex(): new CBlockIndex failed");
    mi = mapBlockIndex.insert(make_pair(hash, pindexNew)).first;
    pindexNew->phashBlock = &((*mi).first);
    //fprintf(stderr,"inserted to block index %s\n",hash.ToString().c_str());

    return pindexNew;
}

//void komodo_pindex_init(CBlockIndex *pindex,int32_t height);

bool static LoadBlockIndexDB()
{
    const CChainParams& chainparams = Params();
    LogPrintf("%s: start loading guts\n", __func__);
    if (!pblocktree->LoadBlockIndexGuts())
        return false;
    LogPrintf("%s: loaded guts\n", __func__);
    boost::this_thread::interruption_point();
    
    // Calculate nChainWork
    vector<pair<int, CBlockIndex*> > vSortedByHeight;
    vSortedByHeight.reserve(mapBlockIndex.size());
    BOOST_FOREACH(const PAIRTYPE(uint256, CBlockIndex*)& item, mapBlockIndex)
    {
        CBlockIndex* pindex = item.second;
        vSortedByHeight.push_back(make_pair(pindex->nHeight, pindex));
        //komodo_pindex_init(pindex,(int32_t)pindex->nHeight);
    }
    //fprintf(stderr,"load blockindexDB paired %u\n",(uint32_t)time(NULL));
    sort(vSortedByHeight.begin(), vSortedByHeight.end());
    //fprintf(stderr,"load blockindexDB sorted %u\n",(uint32_t)time(NULL));
    BOOST_FOREACH(const PAIRTYPE(int, CBlockIndex*)& item, vSortedByHeight)
    {
        CBlockIndex* pindex = item.second;
        pindex->nChainWork = (pindex->pprev ? pindex->pprev->nChainWork : 0) + GetBlockProof(*pindex);
        // We can link the chain of blocks for which we've received transactions at some point.
        // Pruned nodes may have deleted the block.
        if (pindex->nTx > 0) {
            if (pindex->pprev) {
                if (pindex->pprev->nChainTx) {
                    pindex->nChainTx = pindex->pprev->nChainTx + pindex->nTx;
                    if (pindex->pprev->nChainSproutValue && pindex->nSproutValue) {
                        pindex->nChainSproutValue = *pindex->pprev->nChainSproutValue + *pindex->nSproutValue;
                    } else {
                        pindex->nChainSproutValue = boost::none;
                    }
                } else {
                    pindex->nChainTx = 0;
                    pindex->nChainSproutValue = boost::none;
                    mapBlocksUnlinked.insert(std::make_pair(pindex->pprev, pindex));
                }
            } else {
                pindex->nChainTx = pindex->nTx;
                pindex->nChainSproutValue = pindex->nSproutValue;
            }
        }
        // Construct in-memory chain of branch IDs.
        // Relies on invariant: a block that does not activate a network upgrade
        // will always be valid under the same consensus rules as its parent.
        // Genesis block has a branch ID of zero by definition, but has no
        // validity status because it is side-loaded into a fresh chain.
        // Activation blocks will have branch IDs set (read from disk).
        if (pindex->pprev) {
            if (pindex->IsValid(BLOCK_VALID_CONSENSUS) && !pindex->nCachedBranchId) {
                pindex->nCachedBranchId = pindex->pprev->nCachedBranchId;
            }
        } else {
            pindex->nCachedBranchId = SPROUT_BRANCH_ID;
        }
        if (pindex->IsValid(BLOCK_VALID_TRANSACTIONS) && (pindex->nChainTx || pindex->pprev == NULL))
            setBlockIndexCandidates.insert(pindex);
        if (pindex->nStatus & BLOCK_FAILED_MASK && (!pindexBestInvalid || pindex->nChainWork > pindexBestInvalid->nChainWork))
            pindexBestInvalid = pindex;
        if (pindex->pprev)
            pindex->BuildSkip();
        if (pindex->IsValid(BLOCK_VALID_TREE) && (pindexBestHeader == NULL || CBlockIndexWorkComparator()(pindexBestHeader, pindex)))
            pindexBestHeader = pindex;
        //komodo_pindex_init(pindex,(int32_t)pindex->nHeight);
    }
    //fprintf(stderr,"load blockindexDB chained %u\n",(uint32_t)time(NULL));

    // Load block file info
    pblocktree->ReadLastBlockFile(nLastBlockFile);
    vinfoBlockFile.resize(nLastBlockFile + 1);
    LogPrintf("%s: last block file = %i\n", __func__, nLastBlockFile);
    for (int nFile = 0; nFile <= nLastBlockFile; nFile++) {
        pblocktree->ReadBlockFileInfo(nFile, vinfoBlockFile[nFile]);
    }
    LogPrintf("%s: last block file info: %s\n", __func__, vinfoBlockFile[nLastBlockFile].ToString());
    for (int nFile = nLastBlockFile + 1; true; nFile++) {
        CBlockFileInfo info;
        if (pblocktree->ReadBlockFileInfo(nFile, info)) {
            vinfoBlockFile.push_back(info);
        } else {
            break;
        }
    }
    
    // Check presence of blk files
    LogPrintf("Checking all blk files are present...\n");
    set<int> setBlkDataFiles;
    BOOST_FOREACH(const PAIRTYPE(uint256, CBlockIndex*)& item, mapBlockIndex)
    {
        CBlockIndex* pindex = item.second;
        if (pindex->nStatus & BLOCK_HAVE_DATA) {
            setBlkDataFiles.insert(pindex->nFile);
        }
        //komodo_pindex_init(pindex,(int32_t)pindex->nHeight);
    }
    //fprintf(stderr,"load blockindexDB %u\n",(uint32_t)time(NULL));
    for (std::set<int>::iterator it = setBlkDataFiles.begin(); it != setBlkDataFiles.end(); it++)
    {
        CDiskBlockPos pos(*it, 0);
        if (CAutoFile(OpenBlockFile(pos, true), SER_DISK, CLIENT_VERSION).IsNull()) {
            return false;
        }
    }
    
    // Check whether we have ever pruned block & undo files
    pblocktree->ReadFlag("prunedblockfiles", fHavePruned);
    if (fHavePruned)
        LogPrintf("LoadBlockIndexDB(): Block files have previously been pruned\n");
    
    // Check whether we need to continue reindexing
    bool fReindexing = false;
    pblocktree->ReadReindexing(fReindexing);
    fReindex |= fReindexing;
    
    // Check whether we have a transaction index
    pblocktree->ReadFlag("txindex", fTxIndex);
    LogPrintf("%s: transaction index %s\n", __func__, fTxIndex ? "enabled" : "disabled");
    // Check whether we have an address index
    pblocktree->ReadFlag("addressindex", fAddressIndex);
    LogPrintf("%s: address index %s\n", __func__, fAddressIndex ? "enabled" : "disabled");

    // Check whether we have a timestamp index
    pblocktree->ReadFlag("timestampindex", fTimestampIndex);
    LogPrintf("%s: timestamp index %s\n", __func__, fTimestampIndex ? "enabled" : "disabled");

    // Check whether we have a spent index
    pblocktree->ReadFlag("spentindex", fSpentIndex);
    LogPrintf("%s: spent index %s\n", __func__, fSpentIndex ? "enabled" : "disabled");

    // Fill in-memory data
    BOOST_FOREACH(const PAIRTYPE(uint256, CBlockIndex*)& item, mapBlockIndex)
    {
        CBlockIndex* pindex = item.second;
        // - This relationship will always be true even if pprev has multiple
        //   children, because hashAnchor is technically a property of pprev,
        //   not its children.
        // - This will miss chain tips; we handle the best tip below, and other
        //   tips will be handled by ConnectTip during a re-org.
        if (pindex->pprev) {
            pindex->pprev->hashAnchorEnd = pindex->hashAnchor;
        }
        //komodo_pindex_init(pindex,(int32_t)pindex->nHeight);
    }
    
    // Load pointer to end of best chain
    BlockMap::iterator it = mapBlockIndex.find(pcoinsTip->GetBestBlock());
    if (it == mapBlockIndex.end())
        return true;
    chainActive.SetTip(it->second);
    // Set hashAnchorEnd for the end of best chain
    it->second->hashAnchorEnd = pcoinsTip->GetBestAnchor();
    
    PruneBlockIndexCandidates();
    
    LogPrintf("%s: hashBestChain=%s height=%d date=%s progress=%f\n", __func__,
              chainActive.Tip()->GetBlockHash().ToString(), chainActive.Height(),
              DateTimeStrFormat("%Y-%m-%d %H:%M:%S", chainActive.Tip()->GetBlockTime()),
              Checkpoints::GuessVerificationProgress(chainparams.Checkpoints(), chainActive.Tip()));
    
    EnforceNodeDeprecation(chainActive.Height(), true);
    
    return true;
}

CVerifyDB::CVerifyDB()
{
    uiInterface.ShowProgress(_("Verifying blocks..."), 0);
}

CVerifyDB::~CVerifyDB()
{
    uiInterface.ShowProgress("", 100);
}

bool CVerifyDB::VerifyDB(CCoinsView *coinsview, int nCheckLevel, int nCheckDepth)
{
    LOCK(cs_main);
    if (chainActive.Tip() == NULL || chainActive.Tip()->pprev == NULL)
        return true;
    
    // Verify blocks in the best chain
    if (nCheckDepth <= 0)
        nCheckDepth = 1000000000; // suffices until the year 19000
    if (nCheckDepth > chainActive.Height())
        nCheckDepth = chainActive.Height();
    nCheckLevel = std::max(0, std::min(4, nCheckLevel));
    LogPrintf("Verifying last %i blocks at level %i\n", nCheckDepth, nCheckLevel);
    CCoinsViewCache coins(coinsview);
    CBlockIndex* pindexState = chainActive.Tip();
    CBlockIndex* pindexFailure = NULL;
    int nGoodTransactions = 0;
    CValidationState state;
    // No need to verify JoinSplits twice
    auto verifier = libzcash::ProofVerifier::Disabled();
    //fprintf(stderr,"start VerifyDB %u\n",(uint32_t)time(NULL));
    for (CBlockIndex* pindex = chainActive.Tip(); pindex && pindex->pprev; pindex = pindex->pprev)
    {
        boost::this_thread::interruption_point();
        uiInterface.ShowProgress(_("Verifying blocks..."), std::max(1, std::min(99, (int)(((double)(chainActive.Height() - pindex->nHeight)) / (double)nCheckDepth * (nCheckLevel >= 4 ? 50 : 100)))));
        if (pindex->nHeight < chainActive.Height()-nCheckDepth)
            break;
        CBlock block;
        // check level 0: read from disk
        if (!ReadBlockFromDisk(block, pindex,0))
            return error("VerifyDB(): *** ReadBlockFromDisk failed at %d, hash=%s", pindex->nHeight, pindex->GetBlockHash().ToString());
        // check level 1: verify block validity
        int32_t futureblock;
        if (nCheckLevel >= 1 && !CheckBlock(&futureblock,pindex->nHeight,pindex,block, state, verifier,0) )
            return error("VerifyDB(): *** found bad block at %d, hash=%s\n", pindex->nHeight, pindex->GetBlockHash().ToString());
        // check level 2: verify undo validity
        if (nCheckLevel >= 2 && pindex) {
            CBlockUndo undo;
            CDiskBlockPos pos = pindex->GetUndoPos();
            if (!pos.IsNull()) {
                if (!UndoReadFromDisk(undo, pos, pindex->pprev->GetBlockHash()))
                    return error("VerifyDB(): *** found bad undo data at %d, hash=%s\n", pindex->nHeight, pindex->GetBlockHash().ToString());
            }
        }
        // check level 3: check for inconsistencies during memory-only disconnect of tip blocks
        if (nCheckLevel >= 3 && pindex == pindexState && (coins.DynamicMemoryUsage() + pcoinsTip->DynamicMemoryUsage()) <= nCoinCacheUsage) {
            bool fClean = true;
            if (!DisconnectBlock(block, state, pindex, coins, &fClean))
                return error("VerifyDB(): *** irrecoverable inconsistency in block data at %d, hash=%s", pindex->nHeight, pindex->GetBlockHash().ToString());
            pindexState = pindex->pprev;
            if (!fClean) {
                nGoodTransactions = 0;
                pindexFailure = pindex;
            } else
                nGoodTransactions += block.vtx.size();
        }
        if (ShutdownRequested())
            return true;
    }
    //fprintf(stderr,"end VerifyDB %u\n",(uint32_t)time(NULL));
    if (pindexFailure)
        return error("VerifyDB(): *** coin database inconsistencies found (last %i blocks, %i good transactions before that)\n", chainActive.Height() - pindexFailure->nHeight + 1, nGoodTransactions);
    
    // check level 4: try reconnecting blocks
    if (nCheckLevel >= 4) {
        CBlockIndex *pindex = pindexState;
        while (pindex != chainActive.Tip()) {
            boost::this_thread::interruption_point();
            uiInterface.ShowProgress(_("Verifying blocks..."), std::max(1, std::min(99, 100 - (int)(((double)(chainActive.Height() - pindex->nHeight)) / (double)nCheckDepth * 50))));
            pindex = chainActive.Next(pindex);
            CBlock block;
            if (!ReadBlockFromDisk(block, pindex,0))
                return error("VerifyDB(): *** ReadBlockFromDisk failed at %d, hash=%s", pindex->nHeight, pindex->GetBlockHash().ToString());
            if (!ConnectBlock(block, state, pindex, coins,false, true))
                return error("VerifyDB(): *** found unconnectable block at %d, hash=%s", pindex->nHeight, pindex->GetBlockHash().ToString());
        }
    }
    
    LogPrintf("No coin database inconsistencies in last %i blocks (%i transactions)\n", chainActive.Height() - pindexState->nHeight, nGoodTransactions);
    
    return true;
}

bool RewindBlockIndex(const CChainParams& params)
{
    LOCK(cs_main);
    
    // RewindBlockIndex is called after LoadBlockIndex, so at this point every block
    // index will have nCachedBranchId set based on the values previously persisted
    // to disk. By definition, a set nCachedBranchId means that the block was
    // fully-validated under the corresponding consensus rules. Thus we can quickly
    // identify whether the current active chain matches our expected sequence of
    // consensus rule changes, with two checks:
    //
    // - BLOCK_ACTIVATES_UPGRADE is set only on blocks that activate upgrades.
    // - nCachedBranchId for each block matches what we expect.
    auto sufficientlyValidated = [&params](const CBlockIndex* pindex) {
        auto consensus = params.GetConsensus();
        bool fFlagSet = pindex->nStatus & BLOCK_ACTIVATES_UPGRADE;
        bool fFlagExpected = IsActivationHeightForAnyUpgrade(pindex->nHeight, consensus);
        return fFlagSet == fFlagExpected &&
        pindex->nCachedBranchId &&
        *pindex->nCachedBranchId == CurrentEpochBranchId(pindex->nHeight, consensus);
    };
    
    int nHeight = 1;
    while (nHeight <= chainActive.Height()) {
        if (!sufficientlyValidated(chainActive[nHeight])) {
            break;
        }
        nHeight++;
    }
    
    // nHeight is now the height of the first insufficiently-validated block, or tipheight + 1
    auto rewindLength = chainActive.Height() - nHeight;
    if (rewindLength > 0 && rewindLength > MAX_REORG_LENGTH) {
        auto pindexOldTip = chainActive.Tip();
        auto pindexRewind = chainActive[nHeight - 1];
        auto msg = strprintf(_(
                               "A block chain rewind has been detected that would roll back %d blocks! "
                               "This is larger than the maximum of %d blocks, and so the node is shutting down for your safety."
                               ), rewindLength, MAX_REORG_LENGTH) + "\n\n" +
        _("Rewind details") + ":\n" +
        "- " + strprintf(_("Current tip:   %s, height %d"),
                         pindexOldTip->phashBlock->GetHex(), pindexOldTip->nHeight) + "\n" +
        "- " + strprintf(_("Rewinding to:  %s, height %d"),
                         pindexRewind->phashBlock->GetHex(), pindexRewind->nHeight) + "\n\n" +
        _("Please help, human!");
        LogPrintf("*** %s\n", msg);
        uiInterface.ThreadSafeMessageBox(msg, "", CClientUIInterface::MSG_ERROR);
        StartShutdown();
        return false;
    }
    
    CValidationState state;
    CBlockIndex* pindex = chainActive.Tip();
    while (chainActive.Height() >= nHeight) {
        if (fPruneMode && !(chainActive.Tip()->nStatus & BLOCK_HAVE_DATA)) {
            // If pruning, don't try rewinding past the HAVE_DATA point;
            // since older blocks can't be served anyway, there's
            // no need to walk further, and trying to DisconnectTip()
            // will fail (and require a needless reindex/redownload
            // of the blockchain).
            break;
        }
        if (!DisconnectTip(state, true)) {
            return error("RewindBlockIndex: unable to disconnect block at height %i", pindex->nHeight);
        }
        // Occasionally flush state to disk.
        if (!FlushStateToDisk(state, FLUSH_STATE_PERIODIC))
            return false;
    }
    
    // Reduce validity flag and have-data flags.
    // We do this after actual disconnecting, otherwise we'll end up writing the lack of data
    // to disk before writing the chainstate, resulting in a failure to continue if interrupted.
    for (BlockMap::iterator it = mapBlockIndex.begin(); it != mapBlockIndex.end(); it++) {
        CBlockIndex* pindexIter = it->second;
        
        // Note: If we encounter an insufficiently validated block that
        // is on chainActive, it must be because we are a pruning node, and
        // this block or some successor doesn't HAVE_DATA, so we were unable to
        // rewind all the way.  Blocks remaining on chainActive at this point
        // must not have their validity reduced.
        if (!sufficientlyValidated(pindexIter) && !chainActive.Contains(pindexIter)) {
            // Reduce validity
            pindexIter->nStatus =
            std::min<unsigned int>(pindexIter->nStatus & BLOCK_VALID_MASK, BLOCK_VALID_TREE) |
            (pindexIter->nStatus & ~BLOCK_VALID_MASK);
            // Remove have-data flags
            pindexIter->nStatus &= ~(BLOCK_HAVE_DATA | BLOCK_HAVE_UNDO);
            // Remove branch ID
            pindexIter->nStatus &= ~BLOCK_ACTIVATES_UPGRADE;
            pindexIter->nCachedBranchId = boost::none;
            // Remove storage location
            pindexIter->nFile = 0;
            pindexIter->nDataPos = 0;
            pindexIter->nUndoPos = 0;
            // Remove various other things
            pindexIter->nTx = 0;
            pindexIter->nChainTx = 0;
            pindexIter->nSproutValue = boost::none;
            pindexIter->nChainSproutValue = boost::none;
            pindexIter->nSequenceId = 0;
            // Make sure it gets written
            setDirtyBlockIndex.insert(pindexIter);
            if (pindexIter == pindexBestInvalid)
            {
                //fprintf(stderr,"Reset invalid block marker if it was pointing to this block\n");
                pindexBestInvalid = NULL;
            }
            
            // Update indices
            setBlockIndexCandidates.erase(pindexIter);
            auto ret = mapBlocksUnlinked.equal_range(pindexIter->pprev);
            while (ret.first != ret.second) {
                if (ret.first->second == pindexIter) {
                    mapBlocksUnlinked.erase(ret.first++);
                } else {
                    ++ret.first;
                }
            }
        } else if (pindexIter->IsValid(BLOCK_VALID_TRANSACTIONS) && pindexIter->nChainTx) {
            setBlockIndexCandidates.insert(pindexIter);
        }
    }
    
    PruneBlockIndexCandidates();
    
    CheckBlockIndex();
    
    if (!FlushStateToDisk(state, FLUSH_STATE_ALWAYS)) {
        return false;
    }
    
    return true;
}

void UnloadBlockIndex()
{
    LOCK(cs_main);
    setBlockIndexCandidates.clear();
    chainActive.SetTip(NULL);
    pindexBestInvalid = NULL;
    pindexBestHeader = NULL;
    mempool.clear();
    mapOrphanTransactions.clear();
    mapOrphanTransactionsByPrev.clear();
    nSyncStarted = 0;
    mapBlocksUnlinked.clear();
    vinfoBlockFile.clear();
    nLastBlockFile = 0;
    nBlockSequenceId = 1;
    mapBlockSource.clear();
    mapBlocksInFlight.clear();
    nQueuedValidatedHeaders = 0;
    nPreferredDownload = 0;
    setDirtyBlockIndex.clear();
    setDirtyFileInfo.clear();
    mapNodeState.clear();
    recentRejects.reset(NULL);
    
    BOOST_FOREACH(BlockMap::value_type& entry, mapBlockIndex) {
        delete entry.second;
    }
    mapBlockIndex.clear();
    fHavePruned = false;
}

bool LoadBlockIndex()
{
    // Load block index from databases
    KOMODO_LOADINGBLOCKS = 1;
    if (!fReindex && !LoadBlockIndexDB())
    {
        KOMODO_LOADINGBLOCKS = 0;
        return false;
    }
    fprintf(stderr,"finished loading blocks %s\n",ASSETCHAINS_SYMBOL);
    return true;
}


bool InitBlockIndex() {
    const CChainParams& chainparams = Params();
    LOCK(cs_main);
    
    // Initialize global variables that cannot be constructed at startup.
    recentRejects.reset(new CRollingBloomFilter(120000, 0.000001));
    
    // Check whether we're already initialized
    if (chainActive.Genesis() != NULL)
        return true;
    
    // Use the provided setting for -txindex in the new database
    fTxIndex = GetBoolArg("-txindex", true);
    pblocktree->WriteFlag("txindex", fTxIndex);
    // Use the provided setting for -addressindex in the new database
    fAddressIndex = GetBoolArg("-addressindex", DEFAULT_ADDRESSINDEX);
    pblocktree->WriteFlag("addressindex", fAddressIndex);

    // Use the provided setting for -timestampindex in the new database
    fTimestampIndex = GetBoolArg("-timestampindex", DEFAULT_TIMESTAMPINDEX);
    pblocktree->WriteFlag("timestampindex", fTimestampIndex);

    fSpentIndex = GetBoolArg("-spentindex", DEFAULT_SPENTINDEX);
    pblocktree->WriteFlag("spentindex", fSpentIndex);
    LogPrintf("Initializing databases...\n");
    
    // Only add the genesis block if not reindexing (in which case we reuse the one already on disk)
    if (!fReindex) {
        try {
            CBlock &block = const_cast<CBlock&>(Params().GenesisBlock());
            // Start new block file
            unsigned int nBlockSize = ::GetSerializeSize(block, SER_DISK, CLIENT_VERSION);
            CDiskBlockPos blockPos;
            CValidationState state;
            if (!FindBlockPos(state, blockPos, nBlockSize+8, 0, block.GetBlockTime()))
                return error("LoadBlockIndex(): FindBlockPos failed");
            if (!WriteBlockToDisk(block, blockPos, chainparams.MessageStart()))
                return error("LoadBlockIndex(): writing genesis block to disk failed");
            CBlockIndex *pindex = AddToBlockIndex(block);
            if ( pindex == 0 )
                return error("LoadBlockIndex(): couldnt add to block index");
            if (!ReceivedBlockTransactions(block, state, pindex, blockPos))
                return error("LoadBlockIndex(): genesis block not accepted");
            if (!ActivateBestChain(state, &block))
                return error("LoadBlockIndex(): genesis block cannot be activated");
            // Force a chainstate write so that when we VerifyDB in a moment, it doesn't check stale data
            return FlushStateToDisk(state, FLUSH_STATE_ALWAYS);
        } catch (const std::runtime_error& e) {
            return error("LoadBlockIndex(): failed to initialize block database: %s", e.what());
        }
    }
    
    return true;
}



bool LoadExternalBlockFile(FILE* fileIn, CDiskBlockPos *dbp)
{
    const CChainParams& chainparams = Params();
    // Map of disk positions for blocks with unknown parent (only used for reindex)
    static std::multimap<uint256, CDiskBlockPos> mapBlocksUnknownParent;
    int64_t nStart = GetTimeMillis();
    
    int nLoaded = 0;
    try {
        // This takes over fileIn and calls fclose() on it in the CBufferedFile destructor
        //CBufferedFile blkdat(fileIn, 2*MAX_BLOCK_SIZE, MAX_BLOCK_SIZE+8, SER_DISK, CLIENT_VERSION);
        CBufferedFile blkdat(fileIn, 32*MAX_BLOCK_SIZE, MAX_BLOCK_SIZE+8, SER_DISK, CLIENT_VERSION);
        uint64_t nRewind = blkdat.GetPos();
        while (!blkdat.eof()) {
            boost::this_thread::interruption_point();
            
            blkdat.SetPos(nRewind);
            nRewind++; // start one byte further next time, in case of failure
            blkdat.SetLimit(); // remove former limit
            unsigned int nSize = 0;
            try {
                // locate a header
                unsigned char buf[MESSAGE_START_SIZE];
                blkdat.FindByte(Params().MessageStart()[0]);
                nRewind = blkdat.GetPos()+1;
                blkdat >> FLATDATA(buf);
                if (memcmp(buf, Params().MessageStart(), MESSAGE_START_SIZE))
                    continue;
                // read size
                blkdat >> nSize;
                if (nSize < 80 || nSize > MAX_BLOCK_SIZE)
                    continue;
            } catch (const std::exception&) {
                // no valid block header found; don't complain
                break;
            }
            try {
                // read block
                uint64_t nBlockPos = blkdat.GetPos();
                if (dbp)
                    dbp->nPos = nBlockPos;
                blkdat.SetLimit(nBlockPos + nSize);
                blkdat.SetPos(nBlockPos);
                CBlock block;
                blkdat >> block;
                nRewind = blkdat.GetPos();
                
                // detect out of order blocks, and store them for later
                uint256 hash = block.GetHash();
                if (hash != chainparams.GetConsensus().hashGenesisBlock && mapBlockIndex.find(block.hashPrevBlock) == mapBlockIndex.end()) {
                    LogPrint("reindex", "%s: Out of order block %s, parent %s not known\n", __func__, hash.ToString(),
                             block.hashPrevBlock.ToString());
                    if (dbp)
                        mapBlocksUnknownParent.insert(std::make_pair(block.hashPrevBlock, *dbp));
                    continue;
                }
                
                // process in case the block isn't known yet
                if (mapBlockIndex.count(hash) == 0 || (mapBlockIndex[hash]->nStatus & BLOCK_HAVE_DATA) == 0) {
                    CValidationState state;
                    if (ProcessNewBlock(0,0,state, NULL, &block, true, dbp))
                        nLoaded++;
                    if (state.IsError())
                        break;
                } else if (hash != chainparams.GetConsensus().hashGenesisBlock && mapBlockIndex[hash]->nHeight % 1000 == 0) {
                    LogPrintf("Block Import: already had block %s at height %d\n", hash.ToString(), mapBlockIndex[hash]->nHeight);
                }
                
                // Recursively process earlier encountered successors of this block
                deque<uint256> queue;
                queue.push_back(hash);
                while (!queue.empty()) {
                    uint256 head = queue.front();
                    queue.pop_front();
                    std::pair<std::multimap<uint256, CDiskBlockPos>::iterator, std::multimap<uint256, CDiskBlockPos>::iterator> range = mapBlocksUnknownParent.equal_range(head);
                    while (range.first != range.second) {
                        std::multimap<uint256, CDiskBlockPos>::iterator it = range.first;
                        if (ReadBlockFromDisk(mapBlockIndex[hash]!=0?mapBlockIndex[hash]->nHeight:0,block, it->second,1))
                        {
                            LogPrintf("%s: Processing out of order child %s of %s\n", __func__, block.GetHash().ToString(),
                                      head.ToString());
                            CValidationState dummy;
                            if (ProcessNewBlock(0,0,dummy, NULL, &block, true, &it->second))
                            {
                                nLoaded++;
                                queue.push_back(block.GetHash());
                            }
                        }
                        range.first++;
                        mapBlocksUnknownParent.erase(it);
                    }
                }
            } catch (const std::exception& e) {
                LogPrintf("%s: Deserialize or I/O error - %s\n", __func__, e.what());
            }
        }
    } catch (const std::runtime_error& e) {
        AbortNode(std::string("System error: ") + e.what());
    }
    if (nLoaded > 0)
        LogPrintf("Loaded %i blocks from external file in %dms\n", nLoaded, GetTimeMillis() - nStart);
    return nLoaded > 0;
}

void static CheckBlockIndex()
{
    const Consensus::Params& consensusParams = Params().GetConsensus();
    if (!fCheckBlockIndex) {
        return;
    }
    
    LOCK(cs_main);
    
    // During a reindex, we read the genesis block and call CheckBlockIndex before ActivateBestChain,
    // so we have the genesis block in mapBlockIndex but no active chain.  (A few of the tests when
    // iterating the block tree require that chainActive has been initialized.)
    if (chainActive.Height() < 0) {
        assert(mapBlockIndex.size() <= 1);
        return;
    }
    
    // Build forward-pointing map of the entire block tree.
    std::multimap<CBlockIndex*,CBlockIndex*> forward;
    for (BlockMap::iterator it = mapBlockIndex.begin(); it != mapBlockIndex.end(); it++) {
        forward.insert(std::make_pair(it->second->pprev, it->second));
    }
    
    assert(forward.size() == mapBlockIndex.size());
    
    std::pair<std::multimap<CBlockIndex*,CBlockIndex*>::iterator,std::multimap<CBlockIndex*,CBlockIndex*>::iterator> rangeGenesis = forward.equal_range(NULL);
    CBlockIndex *pindex = rangeGenesis.first->second;
    rangeGenesis.first++;
    assert(rangeGenesis.first == rangeGenesis.second); // There is only one index entry with parent NULL.
    
    // Iterate over the entire block tree, using depth-first search.
    // Along the way, remember whether there are blocks on the path from genesis
    // block being explored which are the first to have certain properties.
    size_t nNodes = 0;
    int nHeight = 0;
    CBlockIndex* pindexFirstInvalid = NULL; // Oldest ancestor of pindex which is invalid.
    CBlockIndex* pindexFirstMissing = NULL; // Oldest ancestor of pindex which does not have BLOCK_HAVE_DATA.
    CBlockIndex* pindexFirstNeverProcessed = NULL; // Oldest ancestor of pindex for which nTx == 0.
    CBlockIndex* pindexFirstNotTreeValid = NULL; // Oldest ancestor of pindex which does not have BLOCK_VALID_TREE (regardless of being valid or not).
    CBlockIndex* pindexFirstNotTransactionsValid = NULL; // Oldest ancestor of pindex which does not have BLOCK_VALID_TRANSACTIONS (regardless of being valid or not).
    CBlockIndex* pindexFirstNotChainValid = NULL; // Oldest ancestor of pindex which does not have BLOCK_VALID_CHAIN (regardless of being valid or not).
    CBlockIndex* pindexFirstNotScriptsValid = NULL; // Oldest ancestor of pindex which does not have BLOCK_VALID_SCRIPTS (regardless of being valid or not).
    while (pindex != NULL) {
        nNodes++;
        if (pindexFirstInvalid == NULL && pindex->nStatus & BLOCK_FAILED_VALID) pindexFirstInvalid = pindex;
        if (pindexFirstMissing == NULL && !(pindex->nStatus & BLOCK_HAVE_DATA)) pindexFirstMissing = pindex;
        if (pindexFirstNeverProcessed == NULL && pindex->nTx == 0) pindexFirstNeverProcessed = pindex;
        if (pindex->pprev != NULL && pindexFirstNotTreeValid == NULL && (pindex->nStatus & BLOCK_VALID_MASK) < BLOCK_VALID_TREE) pindexFirstNotTreeValid = pindex;
        if (pindex->pprev != NULL && pindexFirstNotTransactionsValid == NULL && (pindex->nStatus & BLOCK_VALID_MASK) < BLOCK_VALID_TRANSACTIONS) pindexFirstNotTransactionsValid = pindex;
        if (pindex->pprev != NULL && pindexFirstNotChainValid == NULL && (pindex->nStatus & BLOCK_VALID_MASK) < BLOCK_VALID_CHAIN) pindexFirstNotChainValid = pindex;
        if (pindex->pprev != NULL && pindexFirstNotScriptsValid == NULL && (pindex->nStatus & BLOCK_VALID_MASK) < BLOCK_VALID_SCRIPTS) pindexFirstNotScriptsValid = pindex;
        
        // Begin: actual consistency checks.
        if (pindex->pprev == NULL) {
            // Genesis block checks.
            assert(pindex->GetBlockHash() == consensusParams.hashGenesisBlock); // Genesis block's hash must match.
            assert(pindex == chainActive.Genesis()); // The current active chain's genesis block must be this block.
        }
        if (pindex->nChainTx == 0) assert(pindex->nSequenceId == 0);  // nSequenceId can't be set for blocks that aren't linked
        // VALID_TRANSACTIONS is equivalent to nTx > 0 for all nodes (whether or not pruning has occurred).
        // HAVE_DATA is only equivalent to nTx > 0 (or VALID_TRANSACTIONS) if no pruning has occurred.
        if (!fHavePruned) {
            // If we've never pruned, then HAVE_DATA should be equivalent to nTx > 0
            assert(!(pindex->nStatus & BLOCK_HAVE_DATA) == (pindex->nTx == 0));
            assert(pindexFirstMissing == pindexFirstNeverProcessed);
        } else {
            // If we have pruned, then we can only say that HAVE_DATA implies nTx > 0
            if (pindex->nStatus & BLOCK_HAVE_DATA) assert(pindex->nTx > 0);
        }
        if (pindex->nStatus & BLOCK_HAVE_UNDO) assert(pindex->nStatus & BLOCK_HAVE_DATA);
        assert(((pindex->nStatus & BLOCK_VALID_MASK) >= BLOCK_VALID_TRANSACTIONS) == (pindex->nTx > 0)); // This is pruning-independent.
        // All parents having had data (at some point) is equivalent to all parents being VALID_TRANSACTIONS, which is equivalent to nChainTx being set.
        assert((pindexFirstNeverProcessed != NULL) == (pindex->nChainTx == 0)); // nChainTx != 0 is used to signal that all parent blocks have been processed (but may have been pruned).
        assert((pindexFirstNotTransactionsValid != NULL) == (pindex->nChainTx == 0));
        assert(pindex->nHeight == nHeight); // nHeight must be consistent.
        assert(pindex->pprev == NULL || pindex->nChainWork >= pindex->pprev->nChainWork); // For every block except the genesis block, the chainwork must be larger than the parent's.
        assert(nHeight < 2 || (pindex->pskip && (pindex->pskip->nHeight < nHeight))); // The pskip pointer must point back for all but the first 2 blocks.
        assert(pindexFirstNotTreeValid == NULL); // All mapBlockIndex entries must at least be TREE valid
        if ((pindex->nStatus & BLOCK_VALID_MASK) >= BLOCK_VALID_TREE) assert(pindexFirstNotTreeValid == NULL); // TREE valid implies all parents are TREE valid
        if ((pindex->nStatus & BLOCK_VALID_MASK) >= BLOCK_VALID_CHAIN) assert(pindexFirstNotChainValid == NULL); // CHAIN valid implies all parents are CHAIN valid
        if ((pindex->nStatus & BLOCK_VALID_MASK) >= BLOCK_VALID_SCRIPTS) assert(pindexFirstNotScriptsValid == NULL); // SCRIPTS valid implies all parents are SCRIPTS valid
        if (pindexFirstInvalid == NULL) {
            // Checks for not-invalid blocks.
            assert((pindex->nStatus & BLOCK_FAILED_MASK) == 0); // The failed mask cannot be set for blocks without invalid parents.
        }
        if (!CBlockIndexWorkComparator()(pindex, chainActive.Tip()) && pindexFirstNeverProcessed == NULL) {
            if (pindexFirstInvalid == NULL) {
                // If this block sorts at least as good as the current tip and
                // is valid and we have all data for its parents, it must be in
                // setBlockIndexCandidates.  chainActive.Tip() must also be there
                // even if some data has been pruned.
                if (pindexFirstMissing == NULL || pindex == chainActive.Tip()) {
                    assert(setBlockIndexCandidates.count(pindex));
                }
                // If some parent is missing, then it could be that this block was in
                // setBlockIndexCandidates but had to be removed because of the missing data.
                // In this case it must be in mapBlocksUnlinked -- see test below.
            }
        } else { // If this block sorts worse than the current tip or some ancestor's block has never been seen, it cannot be in setBlockIndexCandidates.
            assert(setBlockIndexCandidates.count(pindex) == 0);
        }
        // Check whether this block is in mapBlocksUnlinked.
        std::pair<std::multimap<CBlockIndex*,CBlockIndex*>::iterator,std::multimap<CBlockIndex*,CBlockIndex*>::iterator> rangeUnlinked = mapBlocksUnlinked.equal_range(pindex->pprev);
        bool foundInUnlinked = false;
        while (rangeUnlinked.first != rangeUnlinked.second) {
            assert(rangeUnlinked.first->first == pindex->pprev);
            if (rangeUnlinked.first->second == pindex) {
                foundInUnlinked = true;
                break;
            }
            rangeUnlinked.first++;
        }
        if (pindex->pprev && (pindex->nStatus & BLOCK_HAVE_DATA) && pindexFirstNeverProcessed != NULL && pindexFirstInvalid == NULL) {
            // If this block has block data available, some parent was never received, and has no invalid parents, it must be in mapBlocksUnlinked.
            assert(foundInUnlinked);
        }
        if (!(pindex->nStatus & BLOCK_HAVE_DATA)) assert(!foundInUnlinked); // Can't be in mapBlocksUnlinked if we don't HAVE_DATA
        if (pindexFirstMissing == NULL) assert(!foundInUnlinked); // We aren't missing data for any parent -- cannot be in mapBlocksUnlinked.
        if (pindex->pprev && (pindex->nStatus & BLOCK_HAVE_DATA) && pindexFirstNeverProcessed == NULL && pindexFirstMissing != NULL) {
            // We HAVE_DATA for this block, have received data for all parents at some point, but we're currently missing data for some parent.
            assert(fHavePruned); // We must have pruned.
            // This block may have entered mapBlocksUnlinked if:
            //  - it has a descendant that at some point had more work than the
            //    tip, and
            //  - we tried switching to that descendant but were missing
            //    data for some intermediate block between chainActive and the
            //    tip.
            // So if this block is itself better than chainActive.Tip() and it wasn't in
            // setBlockIndexCandidates, then it must be in mapBlocksUnlinked.
            if (!CBlockIndexWorkComparator()(pindex, chainActive.Tip()) && setBlockIndexCandidates.count(pindex) == 0) {
                if (pindexFirstInvalid == NULL) {
                    assert(foundInUnlinked);
                }
            }
        }
        // assert(pindex->GetBlockHash() == pindex->GetBlockHeader().GetHash()); // Perhaps too slow
        // End: actual consistency checks.
        
        // Try descending into the first subnode.
        std::pair<std::multimap<CBlockIndex*,CBlockIndex*>::iterator,std::multimap<CBlockIndex*,CBlockIndex*>::iterator> range = forward.equal_range(pindex);
        if (range.first != range.second) {
            // A subnode was found.
            pindex = range.first->second;
            nHeight++;
            continue;
        }
        // This is a leaf node.
        // Move upwards until we reach a node of which we have not yet visited the last child.
        while (pindex) {
            // We are going to either move to a parent or a sibling of pindex.
            // If pindex was the first with a certain property, unset the corresponding variable.
            if (pindex == pindexFirstInvalid) pindexFirstInvalid = NULL;
            if (pindex == pindexFirstMissing) pindexFirstMissing = NULL;
            if (pindex == pindexFirstNeverProcessed) pindexFirstNeverProcessed = NULL;
            if (pindex == pindexFirstNotTreeValid) pindexFirstNotTreeValid = NULL;
            if (pindex == pindexFirstNotTransactionsValid) pindexFirstNotTransactionsValid = NULL;
            if (pindex == pindexFirstNotChainValid) pindexFirstNotChainValid = NULL;
            if (pindex == pindexFirstNotScriptsValid) pindexFirstNotScriptsValid = NULL;
            // Find our parent.
            CBlockIndex* pindexPar = pindex->pprev;
            // Find which child we just visited.
            std::pair<std::multimap<CBlockIndex*,CBlockIndex*>::iterator,std::multimap<CBlockIndex*,CBlockIndex*>::iterator> rangePar = forward.equal_range(pindexPar);
            while (rangePar.first->second != pindex) {
                assert(rangePar.first != rangePar.second); // Our parent must have at least the node we're coming from as child.
                rangePar.first++;
            }
            // Proceed to the next one.
            rangePar.first++;
            if (rangePar.first != rangePar.second) {
                // Move to the sibling.
                pindex = rangePar.first->second;
                break;
            } else {
                // Move up further.
                pindex = pindexPar;
                nHeight--;
                continue;
            }
        }
    }
    
    // Check that we actually traversed the entire map.
    assert(nNodes == forward.size());
}

//////////////////////////////////////////////////////////////////////////////
//
// CAlert
//

std::string GetWarnings(const std::string& strFor)
{
    int nPriority = 0;
    string strStatusBar;
    string strRPC;
    
    if (!CLIENT_VERSION_IS_RELEASE)
        strStatusBar = _("This is a pre-release test build - use at your own risk - do not use for mining or merchant applications");
    
    if (GetBoolArg("-testsafemode", false))
        strStatusBar = strRPC = "testsafemode enabled";
    
    // Misc warnings like out of disk space and clock is wrong
    if (strMiscWarning != "")
    {
        nPriority = 1000;
        strStatusBar = strMiscWarning;
    }
    
    if (fLargeWorkForkFound)
    {
        nPriority = 2000;
        strStatusBar = strRPC = _("Warning: The network does not appear to fully agree! Some miners appear to be experiencing issues.");
    }
    else if (fLargeWorkInvalidChainFound)
    {
        nPriority = 2000;
        strStatusBar = strRPC = _("Warning: We do not appear to fully agree with our peers! You may need to upgrade, or other nodes may need to upgrade.");
    }
    
    // Alerts
    {
        LOCK(cs_mapAlerts);
        BOOST_FOREACH(PAIRTYPE(const uint256, CAlert)& item, mapAlerts)
        {
            const CAlert& alert = item.second;
            if (alert.AppliesToMe() && alert.nPriority > nPriority)
            {
                nPriority = alert.nPriority;
                strStatusBar = alert.strStatusBar;
                if (alert.nPriority >= ALERT_PRIORITY_SAFE_MODE) {
                    strRPC = alert.strRPCError;
                }
            }
        }
    }
    
    if (strFor == "statusbar")
        return strStatusBar;
    else if (strFor == "rpc")
        return strRPC;
    assert(!"GetWarnings(): invalid parameter");
    return "error";
}








//////////////////////////////////////////////////////////////////////////////
//
// Messages
//


bool static AlreadyHave(const CInv& inv) EXCLUSIVE_LOCKS_REQUIRED(cs_main)
{
    switch (inv.type)
    {
        case MSG_TX:
        {
            assert(recentRejects);
            if (chainActive.Tip()->GetBlockHash() != hashRecentRejectsChainTip)
            {
                // If the chain tip has changed previously rejected transactions
                // might be now valid, e.g. due to a nLockTime'd tx becoming valid,
                // or a double-spend. Reset the rejects filter and give those
                // txs a second chance.
                hashRecentRejectsChainTip = chainActive.Tip()->GetBlockHash();
                recentRejects->reset();
            }
            
            return recentRejects->contains(inv.hash) ||
            mempool.exists(inv.hash) ||
            mapOrphanTransactions.count(inv.hash) ||
            pcoinsTip->HaveCoins(inv.hash);
        }
        case MSG_BLOCK:
            return mapBlockIndex.count(inv.hash);
    }
    // Don't know what it is, just say we already got one
    return true;
}

void static ProcessGetData(CNode* pfrom)
{
    std::deque<CInv>::iterator it = pfrom->vRecvGetData.begin();
    
    vector<CInv> vNotFound;
    
    LOCK(cs_main);
    
    while (it != pfrom->vRecvGetData.end()) {
        // Don't bother if send buffer is too full to respond anyway
        if (pfrom->nSendSize >= SendBufferSize())
            break;
        
        const CInv &inv = *it;
        {
            boost::this_thread::interruption_point();
            it++;
            
            if (inv.type == MSG_BLOCK || inv.type == MSG_FILTERED_BLOCK)
            {
                bool send = false;
                BlockMap::iterator mi = mapBlockIndex.find(inv.hash);
                if (mi != mapBlockIndex.end())
                {
                    if (chainActive.Contains(mi->second)) {
                        send = true;
                    } else {
                        static const int nOneMonth = 30 * 24 * 60 * 60;
                        // To prevent fingerprinting attacks, only send blocks outside of the active
                        // chain if they are valid, and no more than a month older (both in time, and in
                        // best equivalent proof of work) than the best header chain we know about.
                        send = mi->second->IsValid(BLOCK_VALID_SCRIPTS) && (pindexBestHeader != NULL) &&
                        (pindexBestHeader->GetBlockTime() - mi->second->GetBlockTime() < nOneMonth) &&
                        (GetBlockProofEquivalentTime(*pindexBestHeader, *mi->second, *pindexBestHeader, Params().GetConsensus()) < nOneMonth);
                        if (!send) {
                            LogPrintf("%s: ignoring request from peer=%i for old block that isn't in the main chain\n", __func__, pfrom->GetId());
                        }
                    }
                }
                // Pruned nodes may have deleted the block, so check whether
                // it's available before trying to send.
                if (send && (mi->second->nStatus & BLOCK_HAVE_DATA))
                {
                    // Send block from disk
                    CBlock block;
                    if (!ReadBlockFromDisk(block, (*mi).second,1))
                    {
                        assert(!"cannot load block from disk");
                    }
                    else
                    {
                        if (inv.type == MSG_BLOCK)
                        {
                            //uint256 hash; int32_t z;
                            //hash = block.GetHash();
                            //for (z=31; z>=0; z--)
                            //    fprintf(stderr,"%02x",((uint8_t *)&hash)[z]);
                            //fprintf(stderr," send block %d\n",komodo_block2height(&block));
                            pfrom->PushMessage("block", block);
                        }
                        else // MSG_FILTERED_BLOCK)
                        {
                            LOCK(pfrom->cs_filter);
                            if (pfrom->pfilter)
                            {
                                CMerkleBlock merkleBlock(block, *pfrom->pfilter);
                                pfrom->PushMessage("merkleblock", merkleBlock);
                                // CMerkleBlock just contains hashes, so also push any transactions in the block the client did not see
                                // This avoids hurting performance by pointlessly requiring a round-trip
                                // Note that there is currently no way for a node to request any single transactions we didn't send here -
                                // they must either disconnect and retry or request the full block.
                                // Thus, the protocol spec specified allows for us to provide duplicate txn here,
                                // however we MUST always provide at least what the remote peer needs
                                typedef std::pair<unsigned int, uint256> PairType;
                                BOOST_FOREACH(PairType& pair, merkleBlock.vMatchedTxn)
                                if (!pfrom->setInventoryKnown.count(CInv(MSG_TX, pair.second)))
                                    pfrom->PushMessage("tx", block.vtx[pair.first]);
                            }
                            // else
                            // no response
                        }
                    }
                    // Trigger the peer node to send a getblocks request for the next batch of inventory
                    if (inv.hash == pfrom->hashContinue)
                    {
                        // Bypass PushInventory, this must send even if redundant,
                        // and we want it right after the last block so they don't
                        // wait for other stuff first.
                        vector<CInv> vInv;
                        vInv.push_back(CInv(MSG_BLOCK, chainActive.Tip()->GetBlockHash()));
                        pfrom->PushMessage("inv", vInv);
                        pfrom->hashContinue.SetNull();
                    }
                }
            }
            else if (inv.IsKnownType())
            {
                // Send stream from relay memory
                bool pushed = false;
                {
                    LOCK(cs_mapRelay);
                    map<CInv, CDataStream>::iterator mi = mapRelay.find(inv);
                    if (mi != mapRelay.end()) {
                        pfrom->PushMessage(inv.GetCommand(), (*mi).second);
                        pushed = true;
                    }
                }
                if (!pushed && inv.type == MSG_TX) {
                    CTransaction tx;
                    if (mempool.lookup(inv.hash, tx)) {
                        CDataStream ss(SER_NETWORK, PROTOCOL_VERSION);
                        ss.reserve(1000);
                        ss << tx;
                        pfrom->PushMessage("tx", ss);
                        pushed = true;
                    }
                }
                if (!pushed) {
                    vNotFound.push_back(inv);
                }
            }
            
            // Track requests for our stuff.
            GetMainSignals().Inventory(inv.hash);
            
            if (inv.type == MSG_BLOCK || inv.type == MSG_FILTERED_BLOCK)
                break;
        }
    }
    
    pfrom->vRecvGetData.erase(pfrom->vRecvGetData.begin(), it);
    
    if (!vNotFound.empty()) {
        // Let the peer know that we didn't find what it asked for, so it doesn't
        // have to wait around forever. Currently only SPV clients actually care
        // about this message: it's needed when they are recursively walking the
        // dependencies of relevant unconfirmed transactions. SPV clients want to
        // do that because they want to know about (and store and rebroadcast and
        // risk analyze) the dependencies of transactions relevant to them, without
        // having to download the entire memory pool.
        pfrom->PushMessage("notfound", vNotFound);
    }
}

bool static ProcessMessage(CNode* pfrom, string strCommand, CDataStream& vRecv, int64_t nTimeReceived)
{
    const CChainParams& chainparams = Params();
    LogPrint("net", "received: %s (%u bytes) peer=%d\n", SanitizeString(strCommand), vRecv.size(), pfrom->id);
    //fprintf(stderr, "recv: %s peer=%d\n", SanitizeString(strCommand).c_str(), (int32_t)pfrom->GetId());
    if (mapArgs.count("-dropmessagestest") && GetRand(atoi(mapArgs["-dropmessagestest"])) == 0)
    {
        LogPrintf("dropmessagestest DROPPING RECV MESSAGE\n");
        return true;
    }

    if (strCommand == "version")
    {
        // Each connection can only send one version message
        if (pfrom->nVersion != 0)
        {
            pfrom->PushMessage("reject", strCommand, REJECT_DUPLICATE, string("Duplicate version message"));
            Misbehaving(pfrom->GetId(), 1);
            return false;
        }
        
        int64_t nTime;
        CAddress addrMe;
        CAddress addrFrom;
        uint64_t nNonce = 1;
        vRecv >> pfrom->nVersion >> pfrom->nServices >> nTime >> addrMe;
        if (pfrom->nVersion < MIN_PEER_PROTO_VERSION)
        {
            // disconnect from peers older than this proto version
            LogPrintf("peer=%d using obsolete version %i; disconnecting\n", pfrom->id, pfrom->nVersion);
            pfrom->PushMessage("reject", strCommand, REJECT_OBSOLETE,
                               strprintf("Version must be %d or greater", MIN_PEER_PROTO_VERSION));
            pfrom->fDisconnect = true;
            return false;
        }
        
        // When Overwinter is active, reject incoming connections from non-Overwinter nodes
        const Consensus::Params& params = Params().GetConsensus();
        if (NetworkUpgradeActive(GetHeight(), params, Consensus::UPGRADE_OVERWINTER)
            && pfrom->nVersion < params.vUpgrades[Consensus::UPGRADE_OVERWINTER].nProtocolVersion)
        {
            LogPrintf("peer=%d using obsolete version %i; disconnecting\n", pfrom->id, pfrom->nVersion);
            pfrom->PushMessage("reject", strCommand, REJECT_OBSOLETE,
                               strprintf("Version must be %d or greater",
                                         params.vUpgrades[Consensus::UPGRADE_OVERWINTER].nProtocolVersion));
            pfrom->fDisconnect = true;
            return false;
        }
        
        if (pfrom->nVersion == 10300)
            pfrom->nVersion = 300;
        if (!vRecv.empty())
            vRecv >> addrFrom >> nNonce;
        if (!vRecv.empty()) {
            vRecv >> LIMITED_STRING(pfrom->strSubVer, 256);
            pfrom->cleanSubVer = SanitizeString(pfrom->strSubVer);
        }
        if (!vRecv.empty())
            vRecv >> pfrom->nStartingHeight;
        if (!vRecv.empty())
            vRecv >> pfrom->fRelayTxes; // set to true after we get the first filter* message
        else
            pfrom->fRelayTxes = true;
        
        // Disconnect if we connected to ourself
        if (nNonce == nLocalHostNonce && nNonce > 1)
        {
            LogPrintf("connected to self at %s, disconnecting\n", pfrom->addr.ToString());
            pfrom->fDisconnect = true;
            return true;
        }
        
        pfrom->addrLocal = addrMe;
        if (pfrom->fInbound && addrMe.IsRoutable())
        {
            SeenLocal(addrMe);
        }
        
        // Be shy and don't send version until we hear
        if (pfrom->fInbound)
            pfrom->PushVersion();
        
        pfrom->fClient = !(pfrom->nServices & NODE_NETWORK);
        
        // Potentially mark this peer as a preferred download peer.
        UpdatePreferredDownload(pfrom, State(pfrom->GetId()));
        
        // Change version
        pfrom->PushMessage("verack");
        pfrom->ssSend.SetVersion(min(pfrom->nVersion, PROTOCOL_VERSION));
        
        if (!pfrom->fInbound)
        {
            // Advertise our address
            if (fListen && !IsInitialBlockDownload())
            {
                CAddress addr = GetLocalAddress(&pfrom->addr);
                if (addr.IsRoutable())
                {
                    LogPrintf("ProcessMessages: advertizing address %s\n", addr.ToString());
                    pfrom->PushAddress(addr);
                } else if (IsPeerAddrLocalGood(pfrom)) {
                    addr.SetIP(pfrom->addrLocal);
                    LogPrintf("ProcessMessages: advertizing address %s\n", addr.ToString());
                    pfrom->PushAddress(addr);
                }
            }
            
            // Get recent addresses
            if (pfrom->fOneShot || pfrom->nVersion >= CADDR_TIME_VERSION || addrman.size() < 1000)
            {
                pfrom->PushMessage("getaddr");
                pfrom->fGetAddr = true;
            }
            addrman.Good(pfrom->addr);
        } else {
            if (((CNetAddr)pfrom->addr) == (CNetAddr)addrFrom)
            {
                addrman.Add(addrFrom, addrFrom);
                addrman.Good(addrFrom);
            }
        }
        
        // Relay alerts
        {
            LOCK(cs_mapAlerts);
            BOOST_FOREACH(PAIRTYPE(const uint256, CAlert)& item, mapAlerts)
            item.second.RelayTo(pfrom);
        }
        
        pfrom->fSuccessfullyConnected = true;
        
        string remoteAddr;
        if (fLogIPs)
            remoteAddr = ", peeraddr=" + pfrom->addr.ToString();
        
        LogPrintf("receive version message: %s: version %d, blocks=%d, us=%s, peer=%d%s\n",
                  pfrom->cleanSubVer, pfrom->nVersion,
                  pfrom->nStartingHeight, addrMe.ToString(), pfrom->id,
                  remoteAddr);
        
        int64_t nTimeOffset = nTime - GetTime();
        pfrom->nTimeOffset = nTimeOffset;
        AddTimeData(pfrom->addr, nTimeOffset);
    }
    
    
    else if (pfrom->nVersion == 0)
    {
        // Must have a version message before anything else
        Misbehaving(pfrom->GetId(), 1);
        return false;
    }
    
    
    else if (strCommand == "verack")
    {
        pfrom->SetRecvVersion(min(pfrom->nVersion, PROTOCOL_VERSION));
        
        // Mark this node as currently connected, so we update its timestamp later.
        if (pfrom->fNetworkNode) {
            LOCK(cs_main);
            State(pfrom->GetId())->fCurrentlyConnected = true;
        }
    }
    
    
    // Disconnect existing peer connection when:
    // 1. The version message has been received
    // 2. Overwinter is active
    // 3. Peer version is pre-Overwinter
    else if (NetworkUpgradeActive(GetHeight(), chainparams.GetConsensus(), Consensus::UPGRADE_OVERWINTER)
             && (pfrom->nVersion < chainparams.GetConsensus().vUpgrades[Consensus::UPGRADE_OVERWINTER].nProtocolVersion))
    {
        LogPrintf("peer=%d using obsolete version %i; disconnecting\n", pfrom->id, pfrom->nVersion);
        pfrom->PushMessage("reject", strCommand, REJECT_OBSOLETE,
                           strprintf("Version must be %d or greater",
                                     chainparams.GetConsensus().vUpgrades[Consensus::UPGRADE_OVERWINTER].nProtocolVersion));
        pfrom->fDisconnect = true;
        return false;
    }
    
    
    else if (strCommand == "addr")
    {
        vector<CAddress> vAddr;
        vRecv >> vAddr;
        
        // Don't want addr from older versions unless seeding
        if (pfrom->nVersion < CADDR_TIME_VERSION && addrman.size() > 1000)
            return true;
        if (vAddr.size() > 1000)
        {
            Misbehaving(pfrom->GetId(), 20);
            return error("message addr size() = %u", vAddr.size());
        }
        
        // Store the new addresses
        vector<CAddress> vAddrOk;
        int64_t nNow = GetAdjustedTime();
        int64_t nSince = nNow - 10 * 60;
        BOOST_FOREACH(CAddress& addr, vAddr)
        {
            boost::this_thread::interruption_point();
            
            if (addr.nTime <= 100000000 || addr.nTime > nNow + 10 * 60)
                addr.nTime = nNow - 5 * 24 * 60 * 60;
            pfrom->AddAddressKnown(addr);
            bool fReachable = IsReachable(addr);
            if (addr.nTime > nSince && !pfrom->fGetAddr && vAddr.size() <= 10 && addr.IsRoutable())
            {
                // Relay to a limited number of other nodes
                {
                    LOCK(cs_vNodes);
                    // Use deterministic randomness to send to the same nodes for 24 hours
                    // at a time so the addrKnowns of the chosen nodes prevent repeats
                    static uint256 hashSalt;
                    if (hashSalt.IsNull())
                        hashSalt = GetRandHash();
                    uint64_t hashAddr = addr.GetHash();
                    uint256 hashRand = ArithToUint256(UintToArith256(hashSalt) ^ (hashAddr<<32) ^ ((GetTime()+hashAddr)/(24*60*60)));
                    hashRand = Hash(BEGIN(hashRand), END(hashRand));
                    multimap<uint256, CNode*> mapMix;
                    BOOST_FOREACH(CNode* pnode, vNodes)
                    {
                        if (pnode->nVersion < CADDR_TIME_VERSION)
                            continue;
                        unsigned int nPointer;
                        memcpy(&nPointer, &pnode, sizeof(nPointer));
                        uint256 hashKey = ArithToUint256(UintToArith256(hashRand) ^ nPointer);
                        hashKey = Hash(BEGIN(hashKey), END(hashKey));
                        mapMix.insert(make_pair(hashKey, pnode));
                    }
                    int nRelayNodes = fReachable ? 2 : 1; // limited relaying of addresses outside our network(s)
                    for (multimap<uint256, CNode*>::iterator mi = mapMix.begin(); mi != mapMix.end() && nRelayNodes-- > 0; ++mi)
                        ((*mi).second)->PushAddress(addr);
                }
            }
            // Do not store addresses outside our network
            if (fReachable)
                vAddrOk.push_back(addr);
        }
        addrman.Add(vAddrOk, pfrom->addr, 2 * 60 * 60);
        if (vAddr.size() < 1000)
            pfrom->fGetAddr = false;
        if (pfrom->fOneShot)
            pfrom->fDisconnect = true;
    }
    
    
    else if (strCommand == "inv")
    {
        vector<CInv> vInv;
        vRecv >> vInv;
        if (vInv.size() > MAX_INV_SZ)
        {
            Misbehaving(pfrom->GetId(), 20);
            return error("message inv size() = %u", vInv.size());
        }
        
        LOCK(cs_main);
        
        std::vector<CInv> vToFetch;
        
        for (unsigned int nInv = 0; nInv < vInv.size(); nInv++)
        {
            const CInv &inv = vInv[nInv];
            
            boost::this_thread::interruption_point();
            pfrom->AddInventoryKnown(inv);
            
            bool fAlreadyHave = AlreadyHave(inv);
            LogPrint("net", "got inv: %s  %s peer=%d\n", inv.ToString(), fAlreadyHave ? "have" : "new", pfrom->id);
            
            if (!fAlreadyHave && !fImporting && !fReindex && inv.type != MSG_BLOCK)
                pfrom->AskFor(inv);
            
            if (inv.type == MSG_BLOCK) {
                UpdateBlockAvailability(pfrom->GetId(), inv.hash);
                if (!fAlreadyHave && !fImporting && !fReindex && !mapBlocksInFlight.count(inv.hash)) {
                    // First request the headers preceding the announced block. In the normal fully-synced
                    // case where a new block is announced that succeeds the current tip (no reorganization),
                    // there are no such headers.
                    // Secondly, and only when we are close to being synced, we request the announced block directly,
                    // to avoid an extra round-trip. Note that we must *first* ask for the headers, so by the
                    // time the block arrives, the header chain leading up to it is already validated. Not
                    // doing this will result in the received block being rejected as an orphan in case it is
                    // not a direct successor.
                    pfrom->PushMessage("getheaders", chainActive.GetLocator(pindexBestHeader), inv.hash);
                    CNodeState *nodestate = State(pfrom->GetId());
                    if (chainActive.Tip()->GetBlockTime() > GetAdjustedTime() - chainparams.GetConsensus().nPowTargetSpacing * 20 &&
                        nodestate->nBlocksInFlight < MAX_BLOCKS_IN_TRANSIT_PER_PEER) {
                        vToFetch.push_back(inv);
                        // Mark block as in flight already, even though the actual "getdata" message only goes out
                        // later (within the same cs_main lock, though).
                        MarkBlockAsInFlight(pfrom->GetId(), inv.hash, chainparams.GetConsensus());
                    }
                    LogPrint("net", "getheaders (%d) %s to peer=%d\n", pindexBestHeader->nHeight, inv.hash.ToString(), pfrom->id);
                }
            }
            
            // Track requests for our stuff
            GetMainSignals().Inventory(inv.hash);
            
            if (pfrom->nSendSize > (SendBufferSize() * 2)) {
                Misbehaving(pfrom->GetId(), 50);
                return error("send buffer size() = %u", pfrom->nSendSize);
            }
        }
        
        if (!vToFetch.empty())
            pfrom->PushMessage("getdata", vToFetch);
    }
    
    
    else if (strCommand == "getdata")
    {
        vector<CInv> vInv;
        vRecv >> vInv;
        if (vInv.size() > MAX_INV_SZ)
        {
            Misbehaving(pfrom->GetId(), 20);
            return error("message getdata size() = %u", vInv.size());
        }
        
        if (fDebug || (vInv.size() != 1))
            LogPrint("net", "received getdata (%u invsz) peer=%d\n", vInv.size(), pfrom->id);
        
        if ((fDebug && vInv.size() > 0) || (vInv.size() == 1))
            LogPrint("net", "received getdata for: %s peer=%d\n", vInv[0].ToString(), pfrom->id);
        
        pfrom->vRecvGetData.insert(pfrom->vRecvGetData.end(), vInv.begin(), vInv.end());
        ProcessGetData(pfrom);
    }
    
    
    else if (strCommand == "getblocks")
    {
        CBlockLocator locator;
        uint256 hashStop;
        vRecv >> locator >> hashStop;
        
        LOCK(cs_main);
        
        // Find the last block the caller has in the main chain
        CBlockIndex* pindex = FindForkInGlobalIndex(chainActive, locator);
        
        // Send the rest of the chain
        if (pindex)
            pindex = chainActive.Next(pindex);
        int nLimit = 500;
        LogPrint("net", "getblocks %d to %s limit %d from peer=%d\n", (pindex ? pindex->nHeight : -1), hashStop.IsNull() ? "end" : hashStop.ToString(), nLimit, pfrom->id);
        for (; pindex; pindex = chainActive.Next(pindex))
        {
            if (pindex->GetBlockHash() == hashStop)
            {
                LogPrint("net", "  getblocks stopping at %d %s\n", pindex->nHeight, pindex->GetBlockHash().ToString());
                break;
            }
            pfrom->PushInventory(CInv(MSG_BLOCK, pindex->GetBlockHash()));
            if (--nLimit <= 0)
            {
                // When this block is requested, we'll send an inv that'll
                // trigger the peer to getblocks the next batch of inventory.
                LogPrint("net", "  getblocks stopping at limit %d %s\n", pindex->nHeight, pindex->GetBlockHash().ToString());
                pfrom->hashContinue = pindex->GetBlockHash();
                break;
            }
        }
    }
    
    
    else if (strCommand == "getheaders")
    {
        CBlockLocator locator;
        uint256 hashStop;
        vRecv >> locator >> hashStop;
        
        LOCK(cs_main);
        
        if (IsInitialBlockDownload())
            return true;
        
        CBlockIndex* pindex = NULL;
        if (locator.IsNull())
        {
            // If locator is null, return the hashStop block
            BlockMap::iterator mi = mapBlockIndex.find(hashStop);
            if (mi == mapBlockIndex.end())
                return true;
            pindex = (*mi).second;
        }
        else
        {
            // Find the last block the caller has in the main chain
            pindex = FindForkInGlobalIndex(chainActive, locator);
            if (pindex)
                pindex = chainActive.Next(pindex);
        }

        // we must use CNetworkBlockHeader, as CBlockHeader won't include the 0x00 nTx count at the end for compatibility
        vector<CNetworkBlockHeader> vHeaders;
        int nLimit = MAX_HEADERS_RESULTS;
        LogPrint("net", "getheaders %d to %s from peer=%d\n", (pindex ? pindex->nHeight : -1), hashStop.ToString(), pfrom->id);
        //if ( pfrom->lasthdrsreq >= chainActive.Height()-MAX_HEADERS_RESULTS || pfrom->lasthdrsreq != (int32_t)(pindex ? pindex->nHeight : -1) )// no need to ever suppress this
        {
            pfrom->lasthdrsreq = (int32_t)(pindex ? pindex->nHeight : -1);
            for (; pindex; pindex = chainActive.Next(pindex))
            {
                CBlockHeader h = pindex->GetBlockHeader();
                //printf("size.%i, solution size.%i\n", (int)sizeof(h), (int)h.nSolution.size());
                //printf("hash.%s prevhash.%s nonce.%s\n", h.GetHash().ToString().c_str(), h.hashPrevBlock.ToString().c_str(), h.nNonce.ToString().c_str());
                vHeaders.push_back(pindex->GetBlockHeader());
                if (--nLimit <= 0 || pindex->GetBlockHash() == hashStop)
                    break;
            }
            pfrom->PushMessage("headers", vHeaders);
        }
        /*else if ( NOTARY_PUBKEY33[0] != 0 )
        {
            static uint32_t counter;
            if ( counter++ < 3 )
                fprintf(stderr,"you can ignore redundant getheaders from peer.%d %d prev.%d\n",(int32_t)pfrom->id,(int32_t)(pindex ? pindex->nHeight : -1),pfrom->lasthdrsreq);
        }*/
    }
    
    
    else if (strCommand == "tx")
    {
        vector<uint256> vWorkQueue;
        vector<uint256> vEraseQueue;
        CTransaction tx;
        vRecv >> tx;
        
        CInv inv(MSG_TX, tx.GetHash());
        pfrom->AddInventoryKnown(inv);
        
        LOCK(cs_main);
        
        bool fMissingInputs = false;
        CValidationState state;
        
        pfrom->setAskFor.erase(inv.hash);
        mapAlreadyAskedFor.erase(inv);
        
        if (!AlreadyHave(inv) && AcceptToMemoryPool(mempool, state, tx, true, &fMissingInputs))
        {
            mempool.check(pcoinsTip);
            RelayTransaction(tx);
            vWorkQueue.push_back(inv.hash);
            
            LogPrint("mempool", "AcceptToMemoryPool: peer=%d %s: accepted %s (poolsz %u)\n",
                     pfrom->id, pfrom->cleanSubVer,
                     tx.GetHash().ToString(),
                     mempool.mapTx.size());
            
            // Recursively process any orphan transactions that depended on this one
            set<NodeId> setMisbehaving;
            for (unsigned int i = 0; i < vWorkQueue.size(); i++)
            {
                map<uint256, set<uint256> >::iterator itByPrev = mapOrphanTransactionsByPrev.find(vWorkQueue[i]);
                if (itByPrev == mapOrphanTransactionsByPrev.end())
                    continue;
                for (set<uint256>::iterator mi = itByPrev->second.begin();
                     mi != itByPrev->second.end();
                     ++mi)
                {
                    const uint256& orphanHash = *mi;
                    const CTransaction& orphanTx = mapOrphanTransactions[orphanHash].tx;
                    NodeId fromPeer = mapOrphanTransactions[orphanHash].fromPeer;
                    bool fMissingInputs2 = false;
                    // Use a dummy CValidationState so someone can't setup nodes to counter-DoS based on orphan
                    // resolution (that is, feeding people an invalid transaction based on LegitTxX in order to get
                    // anyone relaying LegitTxX banned)
                    CValidationState stateDummy;
                    
                    
                    if (setMisbehaving.count(fromPeer))
                        continue;
                    if (AcceptToMemoryPool(mempool, stateDummy, orphanTx, true, &fMissingInputs2))
                    {
                        LogPrint("mempool", "   accepted orphan tx %s\n", orphanHash.ToString());
                        RelayTransaction(orphanTx);
                        vWorkQueue.push_back(orphanHash);
                        vEraseQueue.push_back(orphanHash);
                    }
                    else if (!fMissingInputs2)
                    {
                        int nDos = 0;
                        if (stateDummy.IsInvalid(nDos) && nDos > 0)
                        {
                            // Punish peer that gave us an invalid orphan tx
                            Misbehaving(fromPeer, nDos);
                            setMisbehaving.insert(fromPeer);
                            LogPrint("mempool", "   invalid orphan tx %s\n", orphanHash.ToString());
                        }
                        // Has inputs but not accepted to mempool
                        // Probably non-standard or insufficient fee/priority
                        LogPrint("mempool", "   removed orphan tx %s\n", orphanHash.ToString());
                        vEraseQueue.push_back(orphanHash);
                        assert(recentRejects);
                        recentRejects->insert(orphanHash);
                    }
                    mempool.check(pcoinsTip);
                }
            }
            
            BOOST_FOREACH(uint256 hash, vEraseQueue)
            EraseOrphanTx(hash);
        }
        // TODO: currently, prohibit joinsplits from entering mapOrphans
        else if (fMissingInputs && tx.vjoinsplit.size() == 0)
        {
            AddOrphanTx(tx, pfrom->GetId());
            
            // DoS prevention: do not allow mapOrphanTransactions to grow unbounded
            unsigned int nMaxOrphanTx = (unsigned int)std::max((int64_t)0, GetArg("-maxorphantx", DEFAULT_MAX_ORPHAN_TRANSACTIONS));
            unsigned int nEvicted = LimitOrphanTxSize(nMaxOrphanTx);
            if (nEvicted > 0)
                LogPrint("mempool", "mapOrphan overflow, removed %u tx\n", nEvicted);
        } else {
            assert(recentRejects);
            recentRejects->insert(tx.GetHash());
            
            if (pfrom->fWhitelisted) {
                // Always relay transactions received from whitelisted peers, even
                // if they were already in the mempool or rejected from it due
                // to policy, allowing the node to function as a gateway for
                // nodes hidden behind it.
                //
                // Never relay transactions that we would assign a non-zero DoS
                // score for, as we expect peers to do the same with us in that
                // case.
                int nDoS = 0;
                if (!state.IsInvalid(nDoS) || nDoS == 0) {
                    LogPrintf("Force relaying tx %s from whitelisted peer=%d\n", tx.GetHash().ToString(), pfrom->id);
                    RelayTransaction(tx);
                } else {
                    LogPrintf("Not relaying invalid transaction %s from whitelisted peer=%d (%s (code %d))\n",
                              tx.GetHash().ToString(), pfrom->id, state.GetRejectReason(), state.GetRejectCode());
                }
            }
        }
        int nDoS = 0;
        if (state.IsInvalid(nDoS))
        {
            LogPrint("mempool", "%s from peer=%d %s was not accepted into the memory pool: %s\n", tx.GetHash().ToString(),
                     pfrom->id, pfrom->cleanSubVer,
                     state.GetRejectReason());
            pfrom->PushMessage("reject", strCommand, state.GetRejectCode(),
                               state.GetRejectReason().substr(0, MAX_REJECT_MESSAGE_LENGTH), inv.hash);
            if (nDoS > 0)
                Misbehaving(pfrom->GetId(), nDoS);
        }
    }

    else if (strCommand == "headers" && !fImporting && !fReindex) // Ignore headers received while importing
    {
        std::vector<CBlockHeader> headers;
        
        // Bypass the normal CBlock deserialization, as we don't want to risk deserializing 2000 full blocks.
        unsigned int nCount = ReadCompactSize(vRecv);
        if (nCount > MAX_HEADERS_RESULTS) {
            Misbehaving(pfrom->GetId(), 20);
            return error("headers message size = %u", nCount);
        }
        headers.resize(nCount);
        for (unsigned int n = 0; n < nCount; n++) {
            vRecv >> headers[n];
            ReadCompactSize(vRecv); // ignore tx count; assume it is 0.
        }
        
        LOCK(cs_main);
        
        if (nCount == 0) {
            // Nothing interesting. Stop asking this peers for more headers.
            return true;
        }
        
        CBlockIndex *pindexLast = NULL;
        BOOST_FOREACH(const CBlockHeader& header, headers) {
            //printf("size.%i, solution size.%i\n", (int)sizeof(header), (int)header.nSolution.size());
            //printf("hash.%s prevhash.%s nonce.%s\n", header.GetHash().ToString().c_str(), header.hashPrevBlock.ToString().c_str(), header.nNonce.ToString().c_str());

            CValidationState state;
            if (pindexLast != NULL && header.hashPrevBlock != pindexLast->GetBlockHash()) {
                Misbehaving(pfrom->GetId(), 20);
                return error("non-continuous headers sequence");
            }
            int32_t futureblock;
            //fprintf(stderr,"headers msg nCount.%d\n",(int32_t)nCount);
            if (!AcceptBlockHeader(&futureblock,header, state, &pindexLast)) {
                int nDoS;
                if (state.IsInvalid(nDoS))
                {
                    if (nDoS > 0 && futureblock == 0)
                        Misbehaving(pfrom->GetId(), nDoS/nDoS);
                    return error("invalid header received");
                }
            }
        }
        
        if (pindexLast)
            UpdateBlockAvailability(pfrom->GetId(), pindexLast->GetBlockHash());
        
        if (nCount == MAX_HEADERS_RESULTS && pindexLast) {
            // Headers message had its maximum size; the peer may have more headers.
            // TODO: optimize: if pindexLast is an ancestor of chainActive.Tip or pindexBestHeader, continue
            // from there instead.
            if ( pfrom->sendhdrsreq >= chainActive.Height()-MAX_HEADERS_RESULTS || pindexLast->nHeight != pfrom->sendhdrsreq )
            {
                pfrom->sendhdrsreq = (int32_t)pindexLast->nHeight;
                LogPrint("net", "more getheaders (%d) to end to peer=%d (startheight:%d)\n", pindexLast->nHeight, pfrom->id, pfrom->nStartingHeight);
                pfrom->PushMessage("getheaders", chainActive.GetLocator(pindexLast), uint256());
            }
        }
        
        CheckBlockIndex();
    }
    
    else if (strCommand == "block" && !fImporting && !fReindex) // Ignore blocks received while importing
    {
        CBlock block;
        vRecv >> block;
        
        CInv inv(MSG_BLOCK, block.GetHash());
        LogPrint("net", "received block %s peer=%d\n", inv.hash.ToString(), pfrom->id);
        
        pfrom->AddInventoryKnown(inv);
        
        CValidationState state;
        // Process all blocks from whitelisted peers, even if not requested,
        // unless we're still syncing with the network.
        // Such an unrequested block may still be processed, subject to the
        // conditions in AcceptBlock().
        bool forceProcessing = pfrom->fWhitelisted && !IsInitialBlockDownload();
        ProcessNewBlock(0,0,state, pfrom, &block, forceProcessing, NULL);
        int nDoS;
        if (state.IsInvalid(nDoS)) {
            pfrom->PushMessage("reject", strCommand, state.GetRejectCode(),
                               state.GetRejectReason().substr(0, MAX_REJECT_MESSAGE_LENGTH), inv.hash);
            if (nDoS > 0) {
                LOCK(cs_main);
                Misbehaving(pfrom->GetId(), nDoS);
            }
        }
        
    }
    
    
    // This asymmetric behavior for inbound and outbound connections was introduced
    // to prevent a fingerprinting attack: an attacker can send specific fake addresses
    // to users' AddrMan and later request them by sending getaddr messages.
    // Making nodes which are behind NAT and can only make outgoing connections ignore
    // the getaddr message mitigates the attack.
    else if ((strCommand == "getaddr") && (pfrom->fInbound))
    {
        // Only send one GetAddr response per connection to reduce resource waste
        //  and discourage addr stamping of INV announcements.
        if (pfrom->fSentAddr) {
            LogPrint("net", "Ignoring repeated \"getaddr\". peer=%d\n", pfrom->id);
            return true;
        }
        pfrom->fSentAddr = true;
        
        pfrom->vAddrToSend.clear();
        vector<CAddress> vAddr = addrman.GetAddr();
        BOOST_FOREACH(const CAddress &addr, vAddr)
        pfrom->PushAddress(addr);
    }
    
    
    else if (strCommand == "mempool")
    {
        LOCK2(cs_main, pfrom->cs_filter);
        
        std::vector<uint256> vtxid;
        mempool.queryHashes(vtxid);
        vector<CInv> vInv;
        BOOST_FOREACH(uint256& hash, vtxid) {
            CInv inv(MSG_TX, hash);
            CTransaction tx;
            bool fInMemPool = mempool.lookup(hash, tx);
            if (!fInMemPool) continue; // another thread removed since queryHashes, maybe...
            if ((pfrom->pfilter && pfrom->pfilter->IsRelevantAndUpdate(tx)) ||
                (!pfrom->pfilter))
                vInv.push_back(inv);
            if (vInv.size() == MAX_INV_SZ) {
                pfrom->PushMessage("inv", vInv);
                vInv.clear();
            }
        }
        if (vInv.size() > 0)
            pfrom->PushMessage("inv", vInv);
    }
    
    
    else if (strCommand == "ping")
    {
        if (pfrom->nVersion > BIP0031_VERSION)
        {
            uint64_t nonce = 0;
            vRecv >> nonce;
            // Echo the message back with the nonce. This allows for two useful features:
            //
            // 1) A remote node can quickly check if the connection is operational
            // 2) Remote nodes can measure the latency of the network thread. If this node
            //    is overloaded it won't respond to pings quickly and the remote node can
            //    avoid sending us more work, like chain download requests.
            //
            // The nonce stops the remote getting confused between different pings: without
            // it, if the remote node sends a ping once per second and this node takes 5
            // seconds to respond to each, the 5th ping the remote sends would appear to
            // return very quickly.
            pfrom->PushMessage("pong", nonce);
        }
    }
    
    
    else if (strCommand == "pong")
    {
        int64_t pingUsecEnd = nTimeReceived;
        uint64_t nonce = 0;
        size_t nAvail = vRecv.in_avail();
        bool bPingFinished = false;
        std::string sProblem;
        
        if (nAvail >= sizeof(nonce)) {
            vRecv >> nonce;
            
            // Only process pong message if there is an outstanding ping (old ping without nonce should never pong)
            if (pfrom->nPingNonceSent != 0) {
                if (nonce == pfrom->nPingNonceSent) {
                    // Matching pong received, this ping is no longer outstanding
                    bPingFinished = true;
                    int64_t pingUsecTime = pingUsecEnd - pfrom->nPingUsecStart;
                    if (pingUsecTime > 0) {
                        // Successful ping time measurement, replace previous
                        pfrom->nPingUsecTime = pingUsecTime;
                        pfrom->nMinPingUsecTime = std::min(pfrom->nMinPingUsecTime, pingUsecTime);
                    } else {
                        // This should never happen
                        sProblem = "Timing mishap";
                    }
                } else {
                    // Nonce mismatches are normal when pings are overlapping
                    sProblem = "Nonce mismatch";
                    if (nonce == 0) {
                        // This is most likely a bug in another implementation somewhere; cancel this ping
                        bPingFinished = true;
                        sProblem = "Nonce zero";
                    }
                }
            } else {
                sProblem = "Unsolicited pong without ping";
            }
        } else {
            // This is most likely a bug in another implementation somewhere; cancel this ping
            bPingFinished = true;
            sProblem = "Short payload";
        }
        
        if (!(sProblem.empty())) {
            LogPrint("net", "pong peer=%d %s: %s, %x expected, %x received, %u bytes\n",
                     pfrom->id,
                     pfrom->cleanSubVer,
                     sProblem,
                     pfrom->nPingNonceSent,
                     nonce,
                     nAvail);
        }
        if (bPingFinished) {
            pfrom->nPingNonceSent = 0;
        }
    }
    
    
    else if (fAlerts && strCommand == "alert")
    {
        CAlert alert;
        vRecv >> alert;
        
        uint256 alertHash = alert.GetHash();
        if (pfrom->setKnown.count(alertHash) == 0)
        {
            if (alert.ProcessAlert(Params().AlertKey()))
            {
                // Relay
                pfrom->setKnown.insert(alertHash);
                {
                    LOCK(cs_vNodes);
                    BOOST_FOREACH(CNode* pnode, vNodes)
                    alert.RelayTo(pnode);
                }
            }
            else {
                // Small DoS penalty so peers that send us lots of
                // duplicate/expired/invalid-signature/whatever alerts
                // eventually get banned.
                // This isn't a Misbehaving(100) (immediate ban) because the
                // peer might be an older or different implementation with
                // a different signature key, etc.
                Misbehaving(pfrom->GetId(), 10);
            }
        }
    }
    
    
    else if (strCommand == "filterload")
    {
        CBloomFilter filter;
        vRecv >> filter;
        
        if (!filter.IsWithinSizeConstraints())
            // There is no excuse for sending a too-large filter
            Misbehaving(pfrom->GetId(), 100);
        else
        {
            LOCK(pfrom->cs_filter);
            delete pfrom->pfilter;
            pfrom->pfilter = new CBloomFilter(filter);
            pfrom->pfilter->UpdateEmptyFull();
        }
        pfrom->fRelayTxes = true;
    }
    
    
    else if (strCommand == "filteradd")
    {
        vector<unsigned char> vData;
        vRecv >> vData;
        
        // Nodes must NEVER send a data item > 520 bytes (the max size for a script data object,
        // and thus, the maximum size any matched object can have) in a filteradd message
        if (vData.size() > MAX_SCRIPT_ELEMENT_SIZE)
        {
            Misbehaving(pfrom->GetId(), 100);
        } else {
            LOCK(pfrom->cs_filter);
            if (pfrom->pfilter)
                pfrom->pfilter->insert(vData);
            else
                Misbehaving(pfrom->GetId(), 100);
        }
    }
    
    
    else if (strCommand == "filterclear")
    {
        LOCK(pfrom->cs_filter);
        delete pfrom->pfilter;
        pfrom->pfilter = new CBloomFilter();
        pfrom->fRelayTxes = true;
    }
    
    
    else if (strCommand == "reject")
    {
        if (fDebug) {
            try {
                string strMsg; unsigned char ccode; string strReason;
                vRecv >> LIMITED_STRING(strMsg, CMessageHeader::COMMAND_SIZE) >> ccode >> LIMITED_STRING(strReason, MAX_REJECT_MESSAGE_LENGTH);
                
                ostringstream ss;
                ss << strMsg << " code " << itostr(ccode) << ": " << strReason;
                
                if (strMsg == "block" || strMsg == "tx")
                {
                    uint256 hash;
                    vRecv >> hash;
                    ss << ": hash " << hash.ToString();
                }
                LogPrint("net", "Reject %s\n", SanitizeString(ss.str()));
            } catch (const std::ios_base::failure&) {
                // Avoid feedback loops by preventing reject messages from triggering a new reject message.
                LogPrint("net", "Unparseable reject message received\n");
            }
        }
    }
    else if (strCommand == "notfound") {
        // We do not care about the NOTFOUND message, but logging an Unknown Command
        // message would be undesirable as we transmit it ourselves.
    }
    
    else {
        // Ignore unknown commands for extensibility
        LogPrint("net", "Unknown command \"%s\" from peer=%d\n", SanitizeString(strCommand), pfrom->id);
    }
    
    
    
    return true;
}

// requires LOCK(cs_vRecvMsg)
bool ProcessMessages(CNode* pfrom)
{
    //if (fDebug)
    //    LogPrintf("%s(%u messages)\n", __func__, pfrom->vRecvMsg.size());
    
    //
    // Message format
    //  (4) message start
    //  (12) command
    //  (4) size
    //  (4) checksum
    //  (x) data
    //
    bool fOk = true;
    
    if (!pfrom->vRecvGetData.empty())
        ProcessGetData(pfrom);
    
    // this maintains the order of responses
    if (!pfrom->vRecvGetData.empty()) return fOk;
    
    std::deque<CNetMessage>::iterator it = pfrom->vRecvMsg.begin();
    while (!pfrom->fDisconnect && it != pfrom->vRecvMsg.end()) {
        // Don't bother if send buffer is too full to respond anyway
        if (pfrom->nSendSize >= SendBufferSize())
            break;
        
        // get next message
        CNetMessage& msg = *it;
        
        //if (fDebug)
        //    LogPrintf("%s(message %u msgsz, %u bytes, complete:%s)\n", __func__,
        //            msg.hdr.nMessageSize, msg.vRecv.size(),
        //            msg.complete() ? "Y" : "N");
        
        // end, if an incomplete message is found
        if (!msg.complete())
            break;
        
        // at this point, any failure means we can delete the current message
        it++;
        
        // Scan for message start
        if (memcmp(msg.hdr.pchMessageStart, Params().MessageStart(), MESSAGE_START_SIZE) != 0) {
            LogPrintf("PROCESSMESSAGE: INVALID MESSAGESTART %s peer=%d\n", SanitizeString(msg.hdr.GetCommand()), pfrom->id);
            fOk = false;
            break;
        }
        
        // Read header
        CMessageHeader& hdr = msg.hdr;
        if (!hdr.IsValid(Params().MessageStart()))
        {
            LogPrintf("PROCESSMESSAGE: ERRORS IN HEADER %s peer=%d\n", SanitizeString(hdr.GetCommand()), pfrom->id);
            continue;
        }
        string strCommand = hdr.GetCommand();
        
        // Message size
        unsigned int nMessageSize = hdr.nMessageSize;
        
        // Checksum
        CDataStream& vRecv = msg.vRecv;
        uint256 hash = Hash(vRecv.begin(), vRecv.begin() + nMessageSize);
        unsigned int nChecksum = ReadLE32((unsigned char*)&hash);
        if (nChecksum != hdr.nChecksum)
        {
            LogPrintf("%s(%s, %u bytes): CHECKSUM ERROR nChecksum=%08x hdr.nChecksum=%08x\n", __func__,
                      SanitizeString(strCommand), nMessageSize, nChecksum, hdr.nChecksum);
            continue;
        }
        
        // Process message
        bool fRet = false;
        try
        {
            fRet = ProcessMessage(pfrom, strCommand, vRecv, msg.nTime);
            boost::this_thread::interruption_point();
        }
        catch (const std::ios_base::failure& e)
        {
            pfrom->PushMessage("reject", strCommand, REJECT_MALFORMED, string("error parsing message"));
            if (strstr(e.what(), "end of data"))
            {
                // Allow exceptions from under-length message on vRecv
                LogPrintf("%s(%s, %u bytes): Exception '%s' caught, normally caused by a message being shorter than its stated length\n", __func__, SanitizeString(strCommand), nMessageSize, e.what());
            }
            else if (strstr(e.what(), "size too large"))
            {
                // Allow exceptions from over-long size
                LogPrintf("%s(%s, %u bytes): Exception '%s' caught\n", __func__, SanitizeString(strCommand), nMessageSize, e.what());
            }
            else
            {
                //PrintExceptionContinue(&e, "ProcessMessages()");
            }
        }
        catch (const boost::thread_interrupted&) {
            throw;
        }
        catch (const std::exception& e) {
            PrintExceptionContinue(&e, "ProcessMessages()");
        } catch (...) {
            PrintExceptionContinue(NULL, "ProcessMessages()");
        }
        
        if (!fRet)
            LogPrintf("%s(%s, %u bytes) FAILED peer=%d\n", __func__, SanitizeString(strCommand), nMessageSize, pfrom->id);
        
        break;
    }
    
    // In case the connection got shut down, its receive buffer was wiped
    if (!pfrom->fDisconnect)
        pfrom->vRecvMsg.erase(pfrom->vRecvMsg.begin(), it);
    
    return fOk;
}


bool SendMessages(CNode* pto, bool fSendTrickle)
{
    const Consensus::Params& consensusParams = Params().GetConsensus();
    {
        // Don't send anything until we get its version message
        if (pto->nVersion == 0)
            return true;
        
        //
        // Message: ping
        //
        bool pingSend = false;
        if (pto->fPingQueued) {
            // RPC ping request by user
            pingSend = true;
        }
        if (pto->nPingNonceSent == 0 && pto->nPingUsecStart + PING_INTERVAL * 1000000 < GetTimeMicros()) {
            // Ping automatically sent as a latency probe & keepalive.
            pingSend = true;
        }
        if (pingSend) {
            uint64_t nonce = 0;
            while (nonce == 0) {
                GetRandBytes((unsigned char*)&nonce, sizeof(nonce));
            }
            pto->fPingQueued = false;
            pto->nPingUsecStart = GetTimeMicros();
            if (pto->nVersion > BIP0031_VERSION) {
                pto->nPingNonceSent = nonce;
                pto->PushMessage("ping", nonce);
            } else {
                // Peer is too old to support ping command with nonce, pong will never arrive.
                pto->nPingNonceSent = 0;
                pto->PushMessage("ping");
            }
        }
        
        TRY_LOCK(cs_main, lockMain); // Acquire cs_main for IsInitialBlockDownload() and CNodeState()
        if (!lockMain)
            return true;
        
        // Address refresh broadcast
        static int64_t nLastRebroadcast;
        if (!IsInitialBlockDownload() && (GetTime() - nLastRebroadcast > 24 * 60 * 60))
        {
            LOCK(cs_vNodes);
            BOOST_FOREACH(CNode* pnode, vNodes)
            {
                // Periodically clear addrKnown to allow refresh broadcasts
                if (nLastRebroadcast)
                    pnode->addrKnown.reset();
                
                // Rebroadcast our address
                AdvertizeLocal(pnode);
            }
            if (!vNodes.empty())
                nLastRebroadcast = GetTime();
        }
        
        //
        // Message: addr
        //
        if (fSendTrickle)
        {
            vector<CAddress> vAddr;
            vAddr.reserve(pto->vAddrToSend.size());
            BOOST_FOREACH(const CAddress& addr, pto->vAddrToSend)
            {
                if (!pto->addrKnown.contains(addr.GetKey()))
                {
                    pto->addrKnown.insert(addr.GetKey());
                    vAddr.push_back(addr);
                    // receiver rejects addr messages larger than 1000
                    if (vAddr.size() >= 1000)
                    {
                        pto->PushMessage("addr", vAddr);
                        vAddr.clear();
                    }
                }
            }
            pto->vAddrToSend.clear();
            if (!vAddr.empty())
                pto->PushMessage("addr", vAddr);
        }
        
        CNodeState &state = *State(pto->GetId());
        if (state.fShouldBan) {
            if (pto->fWhitelisted)
                LogPrintf("Warning: not punishing whitelisted peer %s!\n", pto->addr.ToString());
            else {
                pto->fDisconnect = true;
                if (pto->addr.IsLocal())
                    LogPrintf("Warning: not banning local peer %s!\n", pto->addr.ToString());
                else
                {
                    CNode::Ban(pto->addr);
                }
            }
            state.fShouldBan = false;
        }
        
        BOOST_FOREACH(const CBlockReject& reject, state.rejects)
        pto->PushMessage("reject", (string)"block", reject.chRejectCode, reject.strRejectReason, reject.hashBlock);
        state.rejects.clear();
        
        // Start block sync
        if (pindexBestHeader == NULL)
            pindexBestHeader = chainActive.Tip();
        bool fFetch = state.fPreferredDownload || (nPreferredDownload == 0 && !pto->fClient && !pto->fOneShot); // Download if this is a nice peer, or we have no nice peers and this one might do.
        if (!state.fSyncStarted && !pto->fClient && !fImporting && !fReindex) {
            // Only actively request headers from a single peer, unless we're close to today.
            if ((nSyncStarted == 0 && fFetch) || pindexBestHeader->GetBlockTime() > GetAdjustedTime() - 24 * 60 * 60) {
                state.fSyncStarted = true;
                nSyncStarted++;
                CBlockIndex *pindexStart = pindexBestHeader->pprev ? pindexBestHeader->pprev : pindexBestHeader;
                LogPrint("net", "initial getheaders (%d) to peer=%d (startheight:%d)\n", pindexStart->nHeight, pto->id, pto->nStartingHeight);
                pto->PushMessage("getheaders", chainActive.GetLocator(pindexStart), uint256());
            }
        }
        
        // Resend wallet transactions that haven't gotten in a block yet
        // Except during reindex, importing and IBD, when old wallet
        // transactions become unconfirmed and spams other nodes.
        if (!fReindex && !fImporting && !IsInitialBlockDownload())
        {
            GetMainSignals().Broadcast(nTimeBestReceived);
        }
        
        //
        // Message: inventory
        //
        vector<CInv> vInv;
        vector<CInv> vInvWait;
        {
            LOCK(pto->cs_inventory);
            vInv.reserve(pto->vInventoryToSend.size());
            vInvWait.reserve(pto->vInventoryToSend.size());
            BOOST_FOREACH(const CInv& inv, pto->vInventoryToSend)
            {
                if (pto->setInventoryKnown.count(inv))
                    continue;
                
                // trickle out tx inv to protect privacy
                if (inv.type == MSG_TX && !fSendTrickle)
                {
                    // 1/4 of tx invs blast to all immediately
                    static uint256 hashSalt;
                    if (hashSalt.IsNull())
                        hashSalt = GetRandHash();
                    uint256 hashRand = ArithToUint256(UintToArith256(inv.hash) ^ UintToArith256(hashSalt));
                    hashRand = Hash(BEGIN(hashRand), END(hashRand));
                    bool fTrickleWait = ((UintToArith256(hashRand) & 3) != 0);
                    
                    if (fTrickleWait)
                    {
                        vInvWait.push_back(inv);
                        continue;
                    }
                }
                
                // returns true if wasn't already contained in the set
                if (pto->setInventoryKnown.insert(inv).second)
                {
                    vInv.push_back(inv);
                    if (vInv.size() >= 1000)
                    {
                        pto->PushMessage("inv", vInv);
                        vInv.clear();
                    }
                }
            }
            pto->vInventoryToSend = vInvWait;
        }
        if (!vInv.empty())
            pto->PushMessage("inv", vInv);
        
        // Detect whether we're stalling
        int64_t nNow = GetTimeMicros();
        if (!pto->fDisconnect && state.nStallingSince && state.nStallingSince < nNow - 1000000 * BLOCK_STALLING_TIMEOUT) {
            // Stalling only triggers when the block download window cannot move. During normal steady state,
            // the download window should be much larger than the to-be-downloaded set of blocks, so disconnection
            // should only happen during initial block download.
            LogPrintf("Peer=%d is stalling block download, disconnecting\n", pto->id);
            pto->fDisconnect = true;
        }
        // In case there is a block that has been in flight from this peer for (2 + 0.5 * N) times the block interval
        // (with N the number of validated blocks that were in flight at the time it was requested), disconnect due to
        // timeout. We compensate for in-flight blocks to prevent killing off peers due to our own downstream link
        // being saturated. We only count validated in-flight blocks so peers can't advertise non-existing block hashes
        // to unreasonably increase our timeout.
        // We also compare the block download timeout originally calculated against the time at which we'd disconnect
        // if we assumed the block were being requested now (ignoring blocks we've requested from this peer, since we're
        // only looking at this peer's oldest request).  This way a large queue in the past doesn't result in a
        // permanently large window for this block to be delivered (ie if the number of blocks in flight is decreasing
        // more quickly than once every 5 minutes, then we'll shorten the download window for this block).
        if (!pto->fDisconnect && state.vBlocksInFlight.size() > 0) {
            QueuedBlock &queuedBlock = state.vBlocksInFlight.front();
            int64_t nTimeoutIfRequestedNow = GetBlockTimeout(nNow, nQueuedValidatedHeaders - state.nBlocksInFlightValidHeaders, consensusParams);
            if (queuedBlock.nTimeDisconnect > nTimeoutIfRequestedNow) {
                LogPrint("net", "Reducing block download timeout for peer=%d block=%s, orig=%d new=%d\n", pto->id, queuedBlock.hash.ToString(), queuedBlock.nTimeDisconnect, nTimeoutIfRequestedNow);
                queuedBlock.nTimeDisconnect = nTimeoutIfRequestedNow;
            }
            if (queuedBlock.nTimeDisconnect < nNow) {
                LogPrintf("Timeout downloading block %s from peer=%d, disconnecting\n", queuedBlock.hash.ToString(), pto->id);
                pto->fDisconnect = true;
            }
        }
        
        //
        // Message: getdata (blocks)
        //
        static uint256 zero;
        vector<CInv> vGetData;
        if (!pto->fDisconnect && !pto->fClient && (fFetch || !IsInitialBlockDownload()) && state.nBlocksInFlight < MAX_BLOCKS_IN_TRANSIT_PER_PEER) {
            vector<CBlockIndex*> vToDownload;
            NodeId staller = -1;
            FindNextBlocksToDownload(pto->GetId(), MAX_BLOCKS_IN_TRANSIT_PER_PEER - state.nBlocksInFlight, vToDownload, staller);
            BOOST_FOREACH(CBlockIndex *pindex, vToDownload) {
                vGetData.push_back(CInv(MSG_BLOCK, pindex->GetBlockHash()));
                MarkBlockAsInFlight(pto->GetId(), pindex->GetBlockHash(), consensusParams, pindex);
                LogPrint("net", "Requesting block %s (%d) peer=%d\n", pindex->GetBlockHash().ToString(),
                         pindex->nHeight, pto->id);
            }
            if (state.nBlocksInFlight == 0 && staller != -1) {
                if (State(staller)->nStallingSince == 0) {
                    State(staller)->nStallingSince = nNow;
                    LogPrint("net", "Stall started peer=%d\n", staller);
                }
            }
        }
        /*CBlockIndex *pindex;
        if ( komodo_requestedhash != zero && komodo_requestedcount < 16 && (pindex= mapBlockIndex[komodo_requestedhash]) != 0 )
        {
            LogPrint("net","komodo_requestedhash.%d request %s to nodeid.%d\n",komodo_requestedcount,komodo_requestedhash.ToString().c_str(),pto->GetId());
            fprintf(stderr,"komodo_requestedhash.%d request %s to nodeid.%d\n",komodo_requestedcount,komodo_requestedhash.ToString().c_str(),pto->GetId());
            vGetData.push_back(CInv(MSG_BLOCK, komodo_requestedhash));
            MarkBlockAsInFlight(pto->GetId(), komodo_requestedhash, consensusParams, pindex);
            komodo_requestedcount++;
            if ( komodo_requestedcount > 16 )
            {
                memset(&komodo_requestedhash,0,sizeof(komodo_requestedhash));
                komodo_requestedcount = 0;
            }
        }*/
   
        //
        // Message: getdata (non-blocks)
        //
        while (!pto->fDisconnect && !pto->mapAskFor.empty() && (*pto->mapAskFor.begin()).first <= nNow)
        {
            const CInv& inv = (*pto->mapAskFor.begin()).second;
            if (!AlreadyHave(inv))
            {
                if (fDebug)
                    LogPrint("net", "Requesting %s peer=%d\n", inv.ToString(), pto->id);
                vGetData.push_back(inv);
                if (vGetData.size() >= 1000)
                {
                    pto->PushMessage("getdata", vGetData);
                    vGetData.clear();
                }
            } else {
                //If we're not going to ask, don't expect a response.
                pto->setAskFor.erase(inv.hash);
            }
            pto->mapAskFor.erase(pto->mapAskFor.begin());
        }
        if (!vGetData.empty())
            pto->PushMessage("getdata", vGetData);
        
    }
    return true;
}

std::string CBlockFileInfo::ToString() const {
    return strprintf("CBlockFileInfo(blocks=%u, size=%u, heights=%u...%u, time=%s...%s)", nBlocks, nSize, nHeightFirst, nHeightLast, DateTimeStrFormat("%Y-%m-%d", nTimeFirst), DateTimeStrFormat("%Y-%m-%d", nTimeLast));
}



class CMainCleanup
{
public:
    CMainCleanup() {}
    ~CMainCleanup() {
        // block headers
        BlockMap::iterator it1 = mapBlockIndex.begin();
        for (; it1 != mapBlockIndex.end(); it1++)
            delete (*it1).second;
        mapBlockIndex.clear();
        
        // orphan transactions
        mapOrphanTransactions.clear();
        mapOrphanTransactionsByPrev.clear();
    }
} instance_of_cmaincleanup;

extern "C" const char* getDataDir()
{
    return GetDataDir().string().c_str();
}


// Set default values of new CMutableTransaction based on consensus rules at given height.
CMutableTransaction CreateNewContextualCMutableTransaction(const Consensus::Params& consensusParams, int nHeight)
{
    CMutableTransaction mtx;
    
    bool isOverwintered = NetworkUpgradeActive(nHeight, consensusParams, Consensus::UPGRADE_OVERWINTER);
    if (isOverwintered) {
        mtx.fOverwintered = true;
        mtx.nVersionGroupId = OVERWINTER_VERSION_GROUP_ID;
        mtx.nVersion = 3;
        // Expiry height is not set. Only fields required for a parser to treat as a valid Overwinter V3 tx.
        
        // TODO: In future, when moving from Overwinter to Sapling, it will be useful
        // to set the expiry height to: min(activation_height - 1, default_expiry_height)
    }
    return mtx;
}<|MERGE_RESOLUTION|>--- conflicted
+++ resolved
@@ -3171,11 +3171,7 @@
     for (int i = 0; i < block.vtx.size(); i++)
     {
         CTransaction &tx = block.vtx[i];
-<<<<<<< HEAD
         if ((i == (block.vtx.size() - 1)) && (block.IsVerusPOSBlock() || (komodo_isPoS((CBlock *)&block) != 0)))
-=======
-        if ((i == (block.vtx.size() - 1) && block.IsVerusPOSBlock()))
->>>>>>> f4e1479d
         {
             EraseFromWallets(tx.GetHash());
         }
