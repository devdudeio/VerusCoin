// Copyright (c) 2010 Satoshi Nakamoto
// Copyright (c) 2009-2015 The Bitcoin Core developers
// Distributed under the MIT software license, see the accompanying
// file COPYING or http://www.opensource.org/licenses/mit-license.php.

#include "base58.h"
#include "consensus/upgrades.h"
#include "consensus/validation.h"
#include "core_io.h"
#include "init.h"
#include "keystore.h"
#include "main.h"
#include "merkleblock.h"
#include "net.h"
#include "primitives/transaction.h"
#include "rpcserver.h"
#include "script/script.h"
#include "script/script_error.h"
#include "script/sign.h"
#include "script/standard.h"
#include "uint256.h"
#ifdef ENABLE_WALLET
#include "wallet/wallet.h"
#endif

#include "komodo_defs.h"

#include <stdint.h>

#include <boost/assign/list_of.hpp>

#include <univalue.h>

using namespace std;

void ScriptPubKeyToJSON(const CScript& scriptPubKey, UniValue& out, bool fIncludeHex)
{
    txnouttype type;
    vector<CTxDestination> addresses;
    int nRequired;

    out.push_back(Pair("asm", scriptPubKey.ToString()));
    if (fIncludeHex)
        out.push_back(Pair("hex", HexStr(scriptPubKey.begin(), scriptPubKey.end())));

    if (!ExtractDestinations(scriptPubKey, type, addresses, nRequired)) {
        out.push_back(Pair("type", GetTxnOutputType(type)));
        return;
    }

    out.push_back(Pair("reqSigs", nRequired));
    out.push_back(Pair("type", GetTxnOutputType(type)));

    UniValue a(UniValue::VARR);
    BOOST_FOREACH(const CTxDestination& addr, addresses)
        a.push_back(CBitcoinAddress(addr).ToString());
    out.push_back(Pair("addresses", a));
}


UniValue TxJoinSplitToJSON(const CTransaction& tx) {
    UniValue vjoinsplit(UniValue::VARR);
    for (unsigned int i = 0; i < tx.vjoinsplit.size(); i++) {
        const JSDescription& jsdescription = tx.vjoinsplit[i];
        UniValue joinsplit(UniValue::VOBJ);

        joinsplit.push_back(Pair("vpub_old", ValueFromAmount(jsdescription.vpub_old)));
        joinsplit.push_back(Pair("vpub_new", ValueFromAmount(jsdescription.vpub_new)));

        joinsplit.push_back(Pair("anchor", jsdescription.anchor.GetHex()));

        {
            UniValue nullifiers(UniValue::VARR);
            BOOST_FOREACH(const uint256 nf, jsdescription.nullifiers) {
                nullifiers.push_back(nf.GetHex());
            }
            joinsplit.push_back(Pair("nullifiers", nullifiers));
        }

        {
            UniValue commitments(UniValue::VARR);
            BOOST_FOREACH(const uint256 commitment, jsdescription.commitments) {
                commitments.push_back(commitment.GetHex());
            }
            joinsplit.push_back(Pair("commitments", commitments));
        }

        joinsplit.push_back(Pair("onetimePubKey", jsdescription.ephemeralKey.GetHex()));
        joinsplit.push_back(Pair("randomSeed", jsdescription.randomSeed.GetHex()));

        {
            UniValue macs(UniValue::VARR);
            BOOST_FOREACH(const uint256 mac, jsdescription.macs) {
                macs.push_back(mac.GetHex());
            }
            joinsplit.push_back(Pair("macs", macs));
        }

        CDataStream ssProof(SER_NETWORK, PROTOCOL_VERSION);
        ssProof << jsdescription.proof;
        joinsplit.push_back(Pair("proof", HexStr(ssProof.begin(), ssProof.end())));

        {
            UniValue ciphertexts(UniValue::VARR);
            for (const ZCNoteEncryption::Ciphertext ct : jsdescription.ciphertexts) {
                ciphertexts.push_back(HexStr(ct.begin(), ct.end()));
            }
            joinsplit.push_back(Pair("ciphertexts", ciphertexts));
        }

        vjoinsplit.push_back(joinsplit);
    }
    return vjoinsplit;
}

uint64_t komodo_interest(int32_t txheight,uint64_t nValue,uint32_t nLockTime,uint32_t tiptime);

void TxToJSON(const CTransaction& tx, const uint256 hashBlock, UniValue& entry)
{
    entry.push_back(Pair("txid", tx.GetHash().GetHex()));
    entry.push_back(Pair("overwintered", tx.fOverwintered));
    entry.push_back(Pair("version", tx.nVersion));
    if (tx.fOverwintered) {
        entry.push_back(Pair("versiongroupid", HexInt(tx.nVersionGroupId)));
    }
    entry.push_back(Pair("locktime", (int64_t)tx.nLockTime));
    if (tx.fOverwintered) {
        entry.push_back(Pair("expiryheight", (int64_t)tx.nExpiryHeight));
    }
    UniValue vin(UniValue::VARR);
    BOOST_FOREACH(const CTxIn& txin, tx.vin) {
        UniValue in(UniValue::VOBJ);
        if (tx.IsCoinBase())
            in.push_back(Pair("coinbase", HexStr(txin.scriptSig.begin(), txin.scriptSig.end())));
        else {
            in.push_back(Pair("txid", txin.prevout.hash.GetHex()));
            in.push_back(Pair("vout", (int64_t)txin.prevout.n));
            UniValue o(UniValue::VOBJ);
            o.push_back(Pair("asm", txin.scriptSig.ToString()));
            o.push_back(Pair("hex", HexStr(txin.scriptSig.begin(), txin.scriptSig.end())));
            in.push_back(Pair("scriptSig", o));
        }
        in.push_back(Pair("sequence", (int64_t)txin.nSequence));
        vin.push_back(in);
    }
    entry.push_back(Pair("vin", vin));
    BlockMap::iterator it = mapBlockIndex.find(pcoinsTip->GetBestBlock());
    CBlockIndex *tipindex,*pindex = it->second;
    uint64_t interest;
    UniValue vout(UniValue::VARR);
    for (unsigned int i = 0; i < tx.vout.size(); i++) {
        const CTxOut& txout = tx.vout[i];
        UniValue out(UniValue::VOBJ);
        out.push_back(Pair("value", ValueFromAmount(txout.nValue)));
        if ( pindex != 0 && tx.nLockTime > 500000000 && (tipindex= chainActive.Tip()) != 0 )
        {
            interest = komodo_interest(pindex->nHeight,txout.nValue,tx.nLockTime,tipindex->nTime);
            out.push_back(Pair("interest", ValueFromAmount(interest)));
        }
        out.push_back(Pair("valueZat", txout.nValue));
        out.push_back(Pair("n", (int64_t)i));
        UniValue o(UniValue::VOBJ);
        ScriptPubKeyToJSON(txout.scriptPubKey, o, true);
        out.push_back(Pair("scriptPubKey", o));
        vout.push_back(out);
    }
    entry.push_back(Pair("vout", vout));

    UniValue vjoinsplit = TxJoinSplitToJSON(tx);
    entry.push_back(Pair("vjoinsplit", vjoinsplit));

    if (!hashBlock.IsNull()) {
        entry.push_back(Pair("blockhash", hashBlock.GetHex()));
        BlockMap::iterator mi = mapBlockIndex.find(hashBlock);
        if (mi != mapBlockIndex.end() && (*mi).second) {
            CBlockIndex* pindex = (*mi).second;
            if (chainActive.Contains(pindex)) {
                entry.push_back(Pair("confirmations", 1 + chainActive.Height() - pindex->nHeight));
                entry.push_back(Pair("time", pindex->GetBlockTime()));
                entry.push_back(Pair("blocktime", pindex->GetBlockTime()));
            }
            else
                entry.push_back(Pair("confirmations", 0));
        }
    }
}

UniValue getrawtransaction(const UniValue& params, bool fHelp)
{
    if (fHelp || params.size() < 1 || params.size() > 2)
        throw runtime_error(
            "getrawtransaction \"txid\" ( verbose )\n"
            "\nNOTE: By default this function only works sometimes. This is when the tx is in the mempool\n"
            "or there is an unspent output in the utxo for this transaction. To make it always work,\n"
            "you need to maintain a transaction index, using the -txindex command line option.\n"
            "\nReturn the raw transaction data.\n"
            "\nIf verbose=0, returns a string that is serialized, hex-encoded data for 'txid'.\n"
            "If verbose is non-zero, returns an Object with information about 'txid'.\n"

            "\nArguments:\n"
            "1. \"txid\"      (string, required) The transaction id\n"
            "2. verbose       (numeric, optional, default=0) If 0, return a string, other return a json object\n"

            "\nResult (if verbose is not set or set to 0):\n"
            "\"data\"      (string) The serialized, hex-encoded data for 'txid'\n"

            "\nResult (if verbose > 0):\n"
            "{\n"
            "  \"hex\" : \"data\",       (string) The serialized, hex-encoded data for 'txid'\n"
            "  \"txid\" : \"id\",        (string) The transaction id (same as provided)\n"
            "  \"version\" : n,          (numeric) The version\n"
            "  \"locktime\" : ttt,       (numeric) The lock time\n"
            "  \"expiryheight\" : ttt,   (numeric, optional) The block height after which the transaction expires\n"
            "  \"vin\" : [               (array of json objects)\n"
            "     {\n"
            "       \"txid\": \"id\",    (string) The transaction id\n"
            "       \"vout\": n,         (numeric) \n"
            "       \"scriptSig\": {     (json object) The script\n"
            "         \"asm\": \"asm\",  (string) asm\n"
            "         \"hex\": \"hex\"   (string) hex\n"
            "       },\n"
            "       \"sequence\": n      (numeric) The script sequence number\n"
            "     }\n"
            "     ,...\n"
            "  ],\n"
            "  \"vout\" : [              (array of json objects)\n"
            "     {\n"
            "       \"value\" : x.xxx,            (numeric) The value in " + CURRENCY_UNIT + "\n"
            "       \"n\" : n,                    (numeric) index\n"
            "       \"scriptPubKey\" : {          (json object)\n"
            "         \"asm\" : \"asm\",          (string) the asm\n"
            "         \"hex\" : \"hex\",          (string) the hex\n"
            "         \"reqSigs\" : n,            (numeric) The required sigs\n"
            "         \"type\" : \"pubkeyhash\",  (string) The type, eg 'pubkeyhash'\n"
            "         \"addresses\" : [           (json array of string)\n"
            "           \"zcashaddress\"          (string) Zcash address\n"
            "           ,...\n"
            "         ]\n"
            "       }\n"
            "     }\n"
            "     ,...\n"
            "  ],\n"
            "  \"vjoinsplit\" : [        (array of json objects, only for version >= 2)\n"
            "     {\n"
<<<<<<< HEAD
            "       \"vpub_old\" : x.xxx,         (numeric) public input value in " + CURRENCY_UNIT + "\n"
            "       \"vpub_new\" : x.xxx,         (numeric) public output value in " + CURRENCY_UNIT + "\n"
=======
            "       \"vpub_old\" : x.xxx,         (numeric) public input value in KMD\n"
            "       \"vpub_new\" : x.xxx,         (numeric) public output value in KMD\n"
>>>>>>> 2f8ffc34
            "       \"anchor\" : \"hex\",         (string) the anchor\n"
            "       \"nullifiers\" : [            (json array of string)\n"
            "         \"hex\"                     (string) input note nullifier\n"
            "         ,...\n"
            "       ],\n"
            "       \"commitments\" : [           (json array of string)\n"
            "         \"hex\"                     (string) output note commitment\n"
            "         ,...\n"
            "       ],\n"
            "       \"onetimePubKey\" : \"hex\",  (string) the onetime public key used to encrypt the ciphertexts\n"
            "       \"randomSeed\" : \"hex\",     (string) the random seed\n"
            "       \"macs\" : [                  (json array of string)\n"
            "         \"hex\"                     (string) input note MAC\n"
            "         ,...\n"
            "       ],\n"
            "       \"proof\" : \"hex\",          (string) the zero-knowledge proof\n"
            "       \"ciphertexts\" : [           (json array of string)\n"
            "         \"hex\"                     (string) output note ciphertext\n"
            "         ,...\n"
            "       ]\n"
            "     }\n"
            "     ,...\n"
            "  ],\n"
            "  \"blockhash\" : \"hash\",   (string) the block hash\n"
            "  \"confirmations\" : n,      (numeric) The confirmations\n"
            "  \"time\" : ttt,             (numeric) The transaction time in seconds since epoch (Jan 1 1970 GMT)\n"
            "  \"blocktime\" : ttt         (numeric) The block time in seconds since epoch (Jan 1 1970 GMT)\n"
            "}\n"

            "\nExamples:\n"
            + HelpExampleCli("getrawtransaction", "\"mytxid\"")
            + HelpExampleCli("getrawtransaction", "\"mytxid\" 1")
            + HelpExampleRpc("getrawtransaction", "\"mytxid\", 1")
        );

    LOCK(cs_main);

    uint256 hash = ParseHashV(params[0], "parameter 1");

    bool fVerbose = false;
    if (params.size() > 1)
        fVerbose = (params[1].get_int() != 0);

    CTransaction tx;
    uint256 hashBlock;
    if (!GetTransaction(hash, tx, hashBlock, true))
        throw JSONRPCError(RPC_INVALID_ADDRESS_OR_KEY, "No information available about transaction");

    string strHex = EncodeHexTx(tx);

    if (!fVerbose)
        return strHex;

    UniValue result(UniValue::VOBJ);
    result.push_back(Pair("hex", strHex));
    TxToJSON(tx, hashBlock, result);
    return result;
}

int32_t gettxout_scriptPubKey(uint8_t *scriptPubKey,int32_t maxsize,uint256 txid,int32_t n)
{
    int32_t i,m; uint8_t *ptr;
    LOCK(cs_main);
    /*CCoins coins;
     for (iter=0; iter<2; iter++)
     {
     if ( iter == 0 )
     {
     LOCK(mempool.cs);
     CCoinsViewMemPool view(pcoinsTip,mempool);
     if ( view.GetCoins(txid,coins) == 0 )
     {
     //fprintf(stderr,"cant get view\n");
     continue;
     }
     mempool.pruneSpent(txid, coins); // TODO: this should be done by the CCoinsViewMemPool
     }
     else if ( pcoinsTip->GetCoins(txid,coins) == 0 )
     {
     //fprintf(stderr,"cant get pcoinsTip->GetCoins\n");
     continue;
     }
     if ( n < 0 || (unsigned int)n >= coins.vout.size() || coins.vout[n].IsNull() )
     {
     fprintf(stderr,"iter.%d n.%d vs voutsize.%d\n",iter,n,(int32_t)coins.vout.size());
     continue;
     }
     ptr = (uint8_t *)coins.vout[n].scriptPubKey.data();
     m = coins.vout[n].scriptPubKey.size();
     for (i=0; i<maxsize&&i<m; i++)
     scriptPubKey[i] = ptr[i];
     return(i);
     }*/
    CTransaction tx;
    uint256 hashBlock;
    if ( GetTransaction(txid,tx,hashBlock,true) == 0 )
        return(-1);
    else if ( n <= tx.vout.size() ) // vout.size() seems off by 1
    {
        ptr = (uint8_t *)tx.vout[n].scriptPubKey.data();
        m = tx.vout[n].scriptPubKey.size();
        for (i=0; i<maxsize&&i<m; i++)
            scriptPubKey[i] = ptr[i];
        //fprintf(stderr,"got scriptPubKey via rawtransaction\n");
        return(i);
    }
    return(-1);
}

UniValue gettxoutproof(const UniValue& params, bool fHelp)
{
    if (fHelp || (params.size() != 1 && params.size() != 2))
        throw runtime_error(
            "gettxoutproof [\"txid\",...] ( blockhash )\n"
            "\nReturns a hex-encoded proof that \"txid\" was included in a block.\n"
            "\nNOTE: By default this function only works sometimes. This is when there is an\n"
            "unspent output in the utxo for this transaction. To make it always work,\n"
            "you need to maintain a transaction index, using the -txindex command line option or\n"
            "specify the block in which the transaction is included in manually (by blockhash).\n"
            "\nReturn the raw transaction data.\n"
            "\nArguments:\n"
            "1. \"txids\"       (string) A json array of txids to filter\n"
            "    [\n"
            "      \"txid\"     (string) A transaction hash\n"
            "      ,...\n"
            "    ]\n"
            "2. \"block hash\"  (string, optional) If specified, looks for txid in the block with this hash\n"
            "\nResult:\n"
            "\"data\"           (string) A string that is a serialized, hex-encoded data for the proof.\n"
        );

    set<uint256> setTxids;
    uint256 oneTxid;
    UniValue txids = params[0].get_array();
    for (size_t idx = 0; idx < txids.size(); idx++) {
        const UniValue& txid = txids[idx];
        if (txid.get_str().length() != 64 || !IsHex(txid.get_str()))
            throw JSONRPCError(RPC_INVALID_PARAMETER, string("Invalid txid ")+txid.get_str());
        uint256 hash(uint256S(txid.get_str()));
        if (setTxids.count(hash))
            throw JSONRPCError(RPC_INVALID_PARAMETER, string("Invalid parameter, duplicated txid: ")+txid.get_str());
       setTxids.insert(hash);
       oneTxid = hash;
    }

    LOCK(cs_main);

    CBlockIndex* pblockindex = NULL;

    uint256 hashBlock;
    if (params.size() > 1)
    {
        hashBlock = uint256S(params[1].get_str());
        if (!mapBlockIndex.count(hashBlock))
            throw JSONRPCError(RPC_INVALID_ADDRESS_OR_KEY, "Block not found");
        pblockindex = mapBlockIndex[hashBlock];
    } else {
        CCoins coins;
        if (pcoinsTip->GetCoins(oneTxid, coins) && coins.nHeight > 0 && coins.nHeight <= chainActive.Height())
            pblockindex = chainActive[coins.nHeight];
    }

    if (pblockindex == NULL)
    {
        CTransaction tx;
        if (!GetTransaction(oneTxid, tx, hashBlock, false) || hashBlock.IsNull())
            throw JSONRPCError(RPC_INVALID_ADDRESS_OR_KEY, "Transaction not yet in block");
        if (!mapBlockIndex.count(hashBlock))
            throw JSONRPCError(RPC_INTERNAL_ERROR, "Transaction index corrupt");
        pblockindex = mapBlockIndex[hashBlock];
    }

    CBlock block;
    if(!ReadBlockFromDisk(block, pblockindex))
        throw JSONRPCError(RPC_INTERNAL_ERROR, "Can't read block from disk");

    unsigned int ntxFound = 0;
    BOOST_FOREACH(const CTransaction&tx, block.vtx)
        if (setTxids.count(tx.GetHash()))
            ntxFound++;
    if (ntxFound != setTxids.size())
        throw JSONRPCError(RPC_INVALID_ADDRESS_OR_KEY, "(Not all) transactions not found in specified block");

    CDataStream ssMB(SER_NETWORK, PROTOCOL_VERSION);
    CMerkleBlock mb(block, setTxids);
    ssMB << mb;
    std::string strHex = HexStr(ssMB.begin(), ssMB.end());
    return strHex;
}

UniValue verifytxoutproof(const UniValue& params, bool fHelp)
{
    if (fHelp || params.size() != 1)
        throw runtime_error(
            "verifytxoutproof \"proof\"\n"
            "\nVerifies that a proof points to a transaction in a block, returning the transaction it commits to\n"
            "and throwing an RPC error if the block is not in our best chain\n"
            "\nArguments:\n"
            "1. \"proof\"    (string, required) The hex-encoded proof generated by gettxoutproof\n"
            "\nResult:\n"
            "[\"txid\"]      (array, strings) The txid(s) which the proof commits to, or empty array if the proof is invalid\n"
        );

    CDataStream ssMB(ParseHexV(params[0], "proof"), SER_NETWORK, PROTOCOL_VERSION);
    CMerkleBlock merkleBlock;
    ssMB >> merkleBlock;

    UniValue res(UniValue::VARR);

    vector<uint256> vMatch;
    if (merkleBlock.txn.ExtractMatches(vMatch) != merkleBlock.header.hashMerkleRoot)
        return res;

    LOCK(cs_main);

    if (!mapBlockIndex.count(merkleBlock.header.GetHash()) || !chainActive.Contains(mapBlockIndex[merkleBlock.header.GetHash()]))
        throw JSONRPCError(RPC_INVALID_ADDRESS_OR_KEY, "Block not found in chain");

    BOOST_FOREACH(const uint256& hash, vMatch)
        res.push_back(hash.GetHex());
    return res;
}

UniValue createrawtransaction(const UniValue& params, bool fHelp)
{
    if (fHelp || params.size() != 2)
        throw runtime_error(
            "createrawtransaction [{\"txid\":\"id\",\"vout\":n},...] {\"address\":amount,...}\n"
            "\nCreate a transaction spending the given inputs and sending to the given addresses.\n"
            "Returns hex-encoded raw transaction.\n"
            "Note that the transaction's inputs are not signed, and\n"
            "it is not stored in the wallet or transmitted to the network.\n"

            "\nArguments:\n"
            "1. \"transactions\"        (string, required) A json array of json objects\n"
            "     [\n"
            "       {\n"
            "         \"txid\":\"id\",  (string, required) The transaction id\n"
            "         \"vout\":n        (numeric, required) The output number\n"
            "       }\n"
            "       ,...\n"
            "     ]\n"
            "2. \"addresses\"           (string, required) a json object with addresses as keys and amounts as values\n"
            "    {\n"
            "      \"address\": x.xxx   (numeric, required) The key is the Zcash address, the value is the " + CURRENCY_UNIT + " amount\n"
            "      ,...\n"
            "    }\n"

            "\nResult:\n"
            "\"transaction\"            (string) hex string of the transaction\n"

            "\nExamples\n"
            + HelpExampleCli("createrawtransaction", "\"[{\\\"txid\\\":\\\"myid\\\",\\\"vout\\\":0}]\" \"{\\\"address\\\":0.01}\"")
            + HelpExampleRpc("createrawtransaction", "\"[{\\\"txid\\\":\\\"myid\\\",\\\"vout\\\":0}]\", \"{\\\"address\\\":0.01}\"")
        );

    LOCK(cs_main);
    RPCTypeCheck(params, boost::assign::list_of(UniValue::VARR)(UniValue::VOBJ));

    UniValue inputs = params[0].get_array();
    UniValue sendTo = params[1].get_obj();

    int nextBlockHeight = chainActive.Height() + 1;
    CMutableTransaction rawTx = CreateNewContextualCMutableTransaction(
        Params().GetConsensus(), nextBlockHeight);
    
    if (NetworkUpgradeActive(nextBlockHeight, Params().GetConsensus(), Consensus::UPGRADE_OVERWINTER)) {
        rawTx.nExpiryHeight = nextBlockHeight + expiryDelta;
        if (rawTx.nExpiryHeight >= TX_EXPIRY_HEIGHT_THRESHOLD){
            throw JSONRPCError(RPC_INVALID_PARAMETER, "nExpiryHeight must be less than TX_EXPIRY_HEIGHT_THRESHOLD.");
        }
    }

    for (size_t idx = 0; idx < inputs.size(); idx++) {
        const UniValue& input = inputs[idx];
        const UniValue& o = input.get_obj();

        uint256 txid = ParseHashO(o, "txid");

        const UniValue& vout_v = find_value(o, "vout");
        if (!vout_v.isNum())
            throw JSONRPCError(RPC_INVALID_PARAMETER, "Invalid parameter, missing vout key");
        int nOutput = vout_v.get_int();
        if (nOutput < 0)
            throw JSONRPCError(RPC_INVALID_PARAMETER, "Invalid parameter, vout must be positive");

        CTxIn in(COutPoint(txid, nOutput));
        rawTx.vin.push_back(in);
    }

    set<CBitcoinAddress> setAddress;
    vector<string> addrList = sendTo.getKeys();
    BOOST_FOREACH(const string& name_, addrList) {
        CBitcoinAddress address(name_);
        if (!address.IsValid())
            throw JSONRPCError(RPC_INVALID_ADDRESS_OR_KEY, string("Invalid Zcash address: ")+name_);

        if (setAddress.count(address))
            throw JSONRPCError(RPC_INVALID_PARAMETER, string("Invalid parameter, duplicated address: ")+name_);
        setAddress.insert(address);

        CScript scriptPubKey = GetScriptForDestination(address.Get());
        CAmount nAmount = AmountFromValue(sendTo[name_]);

        CTxOut out(nAmount, scriptPubKey);
        rawTx.vout.push_back(out);
    }

    return EncodeHexTx(rawTx);
}

UniValue decoderawtransaction(const UniValue& params, bool fHelp)
{
    if (fHelp || params.size() != 1)
        throw runtime_error(
            "decoderawtransaction \"hexstring\"\n"
            "\nReturn a JSON object representing the serialized, hex-encoded transaction.\n"

            "\nArguments:\n"
            "1. \"hex\"      (string, required) The transaction hex string\n"

            "\nResult:\n"
            "{\n"
            "  \"txid\" : \"id\",        (string) The transaction id\n"
            "  \"overwintered\" : bool   (boolean) The Overwintered flag\n"
            "  \"version\" : n,          (numeric) The version\n"
            "  \"versiongroupid\": \"hex\"   (string, optional) The version group id (Overwintered txs)\n"
            "  \"locktime\" : ttt,       (numeric) The lock time\n"
            "  \"expiryheight\" : n,     (numeric, optional) Last valid block height for mining transaction (Overwintered txs)\n"
            "  \"vin\" : [               (array of json objects)\n"
            "     {\n"
            "       \"txid\": \"id\",    (string) The transaction id\n"
            "       \"vout\": n,         (numeric) The output number\n"
            "       \"scriptSig\": {     (json object) The script\n"
            "         \"asm\": \"asm\",  (string) asm\n"
            "         \"hex\": \"hex\"   (string) hex\n"
            "       },\n"
            "       \"sequence\": n     (numeric) The script sequence number\n"
            "     }\n"
            "     ,...\n"
            "  ],\n"
            "  \"vout\" : [             (array of json objects)\n"
            "     {\n"
            "       \"value\" : x.xxx,            (numeric) The value in " + CURRENCY_UNIT + "\n"
            "       \"n\" : n,                    (numeric) index\n"
            "       \"scriptPubKey\" : {          (json object)\n"
            "         \"asm\" : \"asm\",          (string) the asm\n"
            "         \"hex\" : \"hex\",          (string) the hex\n"
            "         \"reqSigs\" : n,            (numeric) The required sigs\n"
            "         \"type\" : \"pubkeyhash\",  (string) The type, eg 'pubkeyhash'\n"
            "         \"addresses\" : [           (json array of string)\n"
            "           \"t12tvKAXCxZjSmdNbao16dKXC8tRWfcF5oc\"   (string) zcash address\n"
            "           ,...\n"
            "         ]\n"
            "       }\n"
            "     }\n"
            "     ,...\n"
            "  ],\n"
            "  \"vjoinsplit\" : [        (array of json objects, only for version >= 2)\n"
            "     {\n"
<<<<<<< HEAD
            "       \"vpub_old\" : x.xxx,         (numeric) public input value in " + CURRENCY_UNIT + "\n"
            "       \"vpub_new\" : x.xxx,         (numeric) public output value in " + CURRENCY_UNIT + "\n"
=======
            "       \"vpub_old\" : x.xxx,         (numeric) public input value in KMD\n"
            "       \"vpub_new\" : x.xxx,         (numeric) public output value in KMD\n"
>>>>>>> 2f8ffc34
            "       \"anchor\" : \"hex\",         (string) the anchor\n"
            "       \"nullifiers\" : [            (json array of string)\n"
            "         \"hex\"                     (string) input note nullifier\n"
            "         ,...\n"
            "       ],\n"
            "       \"commitments\" : [           (json array of string)\n"
            "         \"hex\"                     (string) output note commitment\n"
            "         ,...\n"
            "       ],\n"
            "       \"onetimePubKey\" : \"hex\",  (string) the onetime public key used to encrypt the ciphertexts\n"
            "       \"randomSeed\" : \"hex\",     (string) the random seed\n"
            "       \"macs\" : [                  (json array of string)\n"
            "         \"hex\"                     (string) input note MAC\n"
            "         ,...\n"
            "       ],\n"
            "       \"proof\" : \"hex\",          (string) the zero-knowledge proof\n"
            "       \"ciphertexts\" : [           (json array of string)\n"
            "         \"hex\"                     (string) output note ciphertext\n"
            "         ,...\n"
            "       ]\n"
            "     }\n"
            "     ,...\n"
            "  ],\n"
            "}\n"

            "\nExamples:\n"
            + HelpExampleCli("decoderawtransaction", "\"hexstring\"")
            + HelpExampleRpc("decoderawtransaction", "\"hexstring\"")
        );

    LOCK(cs_main);
    RPCTypeCheck(params, boost::assign::list_of(UniValue::VSTR));

    CTransaction tx;

    if (!DecodeHexTx(tx, params[0].get_str()))
        throw JSONRPCError(RPC_DESERIALIZATION_ERROR, "TX decode failed");

    UniValue result(UniValue::VOBJ);
    TxToJSON(tx, uint256(), result);

    return result;
}

UniValue decodescript(const UniValue& params, bool fHelp)
{
    if (fHelp || params.size() != 1)
        throw runtime_error(
            "decodescript \"hex\"\n"
            "\nDecode a hex-encoded script.\n"
            "\nArguments:\n"
            "1. \"hex\"     (string) the hex encoded script\n"
            "\nResult:\n"
            "{\n"
            "  \"asm\":\"asm\",   (string) Script public key\n"
            "  \"hex\":\"hex\",   (string) hex encoded public key\n"
            "  \"type\":\"type\", (string) The output type\n"
            "  \"reqSigs\": n,    (numeric) The required signatures\n"
            "  \"addresses\": [   (json array of string)\n"
            "     \"address\"     (string) Zcash address\n"
            "     ,...\n"
            "  ],\n"
            "  \"p2sh\",\"address\" (string) script address\n"
            "}\n"
            "\nExamples:\n"
            + HelpExampleCli("decodescript", "\"hexstring\"")
            + HelpExampleRpc("decodescript", "\"hexstring\"")
        );

    LOCK(cs_main);
    RPCTypeCheck(params, boost::assign::list_of(UniValue::VSTR));

    UniValue r(UniValue::VOBJ);
    CScript script;
    if (params[0].get_str().size() > 0){
        vector<unsigned char> scriptData(ParseHexV(params[0], "argument"));
        script = CScript(scriptData.begin(), scriptData.end());
    } else {
        // Empty scripts are valid
    }
    ScriptPubKeyToJSON(script, r, false);

    r.push_back(Pair("p2sh", CBitcoinAddress(CScriptID(script)).ToString()));
    return r;
}

/** Pushes a JSON object for script verification or signing errors to vErrorsRet. */
static void TxInErrorToJSON(const CTxIn& txin, UniValue& vErrorsRet, const std::string& strMessage)
{
    UniValue entry(UniValue::VOBJ);
    entry.push_back(Pair("txid", txin.prevout.hash.ToString()));
    entry.push_back(Pair("vout", (uint64_t)txin.prevout.n));
    entry.push_back(Pair("scriptSig", HexStr(txin.scriptSig.begin(), txin.scriptSig.end())));
    entry.push_back(Pair("sequence", (uint64_t)txin.nSequence));
    entry.push_back(Pair("error", strMessage));
    vErrorsRet.push_back(entry);
}

UniValue signrawtransaction(const UniValue& params, bool fHelp)
{
    if (fHelp || params.size() < 1 || params.size() > 4)
        throw runtime_error(
            "signrawtransaction \"hexstring\" ( [{\"txid\":\"id\",\"vout\":n,\"scriptPubKey\":\"hex\",\"redeemScript\":\"hex\"},...] [\"privatekey1\",...] sighashtype )\n"
            "\nSign inputs for raw transaction (serialized, hex-encoded).\n"
            "The second optional argument (may be null) is an array of previous transaction outputs that\n"
            "this transaction depends on but may not yet be in the block chain.\n"
            "The third optional argument (may be null) is an array of base58-encoded private\n"
            "keys that, if given, will be the only keys used to sign the transaction.\n"
#ifdef ENABLE_WALLET
            + HelpRequiringPassphrase() + "\n"
#endif

            "\nArguments:\n"
            "1. \"hexstring\"     (string, required) The transaction hex string\n"
            "2. \"prevtxs\"       (string, optional) An json array of previous dependent transaction outputs\n"
            "     [               (json array of json objects, or 'null' if none provided)\n"
            "       {\n"
            "         \"txid\":\"id\",             (string, required) The transaction id\n"
            "         \"vout\":n,                  (numeric, required) The output number\n"
            "         \"scriptPubKey\": \"hex\",   (string, required) script key\n"
            "         \"redeemScript\": \"hex\",   (string, required for P2SH) redeem script\n"
            "         \"amount\": value            (numeric, required) The amount spent\n"
            "       }\n"
            "       ,...\n"
            "    ]\n"
            "3. \"privatekeys\"     (string, optional) A json array of base58-encoded private keys for signing\n"
            "    [                  (json array of strings, or 'null' if none provided)\n"
            "      \"privatekey\"   (string) private key in base58-encoding\n"
            "      ,...\n"
            "    ]\n"
            "4. \"sighashtype\"     (string, optional, default=ALL) The signature hash type. Must be one of\n"
            "       \"ALL\"\n"
            "       \"NONE\"\n"
            "       \"SINGLE\"\n"
            "       \"ALL|ANYONECANPAY\"\n"
            "       \"NONE|ANYONECANPAY\"\n"
            "       \"SINGLE|ANYONECANPAY\"\n"

            "\nResult:\n"
            "{\n"
            "  \"hex\" : \"value\",           (string) The hex-encoded raw transaction with signature(s)\n"
            "  \"complete\" : true|false,   (boolean) If the transaction has a complete set of signatures\n"
            "  \"errors\" : [                 (json array of objects) Script verification errors (if there are any)\n"
            "    {\n"
            "      \"txid\" : \"hash\",           (string) The hash of the referenced, previous transaction\n"
            "      \"vout\" : n,                (numeric) The index of the output to spent and used as input\n"
            "      \"scriptSig\" : \"hex\",       (string) The hex-encoded signature script\n"
            "      \"sequence\" : n,            (numeric) Script sequence number\n"
            "      \"error\" : \"text\"           (string) Verification or signing error related to the input\n"
            "    }\n"
            "    ,...\n"
            "  ]\n"
            "}\n"

            "\nExamples:\n"
            + HelpExampleCli("signrawtransaction", "\"myhex\"")
            + HelpExampleRpc("signrawtransaction", "\"myhex\"")
        );

#ifdef ENABLE_WALLET
    LOCK2(cs_main, pwalletMain ? &pwalletMain->cs_wallet : NULL);
#else
    LOCK(cs_main);
#endif
    RPCTypeCheck(params, boost::assign::list_of(UniValue::VSTR)(UniValue::VARR)(UniValue::VARR)(UniValue::VSTR), true);

    vector<unsigned char> txData(ParseHexV(params[0], "argument 1"));
    CDataStream ssData(txData, SER_NETWORK, PROTOCOL_VERSION);
    vector<CMutableTransaction> txVariants;
    while (!ssData.empty()) {
        try {
            CMutableTransaction tx;
            ssData >> tx;
            txVariants.push_back(tx);
        }
        catch (const std::exception&) {
            throw JSONRPCError(RPC_DESERIALIZATION_ERROR, "TX decode failed");
        }
    }

    if (txVariants.empty())
        throw JSONRPCError(RPC_DESERIALIZATION_ERROR, "Missing transaction");

    // mergedTx will end up with all the signatures; it
    // starts as a clone of the rawtx:
    CMutableTransaction mergedTx(txVariants[0]);

    // Fetch previous transactions (inputs):
    CCoinsView viewDummy;
    CCoinsViewCache view(&viewDummy);
    {
        LOCK(mempool.cs);
        CCoinsViewCache &viewChain = *pcoinsTip;
        CCoinsViewMemPool viewMempool(&viewChain, mempool);
        view.SetBackend(viewMempool); // temporarily switch cache backend to db+mempool view

        BOOST_FOREACH(const CTxIn& txin, mergedTx.vin) {
            const uint256& prevHash = txin.prevout.hash;
            CCoins coins;
            view.AccessCoins(prevHash); // this is certainly allowed to fail
        }

        view.SetBackend(viewDummy); // switch back to avoid locking mempool for too long
    }

    bool fGivenKeys = false;
    CBasicKeyStore tempKeystore;
    if (params.size() > 2 && !params[2].isNull()) {
        fGivenKeys = true;
        UniValue keys = params[2].get_array();
        for (size_t idx = 0; idx < keys.size(); idx++) {
            UniValue k = keys[idx];
            CBitcoinSecret vchSecret;
            bool fGood = vchSecret.SetString(k.get_str());
            if (!fGood)
                throw JSONRPCError(RPC_INVALID_ADDRESS_OR_KEY, "Invalid private key");
            CKey key = vchSecret.GetKey();
            if (!key.IsValid())
                throw JSONRPCError(RPC_INVALID_ADDRESS_OR_KEY, "Private key outside allowed range");
            tempKeystore.AddKey(key);
        }
    }
#ifdef ENABLE_WALLET
    else if (pwalletMain)
        EnsureWalletIsUnlocked();
#endif

    // Add previous txouts given in the RPC call:
    if (params.size() > 1 && !params[1].isNull()) {
        UniValue prevTxs = params[1].get_array();
        for (size_t idx = 0; idx < prevTxs.size(); idx++) {
            const UniValue& p = prevTxs[idx];
            if (!p.isObject())
                throw JSONRPCError(RPC_DESERIALIZATION_ERROR, "expected object with {\"txid'\",\"vout\",\"scriptPubKey\"}");

            UniValue prevOut = p.get_obj();

            RPCTypeCheckObj(prevOut, boost::assign::map_list_of("txid", UniValue::VSTR)("vout", UniValue::VNUM)("scriptPubKey", UniValue::VSTR));

            uint256 txid = ParseHashO(prevOut, "txid");

            int nOut = find_value(prevOut, "vout").get_int();
            if (nOut < 0)
                throw JSONRPCError(RPC_DESERIALIZATION_ERROR, "vout must be positive");

            vector<unsigned char> pkData(ParseHexO(prevOut, "scriptPubKey"));
            CScript scriptPubKey(pkData.begin(), pkData.end());

            {
                CCoinsModifier coins = view.ModifyCoins(txid);
                if (coins->IsAvailable(nOut) && coins->vout[nOut].scriptPubKey != scriptPubKey) {
                    string err("Previous output scriptPubKey mismatch:\n");
                    err = err + coins->vout[nOut].scriptPubKey.ToString() + "\nvs:\n"+
                        scriptPubKey.ToString();
                    throw JSONRPCError(RPC_DESERIALIZATION_ERROR, err);
                }
                if ((unsigned int)nOut >= coins->vout.size())
                    coins->vout.resize(nOut+1);
                coins->vout[nOut].scriptPubKey = scriptPubKey;
                coins->vout[nOut].nValue = 0;
                if (prevOut.exists("amount")) {
                    coins->vout[nOut].nValue = AmountFromValue(find_value(prevOut, "amount"));
                }
            }

            // if redeemScript given and not using the local wallet (private keys
            // given), add redeemScript to the tempKeystore so it can be signed:
            if (fGivenKeys && scriptPubKey.IsPayToScriptHash()) {
                RPCTypeCheckObj(prevOut, boost::assign::map_list_of("txid", UniValue::VSTR)("vout", UniValue::VNUM)("scriptPubKey", UniValue::VSTR)("redeemScript",UniValue::VSTR));
                UniValue v = find_value(prevOut, "redeemScript");
                if (!v.isNull()) {
                    vector<unsigned char> rsData(ParseHexV(v, "redeemScript"));
                    CScript redeemScript(rsData.begin(), rsData.end());
                    tempKeystore.AddCScript(redeemScript);
                }
            }
        }
    }

#ifdef ENABLE_WALLET
    const CKeyStore& keystore = ((fGivenKeys || !pwalletMain) ? tempKeystore : *pwalletMain);
#else
    const CKeyStore& keystore = tempKeystore;
#endif

    int nHashType = SIGHASH_ALL;
    if (params.size() > 3 && !params[3].isNull()) {
        static map<string, int> mapSigHashValues =
            boost::assign::map_list_of
            (string("ALL"), int(SIGHASH_ALL))
            (string("ALL|ANYONECANPAY"), int(SIGHASH_ALL|SIGHASH_ANYONECANPAY))
            (string("NONE"), int(SIGHASH_NONE))
            (string("NONE|ANYONECANPAY"), int(SIGHASH_NONE|SIGHASH_ANYONECANPAY))
            (string("SINGLE"), int(SIGHASH_SINGLE))
            (string("SINGLE|ANYONECANPAY"), int(SIGHASH_SINGLE|SIGHASH_ANYONECANPAY))
            ;
        string strHashType = params[3].get_str();
        if (mapSigHashValues.count(strHashType))
            nHashType = mapSigHashValues[strHashType];
        else
            throw JSONRPCError(RPC_INVALID_PARAMETER, "Invalid sighash param");
    }

    bool fHashSingle = ((nHashType & ~SIGHASH_ANYONECANPAY) == SIGHASH_SINGLE);

    // Grab the current consensus branch ID
    auto consensusBranchId = CurrentEpochBranchId(chainActive.Height() + 1, Params().GetConsensus());

    // Script verification errors
    UniValue vErrors(UniValue::VARR);

    // Use CTransaction for the constant parts of the
    // transaction to avoid rehashing.
    const CTransaction txConst(mergedTx);
    // Sign what we can:
    for (unsigned int i = 0; i < mergedTx.vin.size(); i++) {
        CTxIn& txin = mergedTx.vin[i];
        const CCoins* coins = view.AccessCoins(txin.prevout.hash);
        if (coins == NULL || !coins->IsAvailable(txin.prevout.n)) {
            TxInErrorToJSON(txin, vErrors, "Input not found or already spent");
            continue;
        }
        const CScript& prevPubKey = coins->vout[txin.prevout.n].scriptPubKey;
        const CAmount& amount = coins->vout[txin.prevout.n].nValue;

        SignatureData sigdata;
        // Only sign SIGHASH_SINGLE if there's a corresponding output:
        if (!fHashSingle || (i < mergedTx.vout.size()))
            ProduceSignature(MutableTransactionSignatureCreator(&keystore, &mergedTx, i, amount, nHashType), prevPubKey, sigdata, consensusBranchId);

        // ... and merge in other signatures:
        BOOST_FOREACH(const CMutableTransaction& txv, txVariants) {
            sigdata = CombineSignatures(prevPubKey, TransactionSignatureChecker(&txConst, i, amount), sigdata, DataFromTransaction(txv, i), consensusBranchId);
        }

        UpdateTransaction(mergedTx, i, sigdata);

        ScriptError serror = SCRIPT_ERR_OK;
        if (!VerifyScript(txin.scriptSig, prevPubKey, STANDARD_SCRIPT_VERIFY_FLAGS, TransactionSignatureChecker(&txConst, i, amount), consensusBranchId, &serror)) {
            TxInErrorToJSON(txin, vErrors, ScriptErrorString(serror));
        }
    }
    bool fComplete = vErrors.empty();

    UniValue result(UniValue::VOBJ);
    result.push_back(Pair("hex", EncodeHexTx(mergedTx)));
    result.push_back(Pair("complete", fComplete));
    if (!vErrors.empty()) {
        result.push_back(Pair("errors", vErrors));
    }

    return result;
}

UniValue sendrawtransaction(const UniValue& params, bool fHelp)
{
    if (fHelp || params.size() < 1 || params.size() > 2)
        throw runtime_error(
            "sendrawtransaction \"hexstring\" ( allowhighfees )\n"
            "\nSubmits raw transaction (serialized, hex-encoded) to local node and network.\n"
            "\nAlso see createrawtransaction and signrawtransaction calls.\n"
            "\nArguments:\n"
            "1. \"hexstring\"    (string, required) The hex string of the raw transaction)\n"
            "2. allowhighfees    (boolean, optional, default=false) Allow high fees\n"
            "\nResult:\n"
            "\"hex\"             (string) The transaction hash in hex\n"
            "\nExamples:\n"
            "\nCreate a transaction\n"
            + HelpExampleCli("createrawtransaction", "\"[{\\\"txid\\\" : \\\"mytxid\\\",\\\"vout\\\":0}]\" \"{\\\"myaddress\\\":0.01}\"") +
            "Sign the transaction, and get back the hex\n"
            + HelpExampleCli("signrawtransaction", "\"myhex\"") +
            "\nSend the transaction (signed hex)\n"
            + HelpExampleCli("sendrawtransaction", "\"signedhex\"") +
            "\nAs a json rpc call\n"
            + HelpExampleRpc("sendrawtransaction", "\"signedhex\"")
        );

    LOCK(cs_main);
    RPCTypeCheck(params, boost::assign::list_of(UniValue::VSTR)(UniValue::VBOOL));

    // parse hex string from parameter
    CTransaction tx;
    if (!DecodeHexTx(tx, params[0].get_str()))
        throw JSONRPCError(RPC_DESERIALIZATION_ERROR, "TX decode failed");
    uint256 hashTx = tx.GetHash();

    bool fOverrideFees = false;
    if (params.size() > 1)
        fOverrideFees = params[1].get_bool();

    CCoinsViewCache &view = *pcoinsTip;
    const CCoins* existingCoins = view.AccessCoins(hashTx);
    bool fHaveMempool = mempool.exists(hashTx);
    bool fHaveChain = existingCoins && existingCoins->nHeight < 1000000000;
    if (!fHaveMempool && !fHaveChain) {
        // push to local node and sync with wallets
        CValidationState state;
        bool fMissingInputs;
        if (!AcceptToMemoryPool(mempool, state, tx, false, &fMissingInputs, !fOverrideFees)) {
            if (state.IsInvalid()) {
                throw JSONRPCError(RPC_TRANSACTION_REJECTED, strprintf("%i: %s", state.GetRejectCode(), state.GetRejectReason()));
            } else {
                if (fMissingInputs) {
                    throw JSONRPCError(RPC_TRANSACTION_ERROR, "Missing inputs");
                }
                throw JSONRPCError(RPC_TRANSACTION_ERROR, state.GetRejectReason());
            }
        }
    } else if (fHaveChain) {
        throw JSONRPCError(RPC_TRANSACTION_ALREADY_IN_CHAIN, "transaction already in block chain");
    }
    RelayTransaction(tx);

    return hashTx.GetHex();
}<|MERGE_RESOLUTION|>--- conflicted
+++ resolved
@@ -242,13 +242,8 @@
             "  ],\n"
             "  \"vjoinsplit\" : [        (array of json objects, only for version >= 2)\n"
             "     {\n"
-<<<<<<< HEAD
-            "       \"vpub_old\" : x.xxx,         (numeric) public input value in " + CURRENCY_UNIT + "\n"
-            "       \"vpub_new\" : x.xxx,         (numeric) public output value in " + CURRENCY_UNIT + "\n"
-=======
             "       \"vpub_old\" : x.xxx,         (numeric) public input value in KMD\n"
             "       \"vpub_new\" : x.xxx,         (numeric) public output value in KMD\n"
->>>>>>> 2f8ffc34
             "       \"anchor\" : \"hex\",         (string) the anchor\n"
             "       \"nullifiers\" : [            (json array of string)\n"
             "         \"hex\"                     (string) input note nullifier\n"
@@ -609,13 +604,8 @@
             "  ],\n"
             "  \"vjoinsplit\" : [        (array of json objects, only for version >= 2)\n"
             "     {\n"
-<<<<<<< HEAD
-            "       \"vpub_old\" : x.xxx,         (numeric) public input value in " + CURRENCY_UNIT + "\n"
-            "       \"vpub_new\" : x.xxx,         (numeric) public output value in " + CURRENCY_UNIT + "\n"
-=======
             "       \"vpub_old\" : x.xxx,         (numeric) public input value in KMD\n"
             "       \"vpub_new\" : x.xxx,         (numeric) public output value in KMD\n"
->>>>>>> 2f8ffc34
             "       \"anchor\" : \"hex\",         (string) the anchor\n"
             "       \"nullifiers\" : [            (json array of string)\n"
             "         \"hex\"                     (string) input note nullifier\n"
