--- conflicted
+++ resolved
@@ -19,13 +19,10 @@
 #include "httpserver.h"
 #include "httprpc.h"
 #include "key.h"
-<<<<<<< HEAD
 #include "notarisationdb.h"
-=======
 #ifdef ENABLE_MINING
 #include "key_io.h"
 #endif
->>>>>>> 0e0f5e4e
 #include "main.h"
 #include "metrics.h"
 #include "miner.h"
@@ -398,14 +395,10 @@
     strUsage += HelpMessageOpt("-onion=<ip:port>", strprintf(_("Use separate SOCKS5 proxy to reach peers via Tor hidden services (default: %s)"), "-proxy"));
     strUsage += HelpMessageOpt("-onlynet=<net>", _("Only connect to nodes in network <net> (ipv4, ipv6 or onion)"));
     strUsage += HelpMessageOpt("-permitbaremultisig", strprintf(_("Relay non-P2SH multisig (default: %u)"), 1));
-<<<<<<< HEAD
-    strUsage += HelpMessageOpt("-port=<port>", strprintf(_("Listen for connections on <port> (default: %u or testnet: %u)"), 7770, 17770));
-=======
     strUsage += HelpMessageOpt("-peerbloomfilters", strprintf(_("Support filtering of blocks and transaction with Bloom filters (default: %u)"), 1));
     if (showDebug)
         strUsage += HelpMessageOpt("-enforcenodebloom", strprintf("Enforce minimum protocol version to limit use of Bloom filters (default: %u)", 0));
-    strUsage += HelpMessageOpt("-port=<port>", strprintf(_("Listen for connections on <port> (default: %u or testnet: %u)"), 8233, 18233));
->>>>>>> 0e0f5e4e
+    strUsage += HelpMessageOpt("-port=<port>", strprintf(_("Listen for connections on <port> (default: %u or testnet: %u)"), 7770, 17770));
     strUsage += HelpMessageOpt("-proxy=<ip:port>", _("Connect through SOCKS5 proxy"));
     strUsage += HelpMessageOpt("-proxyrandomize", strprintf(_("Randomize credentials for every proxy connection. This enables Tor stream isolation (default: %u)"), 1));
     strUsage += HelpMessageOpt("-seednode=<ip>", _("Connect to a node to retrieve peer addresses, and disconnect"));
@@ -1479,7 +1472,6 @@
     LogPrintf("* Using %.1fMiB for chain state database\n", nCoinDBCache * (1.0 / 1024 / 1024));
     LogPrintf("* Using %.1fMiB for in-memory UTXO set\n", nCoinCacheUsage * (1.0 / 1024 / 1024));
 
-<<<<<<< HEAD
     if ( fReindex == 0 )
     {
         bool checkval,fAddressIndex,fSpentIndex;
@@ -1502,10 +1494,8 @@
         }
     }
     
-=======
     bool clearWitnessCaches = false;
 
->>>>>>> 0e0f5e4e
     bool fLoaded = false;
     while (!fLoaded) {
         bool fReset = fReindex;
