#!/bin/bash
<<<<<<< HEAD
source pubkey.txt
args=("$@")
seed_ip=`getent hosts zero.kolo.supernet.org | awk '{ print $1 }'`
komodo_binary='./komodod'
delay=20

function komodo_asset ()
{
    if [ $[RANDOM % 10] == 1 ]
    then
        gen=" -gen"
    else
        gen=""
    fi
=======
set -eo pipefail
>>>>>>> bf109a68

# You can now add delay line to pubkey.txt file
source pubkey.txt
overide_args="$@"
seed_ip=`getent hosts zero.kolo.supernet.org | awk '{ print $1 }'`

if [ -z "$delay" ]; then delay=20; fi

<<<<<<< HEAD
komodo_asset REVS 1300000
komodo_asset SUPERNET 816061
komodo_asset DEX 999999
komodo_asset PANGEA 999999
komodo_asset JUMBLR 999999
komodo_asset BET 999999
komodo_asset CRYPTO 999999
komodo_asset HODL 9999999
komodo_asset MSHARK 1400000
komodo_asset BOTS 999999
komodo_asset MGW 999999
komodo_asset COQUI 72000000
komodo_asset WLC 210000000
komodo_asset KV 1000000
komodo_asset CEAL 366666666
komodo_asset MESH 1000007
komodo_asset MNZ 257142858
komodo_asset AXO 200000000
komodo_asset ETOMIC 100000000
komodo_asset BTCH 20998641
komodo_asset VOTE2018 600000000
komodo_asset PIZZA 100000000
komodo_asset BEER 100000000
komodo_asset NINJA 100000000
komodo_asset OOT 216000000
komodo_asset BNTN 500000000
komodo_asset CHAIN 999999
komodo_asset PRLPAY 500000000
komodo_asset DSEC 7000000
=======
./listassetchainparams | while read args; do
  gen=""
  if [ $[RANDOM % 10] == 1 ]; then
      gen=" -gen"
  fi

  ./komodod $gen $args $overide_args -pubkey=$pubkey -addnode=$seed_ip &
  sleep $delay
done
>>>>>>> bf109a68
<|MERGE_RESOLUTION|>--- conflicted
+++ resolved
@@ -1,22 +1,5 @@
 #!/bin/bash
-<<<<<<< HEAD
-source pubkey.txt
-args=("$@")
-seed_ip=`getent hosts zero.kolo.supernet.org | awk '{ print $1 }'`
-komodo_binary='./komodod'
-delay=20
-
-function komodo_asset ()
-{
-    if [ $[RANDOM % 10] == 1 ]
-    then
-        gen=" -gen"
-    else
-        gen=""
-    fi
-=======
 set -eo pipefail
->>>>>>> bf109a68
 
 # You can now add delay line to pubkey.txt file
 source pubkey.txt
@@ -25,37 +8,6 @@
 
 if [ -z "$delay" ]; then delay=20; fi
 
-<<<<<<< HEAD
-komodo_asset REVS 1300000
-komodo_asset SUPERNET 816061
-komodo_asset DEX 999999
-komodo_asset PANGEA 999999
-komodo_asset JUMBLR 999999
-komodo_asset BET 999999
-komodo_asset CRYPTO 999999
-komodo_asset HODL 9999999
-komodo_asset MSHARK 1400000
-komodo_asset BOTS 999999
-komodo_asset MGW 999999
-komodo_asset COQUI 72000000
-komodo_asset WLC 210000000
-komodo_asset KV 1000000
-komodo_asset CEAL 366666666
-komodo_asset MESH 1000007
-komodo_asset MNZ 257142858
-komodo_asset AXO 200000000
-komodo_asset ETOMIC 100000000
-komodo_asset BTCH 20998641
-komodo_asset VOTE2018 600000000
-komodo_asset PIZZA 100000000
-komodo_asset BEER 100000000
-komodo_asset NINJA 100000000
-komodo_asset OOT 216000000
-komodo_asset BNTN 500000000
-komodo_asset CHAIN 999999
-komodo_asset PRLPAY 500000000
-komodo_asset DSEC 7000000
-=======
 ./listassetchainparams | while read args; do
   gen=""
   if [ $[RANDOM % 10] == 1 ]; then
@@ -64,5 +16,4 @@
 
   ./komodod $gen $args $overide_args -pubkey=$pubkey -addnode=$seed_ip &
   sleep $delay
-done
->>>>>>> bf109a68
+done