--- conflicted
+++ resolved
@@ -1,9 +1,5 @@
 
-<<<<<<< HEAD
-## VerusCoin version 0.7.3-10
-=======
 ## VerusCoin version 0.7.4-rc3
->>>>>>> f1af577b
 
 Arguably the world's most advanced technology, zero knowledge privacy-centric blockchain, Verus Coin brings Sapling performance and zero knowledge features to an intelligent system with interchain smart contracts and a completely original, combined proof of stake/proof of work consensus algorithm that solves the nothing at stake problem. With this and its approach towards CPU mining and ASICs, Verus Coin strives to be one of the most naturally decentralizing and attack resistant blockchains in existence.
 
