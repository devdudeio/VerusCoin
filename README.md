--- conflicted
+++ resolved
@@ -1,8 +1,4 @@
-<<<<<<< HEAD
-## VerusCoin version 0.4.0h
-=======
 ## VerusCoin version 0.5.0 with VerusHash 2.0
->>>>>>> 7a5711b1
 
 VerusCoin is a new, mineable and stakeable cryptocurrency. 
 It is a live fork of Komodo that retains its Zcash lineage and improves it.
