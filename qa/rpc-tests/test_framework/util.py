--- conflicted
+++ resolved
@@ -76,7 +76,6 @@
     datadir = os.path.join(dirname, "node"+str(n))
     if not os.path.isdir(datadir):
         os.makedirs(datadir)
-<<<<<<< HEAD
     # kmd AC's don't use this, they use the conf auto-created when the AC is created
     # plus CLI arguments. This is for komodod tests
     print("Writing to " + os.path.join(datadir,"komodo.conf"))
@@ -96,16 +95,6 @@
         f.write("addressindex=1\n");
         f.write("spentindex=1\n");
         f.write("timestampindex=1\n");
-=======
-    with open(os.path.join(datadir, "zcash.conf"), 'w') as f:
-        f.write("regtest=1\n")
-        f.write("showmetrics=0\n")
-        f.write("rpcuser=rt\n")
-        f.write("rpcpassword=rt\n")
-        f.write("port="+str(p2p_port(n))+"\n")
-        f.write("rpcport="+str(rpc_port(n))+"\n")
-        f.write("listenonion=0\n")
->>>>>>> 36243f41
     return datadir
 
 def initialize_chain(test_dir):
