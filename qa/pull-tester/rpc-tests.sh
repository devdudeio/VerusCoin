#!/bin/bash
set -e -o pipefail

CURDIR=$(cd $(dirname "$0"); pwd)
# Get BUILDDIR and REAL_BITCOIND
. "${CURDIR}/tests-config.sh"

export BITCOINCLI=${BUILDDIR}/qa/pull-tester/run-bitcoin-cli
export BITCOIND=${REAL_BITCOIND}

#Run the tests

testScripts=(
    'cryptoconditions.py'
    'paymentdisclosure.py'
    'prioritisetransaction.py'
    'wallet_treestate.py'
    'wallet_anchorfork.py'
    'wallet_changeaddresses.py'
    'wallet_changeindicator.py'
    'wallet_import_export.py'
    'wallet_protectcoinbase.py'
    'wallet_shieldcoinbase_sprout.py'
    'wallet_shieldcoinbase_sapling.py'
    'wallet_listreceived.py'
    'wallet.py'
    'wallet_overwintertx.py'
    'wallet_persistence.py'
    'wallet_nullifiers.py'
    'wallet_1941.py'
    'wallet_addresses.py'
    'wallet_sapling.py'
    'wallet_listnotes.py'
    'mergetoaddress_sprout.py'
    'mergetoaddress_sapling.py'
    'mergetoaddress_mixednotes.py'
    'listtransactions.py'
    'mempool_resurrect_test.py'
    'txn_doublespend.py'
    'txn_doublespend.py --mineblock'
    'getchaintips.py'
    'rawtransactions.py'
    'getrawtransaction_insight.py'
    'rest.py'
    'mempool_spendcoinbase.py'
    'mempool_reorg.py'
    'mempool_tx_input_limit.py'
    'mempool_nu_activation.py'
    'mempool_tx_expiry.py'
    'httpbasics.py'
    'zapwallettxes.py'
    'proxy_test.py'
    'merkle_blocks.py'
    'fundrawtransaction.py'
    'signrawtransactions.py'
    'signrawtransaction_offline.py'
    'walletbackup.py'
    'key_import_export.py'
    'nodehandling.py'
    'reindex.py'
    'addressindex.py'
<<<<<<< HEAD
    'timestampindex.py'
    'spentindex.py'
=======
    'spentindex.py'
    'timestampindex.py'
>>>>>>> e3983afc
    'decodescript.py'
    'blockchain.py'
    'disablewallet.py'
    'zcjoinsplit.py'
    'zcjoinsplitdoublespend.py'
    'zkey_import_export.py'
    'reorg_limit.py'
    'getblocktemplate.py'
    'bip65-cltv-p2p.py'
    'bipdersig-p2p.py'
    'p2p_nu_peer_management.py'
    'rewind_index.py'
    'p2p_txexpiry_dos.py'
    'p2p_txexpiringsoon.py'
    'p2p_node_bloom.py'
    'regtest_signrawtransaction.py'
    'finalsaplingroot.py'
    'shorter_block_times.py'
    'sprout_sapling_migration.py'
    'turnstile.py'
);
testScriptsExt=(
    'getblocktemplate_longpoll.py'
    'getblocktemplate_proposals.py'
    'pruning.py'
    'forknotify.py'
    'hardforkdetection.py'
    'invalidateblock.py'
    'keypool.py'
    'receivedby.py'
    'rpcbind_test.py'
#   'script_test.py'
    'smartfees.py'
    'maxblocksinflight.py'
    'invalidblockrequest.py'
#    'forknotify.py'
    'p2p-acceptblock.py'
);

if [ "x$ENABLE_ZMQ" = "x1" ]; then
  testScripts+=('zmq_test.py')
fi

if [ "x$ENABLE_PROTON" = "x1" ]; then
  testScripts+=('proton_test.py')
fi

extArg="-extended"
passOn=${@#$extArg}

successCount=0
declare -a failures

function runTestScript
{
    local testName="$1"
    shift

    echo -e "=== Running testscript ${testName} ==="

    if eval "$@"
    then
        successCount=$(expr $successCount + 1)
        echo "--- Success: ${testName} ---"
    else
        failures[${#failures[@]}]="$testName"
        echo "!!! FAIL: ${testName} !!!"
    fi

    echo
}

if [ "x${ENABLE_BITCOIND}${ENABLE_UTILS}${ENABLE_WALLET}" = "x111" ]; then
    for (( i = 0; i < ${#testScripts[@]}; i++ ))
    do
        if [ -z "$1" ] || [ "${1:0:1}" == "-" ] || [ "$1" == "${testScripts[$i]}" ] || [ "$1.py" == "${testScripts[$i]}" ]
        then
            runTestScript \
                "${testScripts[$i]}" \
                "${BUILDDIR}/qa/rpc-tests/${testScripts[$i]}" \
                --srcdir "${BUILDDIR}/src" ${passOn}
        fi
    done
    for (( i = 0; i < ${#testScriptsExt[@]}; i++ ))
    do
        if [ "$1" == $extArg ] || [ "$1" == "${testScriptsExt[$i]}" ] || [ "$1.py" == "${testScriptsExt[$i]}" ]
        then
            runTestScript \
                "${testScriptsExt[$i]}" \
                "${BUILDDIR}/qa/rpc-tests/${testScriptsExt[$i]}" \
                --srcdir "${BUILDDIR}/src" ${passOn}
        fi
    done

    echo -e "\n\nTests completed: $(expr $successCount + ${#failures[@]})"
    echo "successes $successCount; failures: ${#failures[@]}"

    if [ ${#failures[@]} -gt 0 ]
    then
        echo -e "\nFailing tests: ${failures[*]}"
        exit 1
    else
        exit 0
    fi
else
  echo "No rpc tests to run. Wallet, utils, and bitcoind must all be enabled"
fi<|MERGE_RESOLUTION|>--- conflicted
+++ resolved
@@ -59,13 +59,8 @@
     'nodehandling.py'
     'reindex.py'
     'addressindex.py'
-<<<<<<< HEAD
     'timestampindex.py'
     'spentindex.py'
-=======
-    'spentindex.py'
-    'timestampindex.py'
->>>>>>> e3983afc
     'decodescript.py'
     'blockchain.py'
     'disablewallet.py'
