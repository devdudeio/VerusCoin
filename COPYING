<<<<<<< HEAD
Copyright (c) 2009-2017 The Bitcoin Core developers
Copyright (c) 2009-2018 Bitcoin Developers
Copyright (c) 2016-2017 The Zcash developers
Copyright (c) 2016-2018 The Komodo developers
Copyright (c) 2018 The VerusCoin developers
=======
Copyright (c) 2016-2019 The Zcash developers
Copyright (c) 2009-2019 The Bitcoin Core developers
Copyright (c) 2009-2019 Bitcoin Developers
>>>>>>> e3983afc

Permission is hereby granted, free of charge, to any person obtaining a copy
of this software and associated documentation files (the "Software"), to deal
in the Software without restriction, including without limitation the rights
to use, copy, modify, merge, publish, distribute, sublicense, and/or sell
copies of the Software, and to permit persons to whom the Software is
furnished to do so, subject to the following conditions:

The above copyright notice and this permission notice shall be included in
all copies or substantial portions of the Software.

THE SOFTWARE IS PROVIDED "AS IS", WITHOUT WARRANTY OF ANY KIND, EXPRESS OR
IMPLIED, INCLUDING BUT NOT LIMITED TO THE WARRANTIES OF MERCHANTABILITY,
FITNESS FOR A PARTICULAR PURPOSE AND NONINFRINGEMENT. IN NO EVENT SHALL THE
AUTHORS OR COPYRIGHT HOLDERS BE LIABLE FOR ANY CLAIM, DAMAGES OR OTHER
LIABILITY, WHETHER IN AN ACTION OF CONTRACT, TORT OR OTHERWISE, ARISING FROM,
OUT OF OR IN CONNECTION WITH THE SOFTWARE OR THE USE OR OTHER DEALINGS IN
THE SOFTWARE.


The MIT software license (https://www.opensource.org/licenses/mit-license.php)
above applies to the code directly included in this source distribution, with
the exception of certain Autoconf macros. Dependencies downloaded as part of
the build process may be covered by other open-source licenses. The MIT-licensed
source code is not considered a derived work of these Autoconf macros or of the
dependencies. For further details see 'contrib/debian/copyright'.


This product includes software developed by the OpenSSL Project for use in the
OpenSSL Toolkit (https://www.openssl.org/). This product includes cryptographic
software written by Eric Young (eay@cryptsoft.com).


Although almost all of the Zcash/Komodo/VerusCoin code is licensed under "permissive" open source
licenses, users and distributors should note that when built using the default
build options, Zcash depends on Oracle Berkeley DB 6.2.x, which is licensed
under the GNU Affero General Public License.


Contributors should understand licensing implications before modifying the
following files in build-aux/m4 (see https://github.com/zcash/zcash/issues/2827):

 * ax_check_compile_flag.m4
 * ax_check_link_flag.m4
 * ax_check_preproc_flag.m4
 * ax_compiler_vendor.m4
 * ax_gcc_archflag.m4
 * ax_gcc_x86_cpuid.m4
 * ax_openmp.m4
 * ax_pthread.m4<|MERGE_RESOLUTION|>--- conflicted
+++ resolved
@@ -1,14 +1,8 @@
-<<<<<<< HEAD
 Copyright (c) 2009-2017 The Bitcoin Core developers
 Copyright (c) 2009-2018 Bitcoin Developers
 Copyright (c) 2016-2017 The Zcash developers
 Copyright (c) 2016-2018 The Komodo developers
 Copyright (c) 2018 The VerusCoin developers
-=======
-Copyright (c) 2016-2019 The Zcash developers
-Copyright (c) 2009-2019 The Bitcoin Core developers
-Copyright (c) 2009-2019 Bitcoin Developers
->>>>>>> e3983afc
 
 Permission is hereby granted, free of charge, to any person obtaining a copy
 of this software and associated documentation files (the "Software"), to deal
