stages:
- build
- test
- deploy
########################################################################################################################
####START####                                     PROJECT LEVEL VARIABLES                                  ####START####
########################################################################################################################
variables:
<<<<<<< HEAD
  VERSION: 0.4.0h
=======
  VERSION: 0.5.0
>>>>>>> 7a5711b1
  VERUS_CLI_LINUX: Verus-CLI-Linux-v${VERSION}.tar.gz
  VERUS_CLI_WINDOWS: Verus-CLI-Windows-v${VERSION}.zip
  VERUS_CLI_MACOS: Verus-CLI-MacOS-v${VERSION}.tar.gz
  DOWNSTREAM_AGAMA_BRANCH: ${CI_COMMIT_REF_NAME}
  POST_MESSAGE: "Source: ${CI_PROJECT_NAME}/${CI_COMMIT_REF_NAME}\n
  Pipeline Trigger: ${CI_PIPELINE_SOURCE}\n
  Commit: ${CI_COMMIT_SHA}\n
  ${CI_COMMIT_MESSAGE}"
########################################################################################################################
####END####                                        PROJECT LEVEL VARIABLES                                   ####END####
########################################################################################################################
########################################################################################################################
########################################################################################################################
####START####          Build Stage: compile and package komodo binaries for Verus CLI                     ####START#####
########################################################################################################################
########################################################################################################################
####START####                                            LINUX                                             ####START####
########################################################################################################################
build:linux:
  image: asherd/verus-builders:verus-ubuntu
  variables:
    DOCKER_DRIVER: overlay2
  stage: build
  cache:
    key: "${CI_JOB_NAME}${CI_COMMIT_REF_NAME}"
    paths:
    - depends/built
  script:
  - zcutil/build.sh -j$(nproc)
  - mkdir verus-cli
  - cp src/komodod
      src/komodo-cli
      src/fiat/verus
      src/verusd
      doc/man/verus-cli/linux/README.txt
      zcutil/fetch-params.sh
      zcutil/upgrade-agama.sh
      verus-cli
  - mv verus-cli/fetch-params.sh verus-cli/fetch-params
  - chmod +x verus-cli/komodod
  - chmod +x verus-cli/komodo-cli
  - chmod +x verus-cli/verus
  - chmod +x verus-cli/verusd
  - chmod +x verus-cli/fetch-params
  - chmod +x verus-cli/upgrade-agama.sh
  - if [ "${CI_COMMIT_REF_NAME}" = "master" ]; then strip -g verus-cli/komodod && strip -g verus-cli/komodod; fi
  - tar -czvf ${VERUS_CLI_LINUX} verus-cli
  - sha256sum ${VERUS_CLI_LINUX} > ${VERUS_CLI_LINUX}.sha256
  after_script:
  - curl -F file=@"${VERUS_CLI_LINUX}"
      -F channels="${CLI_POST_CHANNEL}"
      -F initial_comment="${POST_MESSAGE}"
      -H "${SLACK_BOT_AUTH}"
      "https://slack.com/api/files.upload"
  artifacts:
    paths:
    - ${VERUS_CLI_LINUX}
    - ${VERUS_CLI_LINUX}.sha256
    expire_in: 1 week
########################################################################################################################
####END####                                              LINUX                                               ####END####
########################################################################################################################
####START####                                           WINDOWS                                            ####START####
########################################################################################################################
build:windows:
  image: asherd/verus-builders:verus-windows
  variables:
    DOCKER_DRIVER: overlay2
  stage: build
  cache:
    key: "${CI_JOB_NAME}${CI_COMMIT_REF_NAME}"
    paths:
    - depends/built
  script:
  - zcutil/build-win.sh -j$(nproc)
  - mkdir verus-cli
  - cp src/komodod.exe
      src/komodo-cli.exe
      src/komodo-tx.exe
      src/fiat/verus.bat
      src/verusd.bat
      doc/man/verus-cli/windows/README.txt
      zcutil/fetch-params.bat
      zcutil/wget64.exe
      zcutil/upgrade-agama.bat
      verus-cli
  - zip -r ${VERUS_CLI_WINDOWS} verus-cli
  - sha256sum ${VERUS_CLI_WINDOWS} > ${VERUS_CLI_WINDOWS}.sha256
  - curl -F file=@"${VERUS_CLI_WINDOWS}"
      -F channels="${CLI_POST_CHANNEL}"
      -F initial_comment="${POST_MESSAGE}"
      -H "${SLACK_BOT_AUTH}"
      "https://slack.com/api/files.upload"
  artifacts:
    paths:
    - ${VERUS_CLI_WINDOWS}
    - ${VERUS_CLI_WINDOWS}.sha256
    expire_in: 1 week
########################################################################################################################
####END####                                             WINDOWS                                              ####END####
########################################################################################################################
####START####                                            MACOS                                             ####START####
########################################################################################################################
build:mac:
  stage: build
  tags: ["High Sierra"]
  cache:
    key: "${CI_JOB_NAME}${CI_COMMIT_REF_NAME}"
    paths:
    - depends/built
  script:
  - zcutil/build-mac.sh -j$(sysctl -n hw.physicalcpu)
  - ./makeReleaseMac.sh
  - tar -czvf ${VERUS_CLI_MACOS} verus-cli
  - shasum -a 256 ${VERUS_CLI_MACOS} > ${VERUS_CLI_MACOS}.sha256
  - curl -F file=@"${VERUS_CLI_MACOS}"
      -F channels="${CLI_POST_CHANNEL}"
      -F initial_comment="${POST_MESSAGE}"
      -H "${SLACK_BOT_AUTH}"
      "https://slack.com/api/files.upload"
  artifacts:
    paths:
    - ${VERUS_CLI_MACOS}
    - ${VERUS_CLI_MACOS}.sha256
    expire_in: 1 week
########################################################################################################################
####END####                                              MACOS                                               ####END####
########################################################################################################################
########################################################################################################################
####END####                                           Build Stage                                            ####END####
########################################################################################################################
########################################################################################################################
########################################################################################################################
########################################################################################################################
####START####     Test stage: Test functionality of komodo binaries. Produce code quality and SAST reports. ####START####
########################################################################################################################
########################################################################################################################
########################################################################################################################
####START####                                        Code Quality                                          ####START####
########################################################################################################################
code_quality:
  image: docker:stable
  variables:
    DOCKER_DRIVER: overlay2
  allow_failure: true
  services:
  - docker:stable-dind
  script:
  - export SP_VERSION=$(echo "$CI_SERVER_VERSION" | sed 's/^\([0-9]*\)\.\([0-9]*\).*/\1-\2-stable/')
  - docker run
      --env SOURCE_CODE="$PWD"
      --volume "$PWD":/code
      --volume /var/run/docker.sock:/var/run/docker.sock
      "registry.gitlab.com/gitlab-org/security-products/codequality:$SP_VERSION" /code
  artifacts:
    paths: [gl-code-quality-report.json]
########################################################################################################################
####END####                                          Code Quality                                            ####END####
########################################################################################################################
########################################################################################################################
####START####                              Static Application Security Tests                               ####START####
########################################################################################################################
sast:
  image: docker:stable
  variables:
    DOCKER_DRIVER: overlay2
  allow_failure: true
  services:
  - docker:stable-dind
  script:
  - export SP_VERSION=$(echo "$CI_SERVER_VERSION" | sed 's/^\([0-9]*\)\.\([0-9]*\).*/\1-\2-stable/')
  - docker run
      --env SAST_CONFIDENCE_LEVEL="${SAST_CONFIDENCE_LEVEL:-3}"
      --volume "$PWD:/code"
      --volume /var/run/docker.sock:/var/run/docker.sock
      "registry.gitlab.com/gitlab-org/security-products/sast:$SP_VERSION" /app/bin/run /code
  artifacts:
    paths: [gl-sast-report.json]
########################################################################################################################
####END####                                Static Application Security Tests                                 ####END####
########################################################################################################################
########################################################################################################################
####START####                            Run Verus CLI on Ubuntu Xenial (16.04)                            ####START####
########################################################################################################################
ubuntu:xenial:
  image: ubuntu:xenial
  variables:
    DOCKER_DRIVER: overlay2
  stage: test
  before_script:
  - apt update && apt install -y wget libgomp1 libcurl4-gnutls-dev python
  - rm -rf /root/.komodo || true
  - mv .komodo /root/ || true
  script:
  - tar -xzvf ${VERUS_CLI_LINUX}
  - export PATH=$PATH:$CI_PROJECT_DIR/verus-cli
  - python qa/verus-cli-tests/verus-cli-tester.py
  after_script:
  - mv /root/.komodo ./ || true
  cache:
    key: ${CI_JOB_NAME}
    paths: [.komodo]
  artifacts:
    paths: [log.txt]
    expire_in: 1 week
  dependencies:
  - build:linux
########################################################################################################################
####END####                               Run Verus CLI on Ubuntu Xenial (16.04)                             ####END####
########################################################################################################################
########################################################################################################################
####START####                             Run Verus CLI on Ubuntu Bionic (18.04)                           ####START####
########################################################################################################################
ubuntu:bionic:
  image: ubuntu:bionic
  variables:
    DOCKER_DRIVER: overlay2
  stage: test
  before_script:
  - apt update && apt install -y wget libgomp1 libcurl4-gnutls-dev python
  - rm -rf /root/.komodo || true
  - mv .komodo /root/ || true
  script:
  - tar -xzvf ${VERUS_CLI_LINUX}
  - export PATH=$PATH:$CI_PROJECT_DIR/verus-cli
  - python qa/verus-cli-tests/verus-cli-tester.py
  after_script:
  - mv /root/.komodo ./ || true
  cache:
    key: ${CI_JOB_NAME}
    paths: [.komodo]
  artifacts:
    paths: [log.txt]
    expire_in: 1 week
  dependencies:
  - build:linux
########################################################################################################################
####END####                               Run Verus CLI on Ubuntu Bionic (18.04)                             ####END####
########################################################################################################################
########################################################################################################################
####START####                             Run Verus CLI on MacOS Sierra (10.12.6)                          ####START####
########################################################################################################################
.macos:sierra:
  stage: test
  tags: ["Sierra"]
  script:
  - tar -xzvf $VERUS_CLI_MACOS
  - export PATH=$PATH:$CI_PROJECT_DIR/verus-cli
  - python qa/verus-cli-tests/verus-cli-tester.py
  artifacts:
    paths: [log.txt]
    expire_in: 1 week
  dependencies:
  - build:mac
########################################################################################################################
####END####                               Run Verus CLI on MacOS Sierra (10.12.6)                            ####END####
########################################################################################################################
########################################################################################################################
####START####                          Run Verus CLI on MacOS High Sierra (10.12.6)                        ####START####
########################################################################################################################
.macos:high-sierra:
  stage: test
  tags: ["High Sierra"]
  script:
  - tar -xzvf ${VERUS_CLI_MACOS}
  - export PATH=$PATH:$CI_PROJECT_DIR/verus-cli
  - python qa/verus-cli-tests/verus-cli-tester.py
  artifacts:
    paths: [log.txt]
    expire_in: 1 week
  dependencies:
  - build:mac
########################################################################################################################
####START####                          Run Verus CLI on MacOS High Sierra (10.12.6)                        ####START####
########################################################################################################################
########################################################################################################################
####START####                              Run Verus CLI on Windows 10                                     ####START####
########################################################################################################################
.windows:10:
  stage: test
  tags: ["Windows 10"]
  script:
  - PowerShell Expand-Archive -Path %VERUS_CLI_WINDOWS% -DestinationPath %CI_PROJECT_DIR%
  - set PATH=%PATH%;%CI_PROJECT_DIR%\verus-cli
  - qa\verus-cli-tests\verus-cli-tester.py
  artifacts:
    paths: [log.txt]
    expire_in: 1 week
  dependencies:
  - build:windows
########################################################################################################################
####END####                                Run Verus CLI on Windows 10                                       ####END####
########################################################################################################################
########################################################################################################################
####END####                                           Test Stage                                             ####END####
########################################################################################################################
########################################################################################################################
####START####                                         Deploy                                               ####START####
########################################################################################################################
deploy:
  stage: deploy
  image: google/cloud-sdk:alpine
  variables:
    DOCKER_DRIVER: overlay2
  dependencies:
  - build:linux
  - build:windows
  - build:mac
  script:
  - mkdir Windows && mkdir Linux && mkdir MacOS &&
    mv ${VERUS_CLI_WINDOWS} Windows &&
    mv ${VERUS_CLI_LINUX} Linux &&
    mv ${VERUS_CLI_MACOS} MacOS
  - echo "$AUTH_KEY" > AUTH_KEY.json &&
    gcloud auth activate-service-account
    --key-file AUTH_KEY.json
  - gsutil cp -r Windows Linux MacOS $STAGING/${CI_PROJECT_NAME}/${CI_COMMIT_REF_NAME}/
  - curl -X POST
      -F token="$CI_JOB_TOKEN"
      -F ref="$DOWNSTREAM_AGAMA_BRANCH"
      -F variables\[UPSTREAM_TRIGGER\]="${CI_PROJECT_NAME}"
      -F variables\[UPSTREAM_CLI_BRANCH\]="${CI_COMMIT_REF_NAME}"
      -F variables\[VERUS_CLI_LINUX\]="${CI_PROJECT_NAME}/${CI_COMMIT_REF_NAME}/Linux/${VERUS_CLI_LINUX}"
      -F variables\[VERUS_CLI_WINDOWS\]="${CI_PROJECT_NAME}/${CI_COMMIT_REF_NAME}/Windows/${VERUS_CLI_WINDOWS}"
      -F variables\[VERUS_CLI_MACOS\]="${CI_PROJECT_NAME}/${CI_COMMIT_REF_NAME}/MacOS/${VERUS_CLI_MACOS}"
      "https://gitlab.com/api/v4/projects/8018592/trigger/pipeline"
########################################################################################################################
####END####                                           Deploy                                                 ####END####
########################################################################################################################<|MERGE_RESOLUTION|>--- conflicted
+++ resolved
@@ -6,11 +6,7 @@
 ####START####                                     PROJECT LEVEL VARIABLES                                  ####START####
 ########################################################################################################################
 variables:
-<<<<<<< HEAD
-  VERSION: 0.4.0h
-=======
   VERSION: 0.5.0
->>>>>>> 7a5711b1
   VERUS_CLI_LINUX: Verus-CLI-Linux-v${VERSION}.tar.gz
   VERUS_CLI_WINDOWS: Verus-CLI-Windows-v${VERSION}.zip
   VERUS_CLI_MACOS: Verus-CLI-MacOS-v${VERSION}.tar.gz
